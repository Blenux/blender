--- conflicted
+++ resolved
@@ -29,11 +29,7 @@
 else:
 	defs.append('DISABLE_SDL')
 	
-<<<<<<< HEAD
-if env['OURPLATFORM'] in ('win32-vc', 'win64-vc'):
-=======
 if env['OURPLATFORM'] in ('win32-vc', 'win64-vc', 'win32-mingw'):
->>>>>>> 8ea29046
 	if env['BF_DEBUG']:
 		defs.append('_DEBUG') # for Python
 

--- conflicted
+++ resolved
@@ -1064,10 +1064,6 @@
     userdef->sequencer_editor_flag |= USER_SEQ_ED_CONNECT_STRIPS_BY_DEFAULT;
   }
 
-<<<<<<< HEAD
-  if (!USER_VERSION_ATLEAST(404, 1)) {
-    userdef->uiflag |= USER_FILTER_BRUSHES_BY_TOOL;
-=======
   if (!USER_VERSION_ATLEAST(403, 32)) {
     userdef->uiflag &= ~USER_FILTER_BRUSHES_BY_TOOL;
 
@@ -1084,7 +1080,6 @@
         userdef, "VIEW3D_AST_brush_gpencil_sculpt", "Brushes/Grease Pencil Sculpt/Transform");
     BKE_preferences_asset_shelf_settings_ensure_catalog_path_enabled(
         userdef, "VIEW3D_AST_brush_gpencil_sculpt", "Brushes/Grease Pencil Sculpt/Utilities");
->>>>>>> c8e75c03
   }
 
   /**

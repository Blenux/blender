#!/usr/bin/python
Import ('env')

sources = env.Glob('intern/*.c')

incs = '. #/intern/guardedalloc ../blenlib ../blenkernel'
<<<<<<< HEAD
incs += ' ../makesdna ../readblenfile ../editors/include'
incs += ' ../python ../../kernel/gen_messaging'
=======
incs += ' ../makesdna ../readblenfile ../include'
>>>>>>> 7e4db234
incs += ' ../render/extern/include'

incs += ' ' + env['BF_ZLIB_INC']

defs = ''
if env['WITH_BF_VERSE']:
	defs += ' WITH_VERSE'
	incs += ' ' + env['BF_VERSE_INCLUDE']

env.BlenderLib ( 'bf_blenloader', sources, Split(incs), Split(defs), libtype=['core','player'], priority = [85, 25] )<|MERGE_RESOLUTION|>--- conflicted
+++ resolved
@@ -4,12 +4,7 @@
 sources = env.Glob('intern/*.c')
 
 incs = '. #/intern/guardedalloc ../blenlib ../blenkernel'
-<<<<<<< HEAD
 incs += ' ../makesdna ../readblenfile ../editors/include'
-incs += ' ../python ../../kernel/gen_messaging'
-=======
-incs += ' ../makesdna ../readblenfile ../include'
->>>>>>> 7e4db234
 incs += ' ../render/extern/include'
 
 incs += ' ' + env['BF_ZLIB_INC']
@@ -19,4 +14,4 @@
 	defs += ' WITH_VERSE'
 	incs += ' ' + env['BF_VERSE_INCLUDE']
 
-env.BlenderLib ( 'bf_blenloader', sources, Split(incs), Split(defs), libtype=['core','player'], priority = [85, 25] )+env.BlenderLib ( 'bf_blenloader', sources, Split(incs), Split(defs), libtype=['core','player'], priority = [70, 30] )
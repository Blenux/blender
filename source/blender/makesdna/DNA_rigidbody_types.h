--- conflicted
+++ resolved
@@ -52,13 +52,8 @@
 
 	struct Collection *group;		/* Group containing objects to use for Rigid Bodies */
 	struct Object **objects;	/* Array to access group objects by index, only used at runtime */
-<<<<<<< HEAD
-	
+
 	struct Collection *constraints;	/* Group containing objects to use for Rigid Body Constraints*/
-=======
-
-	struct Group *constraints;	/* Group containing objects to use for Rigid Body Constraints*/
->>>>>>> a24b4e60
 
 	int pad;
 	float ltime;				/* last frame world was evaluated for (internal) */

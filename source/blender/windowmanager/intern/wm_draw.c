/*
 * ***** BEGIN GPL LICENSE BLOCK *****
 *
 * This program is free software; you can redistribute it and/or
 * modify it under the terms of the GNU General Public License
 * as published by the Free Software Foundation; either version 2
 * of the License, or (at your option) any later version. 
 *
 * This program is distributed in the hope that it will be useful,
 * but WITHOUT ANY WARRANTY; without even the implied warranty of
 * MERCHANTABILITY or FITNESS FOR A PARTICULAR PURPOSE.  See the
 * GNU General Public License for more details.
 *
 * You should have received a copy of the GNU General Public License
 * along with this program; if not, write to the Free Software Foundation,
 * Inc., 51 Franklin Street, Fifth Floor, Boston, MA 02110-1301, USA.
 *
 * The Original Code is Copyright (C) 2007 Blender Foundation.
 * All rights reserved.
 *
 * 
 * Contributor(s): Blender Foundation
 *
 * ***** END GPL LICENSE BLOCK *****
 */

/** \file blender/windowmanager/intern/wm_draw.c
 *  \ingroup wm
 *
 * Handle OpenGL buffers for windowing, also paint cursor.
 */

#include <stdlib.h>
#include <string.h>

#include "DNA_listBase.h"
#include "DNA_screen_types.h"
#include "DNA_windowmanager_types.h"
#include "DNA_userdef_types.h"
#include "DNA_view3d_types.h"

#include "MEM_guardedalloc.h"

#include "BLI_blenlib.h"
#include "BLI_utildefines.h"

#include "BIF_gl.h"

#include "BKE_context.h"
#include "BKE_image.h"

#include "GHOST_C-api.h"

#include "ED_node.h"
#include "ED_view3d.h"
#include "ED_screen.h"

#include "GPU_draw.h"
#include "GPU_extensions.h"
#include "GPU_glew.h"
#include "GPU_basic_shader.h"
#include "GPU_immediate.h"

#include "RE_engine.h"

#include "WM_api.h"
#include "WM_types.h"
#include "wm.h"
#include "wm_draw.h"
#include "wm_window.h"
#include "wm_event_system.h"

#ifdef WITH_OPENSUBDIV
#  include "BKE_subsurf.h"
#endif

/* swap */
#define WIN_NONE_OK     0
#define WIN_BACK_OK     1
#define WIN_FRONT_OK    2
#define WIN_BOTH_OK     3

#define USE_TEXTURE_RECTANGLE 1

/* ******************* drawing, overlays *************** */


static void wm_paintcursor_draw(bContext *C, ARegion *ar)
{
	wmWindowManager *wm = CTX_wm_manager(C);
	
	if (wm->paintcursors.first) {
		wmWindow *win = CTX_wm_window(C);
		bScreen *screen = win->screen;
		wmPaintCursor *pc;

		if (ar->swinid && screen->subwinactive == ar->swinid) {
			for (pc = wm->paintcursors.first; pc; pc = pc->next) {
				if (pc->poll == NULL || pc->poll(C)) {
					ARegion *ar_other = CTX_wm_region(C);
					if (ELEM(win->grabcursor, GHOST_kGrabWrap, GHOST_kGrabHide)) {
						int x = 0, y = 0;
						wm_get_cursor_position(win, &x, &y);
						pc->draw(C,
						         x - ar_other->winrct.xmin,
						         y - ar_other->winrct.ymin,
						         pc->customdata);
					}
					else {
						pc->draw(C,
						         win->eventstate->x - ar_other->winrct.xmin,
						         win->eventstate->y - ar_other->winrct.ymin,
						         pc->customdata);
					}
				}
			}
		}
	}
}

/* ********************* drawing, swap ****************** */

static void wm_area_mark_invalid_backbuf(ScrArea *sa)
{
	if (sa->spacetype == SPACE_VIEW3D)
		((View3D *)sa->spacedata.first)->flag |= V3D_INVALID_BACKBUF;
}

static bool wm_area_test_invalid_backbuf(ScrArea *sa)
{
	if (sa->spacetype == SPACE_VIEW3D)
		return (((View3D *)sa->spacedata.first)->flag & V3D_INVALID_BACKBUF) != 0;
	else
		return true;
}

static void wm_region_test_render_do_draw(bScreen *screen, ScrArea *sa, ARegion *ar)
{
	/* tag region for redraw from render engine preview running inside of it */
	if (sa->spacetype == SPACE_VIEW3D) {
		RegionView3D *rv3d = ar->regiondata;
		RenderEngine *engine = (rv3d) ? rv3d->render_engine : NULL;

		if (engine && (engine->flag & RE_ENGINE_DO_DRAW)) {
			Scene *scene = screen->scene;
			View3D *v3d = sa->spacedata.first;
			rcti border_rect;

			/* do partial redraw when possible */
			if (ED_view3d_calc_render_border(scene, v3d, ar, &border_rect))
				ED_region_tag_redraw_partial(ar, &border_rect);
			else
				ED_region_tag_redraw(ar);

			engine->flag &= ~RE_ENGINE_DO_DRAW;
		}
	}
}

/********************** draw all **************************/
/* - reference method, draw all each time                 */

static void wm_method_draw_full(bContext *C, wmWindow *win)
{
	bScreen *screen = win->screen;
	ScrArea *sa;
	ARegion *ar;

	/* draw area regions */
	for (sa = screen->areabase.first; sa; sa = sa->next) {
		CTX_wm_area_set(C, sa);

		for (ar = sa->regionbase.first; ar; ar = ar->next) {
			if (ar->swinid) {
				CTX_wm_region_set(C, ar);
				ED_region_do_draw(C, ar);
				ar->do_draw = false;
				wm_paintcursor_draw(C, ar);
				CTX_wm_region_set(C, NULL);
			}
		}
		
		wm_area_mark_invalid_backbuf(sa);
		CTX_wm_area_set(C, NULL);
	}

	ED_screen_draw(win);
	win->screen->do_draw = false;

	/* draw overlapping regions */
	for (ar = screen->regionbase.first; ar; ar = ar->next) {
		if (ar->swinid) {
			CTX_wm_menu_set(C, ar);
			ED_region_do_draw(C, ar);
			ar->do_draw = false;
			CTX_wm_menu_set(C, NULL);
		}
	}

	if (screen->do_draw_gesture)
		wm_gesture_draw(win);
}

/****************** draw overlap all **********************/
/* - redraw marked areas, and anything that overlaps it   */
/* - it also handles swap exchange optionally, assuming   */
/*   that on swap no clearing happens and we get back the */
/*   same buffer as we swapped to the front               */

/* mark area-regions to redraw if overlapped with rect */
static void wm_flush_regions_down(bScreen *screen, rcti *dirty)
{
	ScrArea *sa;
	ARegion *ar;

	for (sa = screen->areabase.first; sa; sa = sa->next) {
		for (ar = sa->regionbase.first; ar; ar = ar->next) {
			if (BLI_rcti_isect(dirty, &ar->winrct, NULL)) {
				ar->do_draw = RGN_DRAW;
				memset(&ar->drawrct, 0, sizeof(ar->drawrct));
				ar->swap = WIN_NONE_OK;
			}
		}
	}
}

/* mark menu-regions to redraw if overlapped with rect */
static void wm_flush_regions_up(bScreen *screen, rcti *dirty)
{
	ARegion *ar;
	
	for (ar = screen->regionbase.first; ar; ar = ar->next) {
		if (BLI_rcti_isect(dirty, &ar->winrct, NULL)) {
			ar->do_draw = RGN_DRAW;
			memset(&ar->drawrct, 0, sizeof(ar->drawrct));
			ar->swap = WIN_NONE_OK;
		}
	}
}

static void wm_method_draw_overlap_all(bContext *C, wmWindow *win, int exchange)
{
	wmWindowManager *wm = CTX_wm_manager(C);
	bScreen *screen = win->screen;
	ScrArea *sa;
	ARegion *ar;
	static rcti rect = {0, 0, 0, 0};

	/* after backbuffer selection draw, we need to redraw */
	for (sa = screen->areabase.first; sa; sa = sa->next)
		for (ar = sa->regionbase.first; ar; ar = ar->next)
			if (ar->swinid && !wm_area_test_invalid_backbuf(sa))
				ED_region_tag_redraw(ar);

	/* flush overlapping regions */
	if (screen->regionbase.first) {
		/* flush redraws of area regions up to overlapping regions */
		for (sa = screen->areabase.first; sa; sa = sa->next)
			for (ar = sa->regionbase.first; ar; ar = ar->next)
				if (ar->swinid && ar->do_draw)
					wm_flush_regions_up(screen, &ar->winrct);
		
		/* flush between overlapping regions */
		for (ar = screen->regionbase.last; ar; ar = ar->prev)
			if (ar->swinid && ar->do_draw)
				wm_flush_regions_up(screen, &ar->winrct);
		
		/* flush redraws of overlapping regions down to area regions */
		for (ar = screen->regionbase.last; ar; ar = ar->prev)
			if (ar->swinid && ar->do_draw)
				wm_flush_regions_down(screen, &ar->winrct);
	}

	/* flush drag item */
	if (rect.xmin != rect.xmax) {
		wm_flush_regions_down(screen, &rect);
		rect.xmin = rect.xmax = 0;
	}
	if (wm->drags.first) {
		/* doesnt draw, fills rect with boundbox */
		wm_drags_draw(C, win, &rect);
	}
	
	/* draw marked area regions */
	for (sa = screen->areabase.first; sa; sa = sa->next) {
		CTX_wm_area_set(C, sa);

		for (ar = sa->regionbase.first; ar; ar = ar->next) {
			if (ar->swinid) {
				if (ar->do_draw) {
					CTX_wm_region_set(C, ar);
					ED_region_do_draw(C, ar);
					ar->do_draw = false;
					wm_paintcursor_draw(C, ar);
					CTX_wm_region_set(C, NULL);

					if (exchange)
						ar->swap = WIN_FRONT_OK;
				}
				else if (exchange) {
					if (ar->swap == WIN_FRONT_OK) {
						CTX_wm_region_set(C, ar);
						ED_region_do_draw(C, ar);
						ar->do_draw = false;
						wm_paintcursor_draw(C, ar);
						CTX_wm_region_set(C, NULL);

						ar->swap = WIN_BOTH_OK;
					}
					else if (ar->swap == WIN_BACK_OK)
						ar->swap = WIN_FRONT_OK;
					else if (ar->swap == WIN_BOTH_OK)
						ar->swap = WIN_BOTH_OK;
				}
			}
		}

		wm_area_mark_invalid_backbuf(sa);
		CTX_wm_area_set(C, NULL);
	}

	/* after area regions so we can do area 'overlay' drawing */
	if (screen->do_draw) {
		ED_screen_draw(win);
		win->screen->do_draw = false;

		if (exchange)
			screen->swap = WIN_FRONT_OK;
	}
	else if (exchange) {
		if (screen->swap == WIN_FRONT_OK) {
			ED_screen_draw(win);
			win->screen->do_draw = false;
			screen->swap = WIN_BOTH_OK;
		}
		else if (screen->swap == WIN_BACK_OK)
			screen->swap = WIN_FRONT_OK;
		else if (screen->swap == WIN_BOTH_OK)
			screen->swap = WIN_BOTH_OK;
	}

	/* draw marked overlapping regions */
	for (ar = screen->regionbase.first; ar; ar = ar->next) {
		if (ar->swinid && ar->do_draw) {
			CTX_wm_menu_set(C, ar);
			ED_region_do_draw(C, ar);
			ar->do_draw = false;
			CTX_wm_menu_set(C, NULL);
		}
	}

	if (screen->do_draw_gesture)
		wm_gesture_draw(win);
	
	/* needs pixel coords in screen */
	if (wm->drags.first) {
		wm_drags_draw(C, win, NULL);
	}
}

/****************** draw triple buffer ********************/
/* - area regions are written into a texture, without any */
/*   of the overlapping menus, brushes, gestures. these   */
/*   are redrawn each time.                               */

static void wm_draw_triple_free(wmDrawTriple *triple)
{
	if (triple) {
		glDeleteTextures(1, &triple->bind);
		MEM_freeN(triple);
	}
}

static void wm_draw_triple_fail(bContext *C, wmWindow *win)
{
	wm_draw_window_clear(win);

	win->drawfail = true;
	wm_method_draw_overlap_all(C, win, 0);
}

static bool wm_triple_gen_textures(wmWindow *win, wmDrawTriple *triple)
{
	/* compute texture sizes */
	triple->x = WM_window_pixels_x(win);
	triple->y = WM_window_pixels_y(win);

#if USE_TEXTURE_RECTANGLE
	/* GL_TEXTURE_RECTANGLE is part of GL 3.1 so we can use it soon without runtime checks */
	triple->target = GL_TEXTURE_RECTANGLE;
#else
	triple->target = GL_TEXTURE_2D;
#endif

	/* generate texture names */
	glGenTextures(1, &triple->bind);

	/* proxy texture is only guaranteed to test for the cases that
	 * there is only one texture in use, which may not be the case */
	const GLint maxsize = GPU_max_texture_size();

	if (triple->x > maxsize || triple->y > maxsize) {
		printf("WM: failed to allocate texture for triple buffer drawing "
		       "(texture too large for graphics card).\n");
		return false;
	}

	/* setup actual texture */
	glBindTexture(triple->target, triple->bind);

	/* no mipmaps */
#if USE_TEXTURE_RECTANGLE
	/* already has no mipmaps */
#else
	glTexParameteri(triple->target, GL_TEXTURE_MAX_LEVEL, 0);
	/* GL_TEXTURE_BASE_LEVEL = 0 by default */
#endif

	glTexParameteri(triple->target, GL_TEXTURE_MIN_FILTER, GL_NEAREST);
	glTexParameteri(triple->target, GL_TEXTURE_MAG_FILTER, GL_NEAREST);

	glTexImage2D(triple->target, 0, GL_RGB8, triple->x, triple->y, 0, GL_RGB, GL_UNSIGNED_BYTE, NULL);

	glBindTexture(triple->target, 0);

	return true;
}

void wm_triple_draw_textures(wmWindow *win, wmDrawTriple *triple, float alpha, bool is_interlace)
{
	const int sizex = WM_window_pixels_x(win);
	const int sizey = WM_window_pixels_y(win);

	/* wmOrtho for the screen has this same offset */
	float ratiox = sizex;
	float ratioy = sizey;
	float halfx = GLA_PIXEL_OFS;
	float halfy = GLA_PIXEL_OFS;

#if USE_TEXTURE_RECTANGLE
	/* texture rectangle has unnormalized coordinates */
#else
	ratiox /= triple->x;
	ratioy /= triple->y;
	halfx /= triple->x;
	halfy /= triple->y;
#endif

<<<<<<< HEAD
	VertexFormat *format = immVertexFormat();
	unsigned texcoord = add_attrib(format, "texCoord", GL_FLOAT, 2, KEEP_FLOAT);
	unsigned pos = add_attrib(format, "pos", GL_FLOAT, 2, KEEP_FLOAT);
=======
	/* interlace stereo buffer bind the shader before calling wm_triple_draw_textures */
	if (is_interlace) {
		glEnable(triple->target);
	}
	else {
		GPU_basic_shader_bind((triple->target == GL_TEXTURE_2D) ? GPU_SHADER_TEXTURE_2D : GPU_SHADER_TEXTURE_RECT);
	}
>>>>>>> 070f22c4

	const int activeTex = 7; /* arbitrary */
	glActiveTexture(GL_TEXTURE0 + activeTex);
	glBindTexture(triple->target, triple->bind);

#if USE_TEXTURE_RECTANGLE
	immBindBuiltinProgram(GPU_SHADER_3D_IMAGE_RECT_MODULATE_ALPHA);
#else
	immBindBuiltinProgram(GPU_SHADER_3D_IMAGE_MODULATE_ALPHA);
	/* TODO: make pure 2D version
	 * and a 2D_IMAGE (replace, not modulate) version for when alpha = 1.0
	 */
#endif
	immUniform1f("alpha", alpha);
	immUniform1i("image", activeTex);

	immBegin(GL_QUADS, 4);

	immAttrib2f(texcoord, halfx, halfy);
	immVertex2f(pos, 0.0f, 0.0f);

	immAttrib2f(texcoord, ratiox + halfx, halfy);
	immVertex2f(pos, sizex, 0.0f);

	immAttrib2f(texcoord, ratiox + halfx, ratioy + halfy);
	immVertex2f(pos, sizex, sizey);

	immAttrib2f(texcoord, halfx, ratioy + halfy);
	immVertex2f(pos, 0.0f, sizey);

<<<<<<< HEAD
	immEnd();
	immUnbindProgram();

	glBindTexture(triple->target, 0);
	if (activeTex != 0)
		glActiveTexture(GL_TEXTURE0);
=======
	if (is_interlace) {
		glDisable(triple->target);
	}
	else {
		GPU_basic_shader_bind(GPU_SHADER_USE_COLOR);
	}
>>>>>>> 070f22c4
}

static void wm_triple_copy_textures(wmWindow *win, wmDrawTriple *triple)
{
	const int sizex = WM_window_pixels_x(win);
	const int sizey = WM_window_pixels_y(win);

	glBindTexture(triple->target, triple->bind);
	/* what is GL_READ_BUFFER right now? */
	glCopyTexSubImage2D(triple->target, 0, 0, 0, 0, 0, sizex, sizey);
	glBindTexture(triple->target, 0);
}

static void wm_draw_region_blend(wmWindow *win, ARegion *ar, wmDrawTriple *triple)
{
	float fac = ED_region_blend_factor(ar);
	
	/* region blend always is 1, except when blend timer is running */
	if (fac < 1.0f) {
		wmSubWindowScissorSet(win, win->screen->mainwin, &ar->winrct, true);

		glEnable(GL_BLEND);
		wm_triple_draw_textures(win, triple, 1.0f - fac, false);
		glDisable(GL_BLEND);
	}
}

static void wm_method_draw_triple(bContext *C, wmWindow *win)
{
	wmWindowManager *wm = CTX_wm_manager(C);
	wmDrawData *dd, *dd_next, *drawdata = win->drawdata.first;
	bScreen *screen = win->screen;
	ScrArea *sa;
	ARegion *ar;
	bool copytex = false;

	if (drawdata && drawdata->triple) {
		#if 0 /* why do we need to clear before overwriting? */
		glClearColor(1, 1, 0, 0);
		glClear(GL_COLOR_BUFFER_BIT | GL_DEPTH_BUFFER_BIT);
		#endif

		wmSubWindowSet(win, screen->mainwin);

		wm_triple_draw_textures(win, drawdata->triple, 1.0f, false);
	}
	else {
		/* we run it when we start OR when we turn stereo on */
		if (drawdata == NULL) {
			drawdata = MEM_callocN(sizeof(wmDrawData), "wmDrawData");
			BLI_addhead(&win->drawdata, drawdata);
		}

		drawdata->triple = MEM_callocN(sizeof(wmDrawTriple), "wmDrawTriple");

		if (!wm_triple_gen_textures(win, drawdata->triple)) {
			wm_draw_triple_fail(C, win);
			return;
		}
	}

	/* it means stereo was just turned off */
	/* note: we are removing all drawdatas that are not the first */
	for (dd = drawdata->next; dd; dd = dd_next) {
		dd_next = dd->next;

		BLI_remlink(&win->drawdata, dd);
		wm_draw_triple_free(dd->triple);
		MEM_freeN(dd);
	}

	wmDrawTriple *triple = drawdata->triple;

	/* draw marked area regions */
	for (sa = screen->areabase.first; sa; sa = sa->next) {
		CTX_wm_area_set(C, sa);

		for (ar = sa->regionbase.first; ar; ar = ar->next) {
			if (ar->swinid && ar->do_draw) {
				if (ar->overlap == false) {
					CTX_wm_region_set(C, ar);
					ED_region_do_draw(C, ar);
					ar->do_draw = false;
					CTX_wm_region_set(C, NULL);
					copytex = true;
				}
			}
		}

		wm_area_mark_invalid_backbuf(sa);
		CTX_wm_area_set(C, NULL);
	}

	if (copytex) {
		wmSubWindowSet(win, screen->mainwin);

		wm_triple_copy_textures(win, triple);
	}

	if (wm->paintcursors.first) {
		for (sa = screen->areabase.first; sa; sa = sa->next) {
			for (ar = sa->regionbase.first; ar; ar = ar->next) {
				if (ar->swinid && ar->swinid == screen->subwinactive) {
					CTX_wm_area_set(C, sa);
					CTX_wm_region_set(C, ar);

					/* make region ready for draw, scissor, pixelspace */
					ED_region_set(C, ar);
					wm_paintcursor_draw(C, ar);

					CTX_wm_region_set(C, NULL);
					CTX_wm_area_set(C, NULL);
				}
			}
		}

		wmSubWindowSet(win, screen->mainwin);
	}

	/* draw overlapping area regions (always like popups) */
	for (sa = screen->areabase.first; sa; sa = sa->next) {
		CTX_wm_area_set(C, sa);

		for (ar = sa->regionbase.first; ar; ar = ar->next) {
			if (ar->swinid && ar->overlap) {
				CTX_wm_region_set(C, ar);
				ED_region_do_draw(C, ar);
				ar->do_draw = false;
				CTX_wm_region_set(C, NULL);

				wm_draw_region_blend(win, ar, triple);
			}
		}

		CTX_wm_area_set(C, NULL);
	}

	/* after area regions so we can do area 'overlay' drawing */
	ED_screen_draw(win);
	win->screen->do_draw = false;

	/* draw floating regions (menus) */
	for (ar = screen->regionbase.first; ar; ar = ar->next) {
		if (ar->swinid) {
			CTX_wm_menu_set(C, ar);
			ED_region_do_draw(C, ar);
			ar->do_draw = false;
			CTX_wm_menu_set(C, NULL);
		}
	}

	/* always draw, not only when screen tagged */
	if (win->gesture.first)
		wm_gesture_draw(win);

	/* needs pixel coords in screen */
	if (wm->drags.first) {
		wm_drags_draw(C, win, NULL);
	}
}

static void wm_method_draw_triple_multiview(bContext *C, wmWindow *win, StereoViews sview)
{
	wmWindowManager *wm = CTX_wm_manager(C);
	wmDrawData *drawdata;
	wmDrawTriple *triple_data, *triple_all;
	bScreen *screen = win->screen;
	ScrArea *sa;
	ARegion *ar;
	int copytex = false;
	int id;

	/* we store the triple_data in sequence to triple_all */
	for (id = 0; id < 2; id++) {
		drawdata = BLI_findlink(&win->drawdata, (sview * 2) + id);

		if (drawdata && drawdata->triple) {
			if (id == 0) {
				#if 0 /* why do we need to clear before overwriting? */
				glClearColor(0, 0, 0, 0);
				glClear(GL_COLOR_BUFFER_BIT | GL_DEPTH_BUFFER_BIT);
				#endif

				wmSubWindowSet(win, screen->mainwin);

				wm_triple_draw_textures(win, drawdata->triple, 1.0f, false);
			}
		}
		else {
			/* we run it when we start OR when we turn stereo on */
			if (drawdata == NULL) {
				drawdata = MEM_callocN(sizeof(wmDrawData), "wmDrawData");
				BLI_addtail(&win->drawdata, drawdata);
			}

			drawdata->triple = MEM_callocN(sizeof(wmDrawTriple), "wmDrawTriple");

			if (!wm_triple_gen_textures(win, drawdata->triple)) {
				wm_draw_triple_fail(C, win);
				return;
			}
		}
	}

	triple_data = ((wmDrawData *) BLI_findlink(&win->drawdata, sview * 2))->triple;
	triple_all  = ((wmDrawData *) BLI_findlink(&win->drawdata, (sview * 2) + 1))->triple;

	/* draw marked area regions */
	for (sa = screen->areabase.first; sa; sa = sa->next) {
		CTX_wm_area_set(C, sa);

		switch (sa->spacetype) {
			case SPACE_IMAGE:
			{
				SpaceImage *sima = sa->spacedata.first;
				sima->iuser.multiview_eye = sview;
				break;
			}
			case SPACE_VIEW3D:
			{
				View3D *v3d = sa->spacedata.first;
				BGpic *bgpic = v3d->bgpicbase.first;
				v3d->multiview_eye = sview;
				if (bgpic) bgpic->iuser.multiview_eye = sview;
				break;
			}
			case SPACE_NODE:
			{
				SpaceNode *snode = sa->spacedata.first;
				if ((snode->flag & SNODE_BACKDRAW) && ED_node_is_compositor(snode)) {
					Image *ima = BKE_image_verify_viewer(IMA_TYPE_COMPOSITE, "Viewer Node");
					ima->eye = sview;
				}
				break;
			}
			case SPACE_SEQ:
			{
				SpaceSeq *sseq = sa->spacedata.first;
				sseq->multiview_eye = sview;
				break;
			}
		}

		/* draw marked area regions */
		for (ar = sa->regionbase.first; ar; ar = ar->next) {
			if (ar->swinid && ar->do_draw) {

				if (ar->overlap == false) {
					CTX_wm_region_set(C, ar);
					ED_region_do_draw(C, ar);

					if (sview == STEREO_RIGHT_ID)
						ar->do_draw = false;

					CTX_wm_region_set(C, NULL);
					copytex = true;
				}
			}
		}

		wm_area_mark_invalid_backbuf(sa);
		CTX_wm_area_set(C, NULL);
	}

	if (copytex) {
		wmSubWindowSet(win, screen->mainwin);

		wm_triple_copy_textures(win, triple_data);
	}

	if (wm->paintcursors.first) {
		for (sa = screen->areabase.first; sa; sa = sa->next) {
			for (ar = sa->regionbase.first; ar; ar = ar->next) {
				if (ar->swinid && ar->swinid == screen->subwinactive) {
					CTX_wm_area_set(C, sa);
					CTX_wm_region_set(C, ar);

					/* make region ready for draw, scissor, pixelspace */
					ED_region_set(C, ar);
					wm_paintcursor_draw(C, ar);

					CTX_wm_region_set(C, NULL);
					CTX_wm_area_set(C, NULL);
				}
			}
		}

		wmSubWindowSet(win, screen->mainwin);
	}

	/* draw overlapping area regions (always like popups) */
	for (sa = screen->areabase.first; sa; sa = sa->next) {
		CTX_wm_area_set(C, sa);

		for (ar = sa->regionbase.first; ar; ar = ar->next) {
			if (ar->swinid && ar->overlap) {
				CTX_wm_region_set(C, ar);
				ED_region_do_draw(C, ar);
				if (sview == STEREO_RIGHT_ID)
					ar->do_draw = false;
				CTX_wm_region_set(C, NULL);

				wm_draw_region_blend(win, ar, triple_data);
			}
		}

		CTX_wm_area_set(C, NULL);
	}

	/* after area regions so we can do area 'overlay' drawing */
	ED_screen_draw(win);
	if (sview == STEREO_RIGHT_ID)
		win->screen->do_draw = false;

	/* draw floating regions (menus) */
	for (ar = screen->regionbase.first; ar; ar = ar->next) {
		if (ar->swinid) {
			CTX_wm_menu_set(C, ar);
			ED_region_do_draw(C, ar);
			if (sview == STEREO_RIGHT_ID)
				ar->do_draw = false;
			CTX_wm_menu_set(C, NULL);
		}
	}

	/* always draw, not only when screen tagged */
	if (win->gesture.first)
		wm_gesture_draw(win);

	/* needs pixel coords in screen */
	if (wm->drags.first) {
		wm_drags_draw(C, win, NULL);
	}

	/* copy the ui + overlays */
	wmSubWindowSet(win, screen->mainwin);
	wm_triple_copy_textures(win, triple_all);
}

/****************** main update call **********************/

/* quick test to prevent changing window drawable */
static bool wm_draw_update_test_window(wmWindow *win)
{
	ScrArea *sa;
	ARegion *ar;
	bool do_draw = false;

	for (ar = win->screen->regionbase.first; ar; ar = ar->next) {
		if (ar->do_draw_overlay) {
			wm_tag_redraw_overlay(win, ar);
			ar->do_draw_overlay = false;
		}
		if (ar->swinid && ar->do_draw)
			do_draw = true;
	}

	for (sa = win->screen->areabase.first; sa; sa = sa->next) {
		for (ar = sa->regionbase.first; ar; ar = ar->next) {
			wm_region_test_render_do_draw(win->screen, sa, ar);

			if (ar->swinid && ar->do_draw)
				do_draw = true;
		}
	}

	if (do_draw)
		return true;
	
	if (win->screen->do_refresh)
		return true;
	if (win->screen->do_draw)
		return true;
	if (win->screen->do_draw_gesture)
		return true;
	if (win->screen->do_draw_paintcursor)
		return true;
	if (win->screen->do_draw_drag)
		return true;
	
	return false;
}

static int wm_automatic_draw_method(wmWindow *win)
{
	/* Ideally all cards would work well with triple buffer, since if it works
	 * well gives the least redraws and is considerably faster at partial redraw
	 * for sculpting or drawing overlapping menus. For typically lower end cards
	 * copy to texture is slow though and so we use overlap instead there. */

	if (win->drawmethod == USER_DRAW_AUTOMATIC) {
		/* Windows software driver darkens color on each redraw */
		if (GPU_type_matches(GPU_DEVICE_SOFTWARE, GPU_OS_WIN, GPU_DRIVER_SOFTWARE))
			return USER_DRAW_OVERLAP_FLIP;
		else if (GPU_type_matches(GPU_DEVICE_SOFTWARE, GPU_OS_UNIX, GPU_DRIVER_SOFTWARE))
			return USER_DRAW_OVERLAP;
		/* drawing lower color depth again degrades colors each time */
		else if (GPU_color_depth() < 24)
			return USER_DRAW_OVERLAP;
		else
			return USER_DRAW_TRIPLE;
	}
	else
		return win->drawmethod;
}

bool WM_is_draw_triple(wmWindow *win)
{
	/* function can get called before this variable is set in drawing code below */
	if (win->drawmethod != U.wmdrawmethod)
		win->drawmethod = U.wmdrawmethod;
	return (USER_DRAW_TRIPLE == wm_automatic_draw_method(win));
}

void wm_tag_redraw_overlay(wmWindow *win, ARegion *ar)
{
	/* for draw triple gestures, paint cursors don't need region redraw */
	if (ar && win) {
		if (wm_automatic_draw_method(win) != USER_DRAW_TRIPLE)
			ED_region_tag_redraw(ar);
		win->screen->do_draw_paintcursor = true;
	}
}

void WM_paint_cursor_tag_redraw(wmWindow *win, ARegion *ar)
{
	win->screen->do_draw_paintcursor = true;
	wm_tag_redraw_overlay(win, ar);
}

void wm_draw_update(bContext *C)
{
	wmWindowManager *wm = CTX_wm_manager(C);
	wmWindow *win;

#ifdef WITH_OPENSUBDIV
	BKE_subsurf_free_unused_buffers();
#endif

	GPU_free_unused_buffers();
	
	for (win = wm->windows.first; win; win = win->next) {
#ifdef WIN32
		if (GPU_type_matches(GPU_DEVICE_INTEL, GPU_OS_ANY, GPU_DRIVER_ANY)) {
			GHOST_TWindowState state = GHOST_GetWindowState(win->ghostwin);

			if (state == GHOST_kWindowStateMinimized) {
				/* do not update minimized windows, it gives issues on intel drivers (see [#33223])
				 * anyway, it seems logical to skip update for invisible windows
				 */
				continue;
			}
		}
#endif
		if (win->drawmethod != U.wmdrawmethod) {
			wm_draw_window_clear(win);
			win->drawmethod = U.wmdrawmethod;
		}

		if (wm_draw_update_test_window(win)) {
			CTX_wm_window_set(C, win);
			
			/* sets context window+screen */
			wm_window_make_drawable(wm, win);

			/* notifiers for screen redraw */
			if (win->screen->do_refresh)
				ED_screen_refresh(wm, win);

			int drawmethod = wm_automatic_draw_method(win);

			if (win->drawfail)
				wm_method_draw_overlap_all(C, win, 0);
			else if (drawmethod == USER_DRAW_FULL)
				wm_method_draw_full(C, win);
			else if (drawmethod == USER_DRAW_OVERLAP)
				wm_method_draw_overlap_all(C, win, 0);
			else if (drawmethod == USER_DRAW_OVERLAP_FLIP)
				wm_method_draw_overlap_all(C, win, 1);
			else { /* USER_DRAW_TRIPLE */
				if ((WM_stereo3d_enabled(win, false)) == false) {
					wm_method_draw_triple(C, win);
				}
				else {
					wm_method_draw_triple_multiview(C, win, STEREO_LEFT_ID);
					wm_method_draw_triple_multiview(C, win, STEREO_RIGHT_ID);
					wm_method_draw_stereo3d(C, win);
				}
			}

			win->screen->do_draw_gesture = false;
			win->screen->do_draw_paintcursor = false;
			win->screen->do_draw_drag = false;
		
			wm_window_swap_buffers(win);

			CTX_wm_window_set(C, NULL);
		}
	}
}

void wm_draw_data_free(wmWindow *win)
{
	wmDrawData *dd;

	for (dd = win->drawdata.first; dd; dd = dd->next) {
		wm_draw_triple_free(dd->triple);
	}
	BLI_freelistN(&win->drawdata);
}

void wm_draw_window_clear(wmWindow *win)
{
	bScreen *screen = win->screen;
	ScrArea *sa;
	ARegion *ar;

	wm_draw_data_free(win);

	/* clear screen swap flags */
	if (screen) {
		for (sa = screen->areabase.first; sa; sa = sa->next)
			for (ar = sa->regionbase.first; ar; ar = ar->next)
				ar->swap = WIN_NONE_OK;
		
		screen->swap = WIN_NONE_OK;
	}
}

void wm_draw_region_clear(wmWindow *win, ARegion *ar)
{
	int drawmethod = wm_automatic_draw_method(win);

	if (ELEM(drawmethod, USER_DRAW_OVERLAP, USER_DRAW_OVERLAP_FLIP))
		wm_flush_regions_down(win->screen, &ar->winrct);

	win->screen->do_draw = true;
}

void WM_redraw_windows(bContext *C)
{
	wmWindow *win_prev = CTX_wm_window(C);
	ScrArea *area_prev = CTX_wm_area(C);
	ARegion *ar_prev = CTX_wm_region(C);

	wm_draw_update(C);

	CTX_wm_window_set(C, win_prev);
	CTX_wm_area_set(C, area_prev);
	CTX_wm_region_set(C, ar_prev);
}
<|MERGE_RESOLUTION|>--- conflicted
+++ resolved
@@ -426,7 +426,8 @@
 	return true;
 }
 
-void wm_triple_draw_textures(wmWindow *win, wmDrawTriple *triple, float alpha, bool is_interlace)
+/* TODO: fix interface - T49861 */
+void wm_triple_draw_textures(wmWindow *win, wmDrawTriple *triple, float alpha, bool UNUSED(is_interlace))
 {
 	const int sizex = WM_window_pixels_x(win);
 	const int sizey = WM_window_pixels_y(win);
@@ -446,19 +447,9 @@
 	halfy /= triple->y;
 #endif
 
-<<<<<<< HEAD
 	VertexFormat *format = immVertexFormat();
 	unsigned texcoord = add_attrib(format, "texCoord", GL_FLOAT, 2, KEEP_FLOAT);
 	unsigned pos = add_attrib(format, "pos", GL_FLOAT, 2, KEEP_FLOAT);
-=======
-	/* interlace stereo buffer bind the shader before calling wm_triple_draw_textures */
-	if (is_interlace) {
-		glEnable(triple->target);
-	}
-	else {
-		GPU_basic_shader_bind((triple->target == GL_TEXTURE_2D) ? GPU_SHADER_TEXTURE_2D : GPU_SHADER_TEXTURE_RECT);
-	}
->>>>>>> 070f22c4
 
 	const int activeTex = 7; /* arbitrary */
 	glActiveTexture(GL_TEXTURE0 + activeTex);
@@ -489,21 +480,12 @@
 	immAttrib2f(texcoord, halfx, ratioy + halfy);
 	immVertex2f(pos, 0.0f, sizey);
 
-<<<<<<< HEAD
 	immEnd();
 	immUnbindProgram();
 
 	glBindTexture(triple->target, 0);
 	if (activeTex != 0)
 		glActiveTexture(GL_TEXTURE0);
-=======
-	if (is_interlace) {
-		glDisable(triple->target);
-	}
-	else {
-		GPU_basic_shader_bind(GPU_SHADER_USE_COLOR);
-	}
->>>>>>> 070f22c4
 }
 
 static void wm_triple_copy_textures(wmWindow *win, wmDrawTriple *triple)

/*
 * ***** BEGIN GPL LICENSE BLOCK *****
 *
 * This program is free software; you can redistribute it and/or
 * modify it under the terms of the GNU General Public License
 * as published by the Free Software Foundation; either version 2
 * of the License, or (at your option) any later version.
 *
 * This program is distributed in the hope that it will be useful,
 * but WITHOUT ANY WARRANTY; without even the implied warranty of
 * MERCHANTABILITY or FITNESS FOR A PARTICULAR PURPOSE.  See the
 * GNU General Public License for more details.
 *
 * You should have received a copy of the GNU General Public License
 * along with this program; if not, write to the Free Software Foundation,
 * Inc., 51 Franklin Street, Fifth Floor, Boston, MA 02110-1301, USA.
 *
 * The Original Code is Copyright (C) 2007 Blender Foundation but based
 * on ghostwinlay.c (C) 2001-2002 by NaN Holding BV
 * All rights reserved.
 *
 * Contributor(s): Blender Foundation, 2008
 *
 * ***** END GPL LICENSE BLOCK *****
 */

/** \file blender/windowmanager/intern/wm_window.c
 *  \ingroup wm
 *
 * Window management, wrap GHOST.
 */

#include <math.h>
#include <stdlib.h>
#include <stdio.h>
#include <string.h>

#include "DNA_listBase.h"
#include "DNA_screen_types.h"
#include "DNA_windowmanager_types.h"
#include "DNA_workspace_types.h"

#include "MEM_guardedalloc.h"

#include "GHOST_C-api.h"

#include "BLI_math.h"
#include "BLI_blenlib.h"
#include "BLI_utildefines.h"

#include "BLT_translation.h"

#include "BKE_blender.h"
#include "BKE_context.h"
#include "BKE_icons.h"
#include "BKE_library.h"
#include "BKE_global.h"
#include "BKE_main.h"
#include "BKE_screen.h"
#include "BKE_workspace.h"

#include "RNA_access.h"
#include "RNA_define.h"
#include "RNA_enum_types.h"

#include "WM_api.h"
#include "WM_types.h"
#include "wm.h"
#include "wm_draw.h"
#include "wm_window.h"
#include "wm_event_system.h"

#include "ED_scene.h"
#include "ED_screen.h"
#include "ED_fileselect.h"

#include "UI_interface.h"
#include "UI_interface_icons.h"

#include "PIL_time.h"

#include "GPU_batch.h"
#include "GPU_draw.h"
#include "GPU_extensions.h"
#include "GPU_framebuffer.h"
#include "GPU_init_exit.h"
#include "GPU_immediate.h"
#include "GPU_texture.h"
#include "BLF_api.h"

#include "UI_resources.h"

#include "../../../intern/gawain/gawain/gwn_context.h"

/* for assert */
#ifndef NDEBUG
#  include "BLI_threads.h"
#endif

/* the global to talk to ghost */
static GHOST_SystemHandle g_system = NULL;

typedef enum WinOverrideFlag {
	WIN_OVERRIDE_GEOM     = (1 << 0),
	WIN_OVERRIDE_WINSTATE = (1 << 1)
} WinOverrideFlag;

/* set by commandline */
static struct WMInitStruct {
	/* window geometry */
	int size_x, size_y;
	int start_x, start_y;

	int windowstate;
	WinOverrideFlag override_flag;

	bool native_pixels;
} wm_init_state = {0, 0, 0, 0, GHOST_kWindowStateNormal, 0, true};

/* ******** win open & close ************ */

/* XXX this one should correctly check for apple top header...
 * done for Cocoa : returns window contents (and not frame) max size*/
void wm_get_screensize(int *r_width, int *r_height)
{
	unsigned int uiwidth;
	unsigned int uiheight;

	GHOST_GetMainDisplayDimensions(g_system, &uiwidth, &uiheight);
	*r_width = uiwidth;
	*r_height = uiheight;
}

/* size of all screens (desktop), useful since the mouse is bound by this */
void wm_get_desktopsize(int *r_width, int *r_height)
{
	unsigned int uiwidth;
	unsigned int uiheight;

	GHOST_GetAllDisplayDimensions(g_system, &uiwidth, &uiheight);
	*r_width = uiwidth;
	*r_height = uiheight;
}

/* keeps offset and size within monitor bounds */
/* XXX solve dual screen... */
static void wm_window_check_position(rcti *rect)
{
	int width, height, d;

	wm_get_screensize(&width, &height);

	if (rect->xmin < 0) {
		rect->xmax -= rect->xmin;
		rect->xmin  = 0;
	}
	if (rect->ymin < 0) {
		rect->ymax -= rect->ymin;
		rect->ymin  = 0;
	}
	if (rect->xmax > width) {
		d = rect->xmax - width;
		rect->xmax -= d;
		rect->xmin -= d;
	}
	if (rect->ymax > height) {
		d = rect->ymax - height;
		rect->ymax -= d;
		rect->ymin -= d;
	}

	if (rect->xmin < 0) rect->xmin = 0;
	if (rect->ymin < 0) rect->ymin = 0;
}


<<<<<<< HEAD
static void wm_ghostwindow_destroy(wmWindowManager *wm, wmWindow *win)
=======
static void wm_ghostwindow_destroy(wmWindow *win)
>>>>>>> 863e395a
{
	if (win->ghostwin) {
		/* We need this window's opengl context active to discard it. */
		GHOST_ActivateWindowDrawingContext(win->ghostwin);
		GWN_context_active_set(win->gwnctx);

		/* Delete local gawain objects.  */
		GWN_context_discard(win->gwnctx);

		GHOST_DisposeWindow(g_system, win->ghostwin);
		win->ghostwin = NULL;
		win->gwnctx = NULL;

		/* prevents non-drawable state of main windows (bugs #22967 and #25071, possibly #22477 too) */
		wm->windrawable = NULL;
		wm->winactive = NULL;
	}
}

/* including window itself, C can be NULL.
 * ED_screen_exit should have been called */
void wm_window_free(bContext *C, wmWindowManager *wm, wmWindow *win)
{
	wmTimer *wt, *wtnext;

	/* update context */
	if (C) {
		WM_event_remove_handlers(C, &win->handlers);
		WM_event_remove_handlers(C, &win->modalhandlers);

		if (CTX_wm_window(C) == win)
			CTX_wm_window_set(C, NULL);
	}

	BKE_screen_area_map_free(&win->global_areas);

	/* end running jobs, a job end also removes its timer */
	for (wt = wm->timers.first; wt; wt = wtnext) {
		wtnext = wt->next;
		if (wt->win == win && wt->event_type == TIMERJOBS)
			wm_jobs_timer_ended(wm, wt);
	}

	/* timer removing, need to call this api function */
	for (wt = wm->timers.first; wt; wt = wtnext) {
		wtnext = wt->next;
		if (wt->win == win)
			WM_event_remove_timer(wm, win, wt);
	}

	if (win->eventstate) MEM_freeN(win->eventstate);

	wm_event_free_all(win);

	wm_ghostwindow_destroy(wm, win);

	BKE_workspace_instance_hook_free(G.main, win->workspace_hook);
	MEM_freeN(win->stereo3d_format);

	MEM_freeN(win);
}

static int find_free_winid(wmWindowManager *wm)
{
	wmWindow *win;
	int id = 1;

	for (win = wm->windows.first; win; win = win->next)
		if (id <= win->winid)
			id = win->winid + 1;

	return id;
}

/* don't change context itself */
wmWindow *wm_window_new(bContext *C)
{
	Main *bmain = CTX_data_main(C);
	wmWindowManager *wm = CTX_wm_manager(C);
	wmWindow *win = MEM_callocN(sizeof(wmWindow), "window");

	BLI_addtail(&wm->windows, win);
	win->winid = find_free_winid(wm);

	win->stereo3d_format = MEM_callocN(sizeof(Stereo3dFormat), "Stereo 3D Format (window)");
	win->workspace_hook = BKE_workspace_instance_hook_create(bmain);

	return win;
}

/**
 * A higher level version of copy that tests the new window can be added.
 */
static wmWindow *wm_window_new_test(bContext *C)
{
	wmWindow *win = wm_window_new(C);

	WM_check(C);

	if (win->ghostwin) {
		WM_event_add_notifier(C, NC_WINDOW | NA_ADDED, NULL);
		return win;
	}
	else {
		wmWindowManager *wm = CTX_wm_manager(C);
		wm_window_close(C, wm, win);
		return NULL;
	}
}

/* part of wm_window.c api */
wmWindow *wm_window_copy(bContext *C, wmWindow *win_src, const bool duplicate_layout)
{
	Main *bmain = CTX_data_main(C);
	wmWindow *win_dst = wm_window_new(C);
<<<<<<< HEAD
	WorkSpace *workspace = WM_window_get_active_workspace(win_src);
	WorkSpaceLayout *layout_old = WM_window_get_active_layout(win_src);
	Scene *scene = WM_window_get_active_scene(win_src);
	WorkSpaceLayout *layout_new;
=======
>>>>>>> 863e395a

	win_dst->posx = win_src->posx + 10;
	win_dst->posy = win_src->posy;
	win_dst->sizex = win_src->sizex;
	win_dst->sizey = win_src->sizey;
<<<<<<< HEAD
=======

	/* duplicate assigns to window */
	win_dst->screen = ED_screen_duplicate(bmain, win_dst, win_src->screen);
	BLI_strncpy(win_dst->screenname, win_dst->screen->id.name + 2, sizeof(win_dst->screenname));
	win_dst->screen->winid = win_dst->winid;

	win_dst->screen->do_refresh = true;
	win_dst->screen->do_draw = true;
>>>>>>> 863e395a

	win_dst->scene = scene;
	WM_window_set_active_workspace(win_dst, workspace);
	layout_new = duplicate_layout ? ED_workspace_layout_duplicate(bmain, workspace, layout_old, win_dst) : layout_old;
	WM_window_set_active_layout(win_dst, workspace, layout_new);

	*win_dst->stereo3d_format = *win_src->stereo3d_format;

	return win_dst;
}

/**
 * A higher level version of copy that tests the new window can be added.
 * (called from the operator directly)
 */
wmWindow *wm_window_copy_test(bContext *C, wmWindow *win_src, const bool duplicate_layout)
{
	wmWindowManager *wm = CTX_wm_manager(C);
	wmWindow *win_dst;

	win_dst = wm_window_copy(C, win_src, duplicate_layout);

	WM_check(C);

	if (win_dst->ghostwin) {
		WM_event_add_notifier(C, NC_WINDOW | NA_ADDED, NULL);
		return win_dst;
	}
	else {
		wm_window_close(C, wm, win_dst);
		return NULL;
	}
}


/* -------------------------------------------------------------------- */
/** \name Quit Confirmation Dialog
 * \{ */

/** Cancel quitting and close the dialog */
static void wm_block_confirm_quit_cancel(bContext *C, void *arg_block, void *UNUSED(arg))
{
	wmWindow *win = CTX_wm_window(C);
	UI_popup_block_close(C, win, arg_block);
}

/** Discard the file changes and quit */
static void wm_block_confirm_quit_discard(bContext *C, void *arg_block, void *UNUSED(arg))
{
	wmWindow *win = CTX_wm_window(C);
	UI_popup_block_close(C, win, arg_block);
	WM_exit(C);
}

/* Save changes and quit */
static void wm_block_confirm_quit_save(bContext *C, void *arg_block, void *UNUSED(arg))
{
	PointerRNA props_ptr;
	wmWindow *win = CTX_wm_window(C);

	UI_popup_block_close(C, win, arg_block);

	wmOperatorType *ot = WM_operatortype_find("WM_OT_save_mainfile", false);

	WM_operator_properties_create_ptr(&props_ptr, ot);
	RNA_boolean_set(&props_ptr, "exit", true);
	/* No need for second confirmation popup. */
	RNA_boolean_set(&props_ptr, "check_existing", false);
	WM_operator_name_call_ptr(C, ot, WM_OP_INVOKE_DEFAULT, &props_ptr);
	WM_operator_properties_free(&props_ptr);
}


/* Build the confirm dialog UI */
static uiBlock *block_create_confirm_quit(struct bContext *C, struct ARegion *ar, void *UNUSED(arg1))
{
	Main *bmain = CTX_data_main(C);

	uiStyle *style = UI_style_get();
	uiBlock *block = UI_block_begin(C, ar, "confirm_quit_popup", UI_EMBOSS);

	UI_block_flag_enable(block, UI_BLOCK_KEEP_OPEN | UI_BLOCK_LOOP | UI_BLOCK_NO_WIN_CLIP | UI_BLOCK_NUMSELECT);
	UI_block_emboss_set(block, UI_EMBOSS);

	uiLayout *layout = UI_block_layout(
	        block, UI_LAYOUT_VERTICAL, UI_LAYOUT_PANEL, 10, 2, U.widget_unit * 24, U.widget_unit * 6, 0, style);

	/* Text and some vertical space */
	{
		char *message;
		if (BKE_main_blendfile_path(bmain)[0] == '\0') {
			message = BLI_strdup(IFACE_("This file has not been saved yet. Save before closing?"));
		}
		else {
			const char *basename = BLI_path_basename(BKE_main_blendfile_path(bmain));
			message = BLI_sprintfN(IFACE_("Save changes to \"%s\" before closing?"), basename);
		}
		uiItemL(layout, message, ICON_ERROR);
		MEM_freeN(message);
	}

	uiItemS(layout);
	uiItemS(layout);


	/* Buttons */
	uiBut *but;

	uiLayout *split = uiLayoutSplit(layout, 0.0f, true);

	uiLayout *col = uiLayoutColumn(split, false);

	but = uiDefIconTextBut(
	        block, UI_BTYPE_BUT, 0, ICON_SCREEN_BACK, IFACE_("Cancel"), 0, 0, 0, UI_UNIT_Y,
	        NULL, 0, 0, 0, 0, TIP_("Do not quit"));
	UI_but_func_set(but, wm_block_confirm_quit_cancel, block, NULL);

	/* empty space between buttons */
	col = uiLayoutColumn(split, false);
	uiItemS(col);

	col = uiLayoutColumn(split, 1);
	but = uiDefIconTextBut(
	        block, UI_BTYPE_BUT, 0, ICON_CANCEL, IFACE_("Discard Changes"), 0, 0, 50, UI_UNIT_Y,
	        NULL, 0, 0, 0, 0, TIP_("Discard changes and quit"));
	UI_but_func_set(but, wm_block_confirm_quit_discard, block, NULL);

	col = uiLayoutColumn(split, 1);
	but = uiDefIconTextBut(
	        block, UI_BTYPE_BUT, 0, ICON_FILE_TICK, IFACE_("Save & Quit"), 0, 0, 50, UI_UNIT_Y,
	        NULL, 0, 0, 0, 0, TIP_("Save and quit"));
	UI_but_func_set(but, wm_block_confirm_quit_save, block, NULL);

	UI_block_bounds_set_centered(block, 10);

	return block;
}


/**
 * Call the confirm dialog on quitting. It's displayed in the context window so
 * caller should set it as desired.
 */
static void wm_confirm_quit(bContext *C)
{
	wmWindow *win = CTX_wm_window(C);

	if (GHOST_SupportsNativeDialogs() == 0) {
		UI_popup_block_invoke(C, block_create_confirm_quit, NULL);
	}
	else if (GHOST_confirmQuit(win->ghostwin)) {
		wm_exit_schedule_delayed(C);
	}
}

/**
 * Call the quit confirmation prompt or exit directly if needed. The use can
 * still cancel via the confirmation popup. Also, this may not quit Blender
 * immediately, but rather schedule the closing.
 *
 * \param win The window to show the confirmation popup/window in.
 */
void wm_quit_with_optional_confirmation_prompt(bContext *C, wmWindow *win)
{
	wmWindowManager *wm = CTX_wm_manager(C);
	wmWindow *win_ctx = CTX_wm_window(C);

	/* The popup will be displayed in the context window which may not be set
	 * here (this function gets called outside of normal event handling loop). */
	CTX_wm_window_set(C, win);

	if ((U.uiflag & USER_QUIT_PROMPT) && !wm->file_saved && !G.background) {
		wm_confirm_quit(C);
	}
	else {
		wm_exit_schedule_delayed(C);
	}

	CTX_wm_window_set(C, win_ctx);
}

/** \} */

/* this is event from ghost, or exit-blender op */
void wm_window_close(bContext *C, wmWindowManager *wm, wmWindow *win)
{
	wmWindow *tmpwin;

	/* first check if we have to quit (there are non-temp remaining windows) */
	for (tmpwin = wm->windows.first; tmpwin; tmpwin = tmpwin->next) {
		if (tmpwin == win)
			continue;
		if (WM_window_is_temp_screen(tmpwin) == false)
			break;
	}

	if (tmpwin == NULL) {
		wm_quit_with_optional_confirmation_prompt(C, win);
	}
	else {
<<<<<<< HEAD
		bScreen *screen = WM_window_get_active_screen(win);
		WorkSpace *workspace = WM_window_get_active_workspace(win);
		WorkSpaceLayout *layout = BKE_workspace_active_layout_get(win->workspace_hook);

		BLI_remlink(&wm->windows, win);
		
=======
		/* We're just closing a window */
		bScreen *screen = win->screen;

		BLI_remlink(&wm->windows, win);

		wm_draw_window_clear(win);

>>>>>>> 863e395a
		CTX_wm_window_set(C, win);  /* needed by handlers */
		WM_event_remove_handlers(C, &win->handlers);
		WM_event_remove_handlers(C, &win->modalhandlers);

		/* for regular use this will _never_ be NULL,
		 * however we may be freeing an improperly initialized window. */
		if (screen) {
			ED_screen_exit(C, win, screen);
		}

<<<<<<< HEAD
		if (tmpwin) {
			BLF_batch_reset();
			gpu_batch_presets_reset();
			immDeactivate();
		}

		wm_window_free(C, wm, win);

		/* keep imediatemode active before the next `wm_window_make_drawable` call */
		if (tmpwin) {
			GHOST_ActivateWindowDrawingContext(tmpwin->ghostwin);
			GWN_context_active_set(tmpwin->gwnctx);
			immActivate();
		}

=======
		wm_window_free(C, wm, win);

>>>>>>> 863e395a
		/* if temp screen, delete it after window free (it stops jobs that can access it) */
		if (screen && screen->temp) {
			Main *bmain = CTX_data_main(C);

			BLI_assert(BKE_workspace_layout_screen_get(layout) == screen);
			BKE_workspace_layout_remove(bmain, workspace, layout);
		}
	}
}

void wm_window_title(wmWindowManager *wm, wmWindow *win)
{
	if (WM_window_is_temp_screen(win)) {
		/* nothing to do for 'temp' windows,
		 * because WM_window_open_temp always sets window title  */
	}
	else if (win->ghostwin) {
		/* this is set to 1 if you don't have startup.blend open */
		if (G.save_over && BKE_main_blendfile_path_from_global()[0]) {
			char str[sizeof(((Main *)NULL)->name) + 24];
			BLI_snprintf(str, sizeof(str), "Blender%s [%s%s]", wm->file_saved ? "" : "*",
			             BKE_main_blendfile_path_from_global(),
			             G.main->recovered ? " (Recovered)" : "");
			GHOST_SetTitle(win->ghostwin, str);
		}
		else
			GHOST_SetTitle(win->ghostwin, "Blender");

		/* Informs GHOST of unsaved changes, to set window modified visual indicator (MAC OS X)
		 * and to give hint of unsaved changes for a user warning mechanism
		 * in case of OS application terminate request (e.g. OS Shortcut Alt+F4, Cmd+Q, (...), or session end) */
		GHOST_SetWindowModifiedState(win->ghostwin, (GHOST_TUns8) !wm->file_saved);

	}
}

void WM_window_set_dpi(wmWindow *win)
{
	float auto_dpi = GHOST_GetDPIHint(win->ghostwin);

	/* Clamp auto DPI to 96, since our font/interface drawing does not work well
	 * with lower sizes. The main case we are interested in supporting is higher
	 * DPI. If a smaller UI is desired it is still possible to adjust UI scale. */
	auto_dpi = max_ff(auto_dpi, 96.0f);

	/* Lazily init UI scale size, preserving backwards compatibility by
	 * computing UI scale from ratio of previous DPI and auto DPI */
	if (U.ui_scale == 0) {
		int virtual_pixel = (U.virtual_pixel == VIRTUAL_PIXEL_NATIVE) ? 1 : 2;

		if (U.dpi == 0) {
			U.ui_scale = virtual_pixel;
		}
		else {
			U.ui_scale = (virtual_pixel * U.dpi * 96.0f) / (auto_dpi * 72.0f);
		}

		CLAMP(U.ui_scale, 0.25f, 4.0f);
	}

	/* Blender's UI drawing assumes DPI 72 as a good default following macOS
	 * while Windows and Linux use DPI 96. GHOST assumes a default 96 so we
	 * remap the DPI to Blender's convention. */
	auto_dpi *= GHOST_GetNativePixelSize(win->ghostwin);
	int dpi = auto_dpi * U.ui_scale * (72.0 / 96.0f);

	/* Automatically set larger pixel size for high DPI. */
	int pixelsize = max_ii(1, (int)(dpi / 64));
	/* User adjustment for pixel size. */
	pixelsize = max_ii(1, pixelsize + U.ui_line_width);

	/* Set user preferences globals for drawing, and for forward compatibility. */
	U.pixelsize = pixelsize;
	U.dpi = dpi / pixelsize;
	U.virtual_pixel = (pixelsize == 1) ? VIRTUAL_PIXEL_NATIVE : VIRTUAL_PIXEL_DOUBLE;
	U.widget_unit = (U.pixelsize * U.dpi * 20 + 36) / 72;
	U.dpi_fac = ((U.pixelsize * (float)U.dpi) / 72.0f);

	/* update font drawing */
	BLF_default_dpi(U.pixelsize * U.dpi);
}

static void wm_window_ensure_eventstate(wmWindow *win)
{
	if (win->eventstate) {
		return;
	}

	win->eventstate = MEM_callocN(sizeof(wmEvent), "window event state");
	wm_get_cursor_position(win, &win->eventstate->x, &win->eventstate->y);
}

/* belongs to below */
static void wm_window_ghostwindow_add(wmWindowManager *wm, const char *title, wmWindow *win)
{
	GHOST_WindowHandle ghostwin;
	GHOST_GLSettings glSettings = {0};
	int scr_w, scr_h, posy;
<<<<<<< HEAD
	
=======

	/* force setting multisamples only once, it requires restart - and you cannot
	 * mix it, either all windows have it, or none (tested in OSX opengl) */
	if (multisamples == -1)
		multisamples = U.ogl_multisamples;

	glSettings.numOfAASamples = multisamples;

>>>>>>> 863e395a
	/* a new window is created when pageflip mode is required for a window */
	if (win->stereo3d_format->display_mode == S3D_DISPLAY_PAGEFLIP)
		glSettings.flags |= GHOST_glStereoVisual;

	if (G.debug & G_DEBUG_GPU) {
		glSettings.flags |= GHOST_glDebugContext;
	}

	wm_get_screensize(&scr_w, &scr_h);
	posy = (scr_h - win->posy - win->sizey);

	ghostwin = GHOST_CreateWindow(g_system, title,
	                              win->posx, posy, win->sizex, win->sizey,
	                              (GHOST_TWindowState)win->windowstate,
	                              GHOST_kDrawingContextTypeOpenGL,
	                              glSettings);

	if (ghostwin) {
		GHOST_RectangleHandle bounds;

<<<<<<< HEAD
		/* XXX Fix crash when a new window is created.
		 * However this should be move somewhere else. (fclem) */
		BLF_batch_reset();
		gpu_batch_presets_reset();

		win->gwnctx = GWN_context_create();
		
=======
>>>>>>> 863e395a
		/* the new window has already been made drawable upon creation */
		wm->windrawable = win;

		/* needed so we can detect the graphics card below */
		GPU_init();

		win->ghostwin = ghostwin;
		GHOST_SetWindowUserData(ghostwin, win); /* pointer back */
<<<<<<< HEAD
		
		wm_window_ensure_eventstate(win);

=======

		if (win->eventstate == NULL)
			win->eventstate = MEM_callocN(sizeof(wmEvent), "window event state");

		/* store multisamples window was created with, in case user prefs change */
		win->multisamples = multisamples;

>>>>>>> 863e395a
		/* store actual window size in blender window */
		bounds = GHOST_GetClientBounds(win->ghostwin);

		/* win32: gives undefined window size when minimized */
		if (GHOST_GetWindowState(win->ghostwin) != GHOST_kWindowStateMinimized) {
			win->sizex = GHOST_GetWidthRectangle(bounds);
			win->sizey = GHOST_GetHeightRectangle(bounds);
		}
		GHOST_DisposeRectangle(bounds);

#ifndef __APPLE__
		/* set the state here, so minimized state comes up correct on windows */
		GHOST_SetWindowState(ghostwin, (GHOST_TWindowState)win->windowstate);
#endif
		/* until screens get drawn, make it nice gray */
		glClearColor(0.55, 0.55, 0.55, 0.0);
		/* Crash on OSS ATI: bugs.launchpad.net/ubuntu/+source/mesa/+bug/656100 */
		if (!GPU_type_matches(GPU_DEVICE_ATI, GPU_OS_UNIX, GPU_DRIVER_OPENSOURCE)) {
			glClear(GL_COLOR_BUFFER_BIT);
		}

		/* needed here, because it's used before it reads userdef */
		WM_window_set_dpi(win);

		wm_window_swap_buffers(win);

		//GHOST_SetWindowState(ghostwin, GHOST_kWindowStateModified);

		/* standard state vars for window */
		GPU_state_init();
	}
}

/**
 * Initialize #wmWindow without ghostwin, open these and clear.
 *
 * window size is read from window, if 0 it uses prefsize
 * called in #WM_check, also inits stuff after file read.
 *
 * \warning
 * After running, 'win->ghostwin' can be NULL in rare cases
 * (where OpenGL driver fails to create a context for eg).
 * We could remove them with #wm_window_ghostwindows_remove_invalid
 * but better not since caller may continue to use.
 * Instead, caller needs to handle the error case and cleanup.
 */
void wm_window_ghostwindows_ensure(wmWindowManager *wm)
{
	wmKeyMap *keymap;
	wmWindow *win;

	BLI_assert(G.background == false);

	/* no commandline prefsize? then we set this.
	 * Note that these values will be used only
	 * when there is no startup.blend yet.
	 */
	if (wm_init_state.size_x == 0) {
		wm_get_screensize(&wm_init_state.size_x, &wm_init_state.size_y);

		/* note!, this isnt quite correct, active screen maybe offset 1000s if PX,
		 * we'd need a wm_get_screensize like function that gives offset,
		 * in practice the window manager will likely move to the correct monitor */
		wm_init_state.start_x = 0;
		wm_init_state.start_y = 0;

#ifdef WITH_X11 /* X11 */
		/* X11, start maximized but use default sane size */
		wm_init_state.size_x = min_ii(wm_init_state.size_x, WM_WIN_INIT_SIZE_X);
		wm_init_state.size_y = min_ii(wm_init_state.size_y, WM_WIN_INIT_SIZE_Y);
		/* pad */
		wm_init_state.start_x = WM_WIN_INIT_PAD;
		wm_init_state.start_y = WM_WIN_INIT_PAD;
		wm_init_state.size_x -= WM_WIN_INIT_PAD * 2;
		wm_init_state.size_y -= WM_WIN_INIT_PAD * 2;
#endif
	}

	for (win = wm->windows.first; win; win = win->next) {
		if (win->ghostwin == NULL) {
			if ((win->sizex == 0) || (wm_init_state.override_flag & WIN_OVERRIDE_GEOM)) {
				win->posx = wm_init_state.start_x;
				win->posy = wm_init_state.start_y;
				win->sizex = wm_init_state.size_x;
				win->sizey = wm_init_state.size_y;

				win->windowstate = GHOST_kWindowStateNormal;
				wm_init_state.override_flag &= ~WIN_OVERRIDE_GEOM;
			}

			if (wm_init_state.override_flag & WIN_OVERRIDE_WINSTATE) {
				win->windowstate = wm_init_state.windowstate;
				wm_init_state.override_flag &= ~WIN_OVERRIDE_WINSTATE;
			}

			/* without this, cursor restore may fail, T45456 */
			if (win->cursor == 0) {
				win->cursor = CURSOR_STD;
			}

			wm_window_ghostwindow_add(wm, "Blender", win);
		}
		/* happens after fileread */
		wm_window_ensure_eventstate(win);

		/* add keymap handlers (1 handler for all keys in map!) */
		keymap = WM_keymap_find(wm->defaultconf, "Window", 0, 0);
		WM_event_add_keymap_handler(&win->handlers, keymap);

		keymap = WM_keymap_find(wm->defaultconf, "Screen", 0, 0);
		WM_event_add_keymap_handler(&win->handlers, keymap);

		keymap = WM_keymap_find(wm->defaultconf, "Screen Editing", 0, 0);
		WM_event_add_keymap_handler(&win->modalhandlers, keymap);

		/* add drop boxes */
		{
			ListBase *lb = WM_dropboxmap_find("Window", 0, 0);
			WM_event_add_dropbox_handler(&win->handlers, lb);
		}
		wm_window_title(wm, win);

		/* add topbar */
		if (BLI_listbase_is_empty(&win->global_areas.areabase)) {
			ED_screen_global_areas_create(win);
		}
	}
}

/**
 * Call after #wm_window_ghostwindows_ensure or #WM_check
 * (after loading a new file) in the unlikely event a window couldn't be created.
 */
void wm_window_ghostwindows_remove_invalid(bContext *C, wmWindowManager *wm)
{
	wmWindow *win, *win_next;

	BLI_assert(G.background == false);

	for (win = wm->windows.first; win; win = win_next) {
		win_next = win->next;
		if (win->ghostwin == NULL) {
			wm_window_close(C, wm, win);
		}
	}
}

/**
 * new window, no screen yet, but we open ghostwindow for it,
 * also gets the window level handlers
 * \note area-rip calls this.
 * \return the window or NULL.
 */
wmWindow *WM_window_open(bContext *C, const rcti *rect)
{
	wmWindow *win_prev = CTX_wm_window(C);
	wmWindow *win = wm_window_new(C);

	win->posx = rect->xmin;
	win->posy = rect->ymin;
	win->sizex = BLI_rcti_size_x(rect);
	win->sizey = BLI_rcti_size_y(rect);

	WM_check(C);

	if (win->ghostwin) {
		return win;
	}
	else {
		wm_window_close(C, CTX_wm_manager(C), win);
		CTX_wm_window_set(C, win_prev);
		return NULL;
	}
}

/**
 * Uses `screen->temp` tag to define what to do, currently it limits
 * to only one "temp" window for render out, preferences, filewindow, etc...
 *
 * \param type: WM_WINDOW_RENDER, WM_WINDOW_USERPREFS...
 * \return the window or NULL.
 */
wmWindow *WM_window_open_temp(bContext *C, int x, int y, int sizex, int sizey, int type)
{
	Main *bmain = CTX_data_main(C);
	wmWindow *win_prev = CTX_wm_window(C);
	wmWindow *win;
	bScreen *screen;
	ScrArea *sa;
	Scene *scene = CTX_data_scene(C);
	const char *title;

	/* convert to native OS window coordinates */
	const float native_pixel_size = GHOST_GetNativePixelSize(win_prev->ghostwin);
	x /= native_pixel_size;
	y /= native_pixel_size;
	sizex /= native_pixel_size;
	sizey /= native_pixel_size;

	/* calculate postition */
	rcti rect;
	rect.xmin = x + win_prev->posx - sizex / 2;
	rect.ymin = y + win_prev->posy - sizey / 2;
	rect.xmax = rect.xmin + sizex;
	rect.ymax = rect.ymin + sizey;

	/* changes rect to fit within desktop */
	wm_window_check_position(&rect);

	/* test if we have a temp screen already */
	for (win = CTX_wm_manager(C)->windows.first; win; win = win->next)
		if (WM_window_is_temp_screen(win))
			break;

	/* add new window? */
	if (win == NULL) {
		win = wm_window_new(C);

		win->posx = rect.xmin;
		win->posy = rect.ymin;
	}

	screen = WM_window_get_active_screen(win);

	win->sizex = BLI_rcti_size_x(&rect);
	win->sizey = BLI_rcti_size_y(&rect);

	if (win->ghostwin) {
		wm_window_set_size(win, win->sizex, win->sizey);
		wm_window_raise(win);
	}

<<<<<<< HEAD
	if (WM_window_get_active_workspace(win) == NULL) {
		WorkSpace *workspace = WM_window_get_active_workspace(win_prev);
		WM_window_set_active_workspace(win, workspace);
=======
	if (win->screen == NULL) {
		/* add new screen */
		win->screen = ED_screen_add(bmain, win, scene, "temp");
>>>>>>> 863e395a
	}

	if (screen == NULL) {
		/* add new screen layout */
		WorkSpace *workspace = WM_window_get_active_workspace(win);
		WorkSpaceLayout *layout = ED_workspace_layout_add(bmain, workspace, win, "temp");

		screen = BKE_workspace_layout_screen_get(layout);
		WM_window_set_active_layout(win, workspace, layout);
	}

<<<<<<< HEAD
	if (win->scene == NULL) {
		win->scene = scene;
	}
	/* In case we reuse an already existing temp window (see win lookup above). */
	else if (WM_window_get_active_scene(win) != scene) {
		WM_window_change_active_scene(bmain, C, win, scene);
	}

	screen->temp = 1;
=======
	win->screen->temp = 1;
>>>>>>> 863e395a

	/* make window active, and validate/resize */
	CTX_wm_window_set(C, win);
	WM_check(C);

	/* It's possible `win->ghostwin == NULL`.
	 * instead of attempting to cleanup here (in a half finished state),
	 * finish setting up the screen, then free it at the end of the function,
	 * to avoid having to take into account a partially-created window.
	 */

	/* ensure it shows the right spacetype editor */
	sa = screen->areabase.first;
	CTX_wm_area_set(C, sa);

	if (type == WM_WINDOW_RENDER) {
		ED_area_newspace(C, sa, SPACE_IMAGE, false);
	}
	else if (type == WM_WINDOW_DRIVERS) {
		ED_area_newspace(C, sa, SPACE_IPO, false);
	}
	else {
		ED_area_newspace(C, sa, SPACE_USERPREF, false);
	}
<<<<<<< HEAD
	
	ED_screen_change(C, screen);
	ED_screen_refresh(CTX_wm_manager(C), win); /* test scale */
	
	/* do additional setup for specific editor type */
	if (type == WM_WINDOW_DRIVERS) {
		/* Configure editor - mode, tabs, framing */
		SpaceIpo *sipo = (SpaceIpo *)sa->spacedata.first;
		sipo->mode = SIPO_MODE_DRIVERS;
		
		ARegion *ar_props = BKE_area_find_region_type(sa, RGN_TYPE_UI);
		if (ar_props) {
			UI_panel_category_active_set(ar_props, "Drivers");
			
			ar_props->flag &= ~RGN_FLAG_HIDDEN;
			/* XXX: Adjust width of this too? */
			
			ED_region_visibility_change_update(C, ar_props);
		}
		
		ARegion *ar_main = BKE_area_find_region_type(sa, RGN_TYPE_WINDOW);
		if (ar_main) {
			/* XXX: Ideally we recenter based on the range instead... */
			ar_main->v2d.tot.xmin = -2.0f;
			ar_main->v2d.tot.ymin = -2.0f;
			ar_main->v2d.tot.xmax = 2.0f;
			ar_main->v2d.tot.ymax = 2.0f;
			
			ar_main->v2d.cur = ar_main->v2d.tot;
		}
	}
	
=======

	ED_screen_set(C, win->screen);
	ED_screen_refresh(CTX_wm_manager(C), win); /* test scale */

>>>>>>> 863e395a
	if (sa->spacetype == SPACE_IMAGE)
		title = IFACE_("Blender Render");
	else if (ELEM(sa->spacetype, SPACE_OUTLINER, SPACE_USERPREF))
		title = IFACE_("Blender User Preferences");
	else if (sa->spacetype == SPACE_FILE)
		title = IFACE_("Blender File View");
	else if (sa->spacetype == SPACE_IPO)
		title = IFACE_("Blender Drivers Editor");
	else
		title = "Blender";

	if (win->ghostwin) {
		GHOST_SetTitle(win->ghostwin, title);
		return win;
	}
	else {
		/* very unlikely! but opening a new window can fail */
		wm_window_close(C, CTX_wm_manager(C), win);
		CTX_wm_window_set(C, win_prev);

		return NULL;
	}
}


/* ****************** Operators ****************** */

int wm_window_close_exec(bContext *C, wmOperator *UNUSED(op))
{
	wmWindowManager *wm = CTX_wm_manager(C);
	wmWindow *win = CTX_wm_window(C);
	wm_window_close(C, wm, win);
	return OPERATOR_FINISHED;
}

static WorkSpaceLayout *wm_window_new_find_layout(wmOperator *op, WorkSpace *workspace)
{
	ListBase *listbase = BKE_workspace_layouts_get(workspace);
	const int layout_id = RNA_enum_get(op->ptr, "screen");
	int i = 0;

	for (WorkSpaceLayout *layout = listbase->first; layout; layout = layout->next) {
		if (i++ == layout_id) {
			return layout;
		}
	}

	BLI_assert(0);
	return NULL;
}

/* new window operator callback */
int wm_window_new_exec(bContext *C, wmOperator *op)
{
	Main *bmain = CTX_data_main(C);
	wmWindow *win_src = CTX_wm_window(C);
	WorkSpace *workspace = WM_window_get_active_workspace(win_src);
	WorkSpaceLayout *layout_new = wm_window_new_find_layout(op, workspace);
	bScreen *screen_new = BKE_workspace_layout_screen_get(layout_new);
	wmWindow *win_dst;

	if ((win_dst = wm_window_new_test(C))) {
		if (screen_new->winid) {
			/* layout/screen is already used, duplicate it */
			layout_new = ED_workspace_layout_duplicate(bmain, workspace, layout_new, win_dst);
			screen_new = BKE_workspace_layout_screen_get(layout_new);
		}
		/* New window with a different screen but same workspace */
		WM_window_set_active_workspace(win_dst, workspace);
		WM_window_set_active_screen(win_dst, workspace, screen_new);
		win_dst->scene = win_src->scene;
		screen_new->winid = win_dst->winid;
		CTX_wm_window_set(C, win_dst);

		ED_screen_refresh(CTX_wm_manager(C), win_dst);
	}

	return (win_dst != NULL) ? OPERATOR_FINISHED : OPERATOR_CANCELLED;
}

int wm_window_new_invoke(bContext *C, wmOperator *op, const wmEvent *UNUSED(event))
{
	wmWindow *win = CTX_wm_window(C);
	WorkSpace *workspace = WM_window_get_active_workspace(win);
	ListBase *listbase = BKE_workspace_layouts_get(workspace);

	if (BLI_listbase_count_at_most(listbase, 2) == 1) {
		RNA_enum_set(op->ptr, "screen", 0);
		return wm_window_new_exec(C, op);
	}
	else {
		return WM_enum_search_invoke_previews(C, op, 6, 2);
	}
}

const EnumPropertyItem *wm_window_new_screen_itemf(
        bContext *C, struct PointerRNA *UNUSED(ptr), struct PropertyRNA *UNUSED(prop), bool *r_free)
{
	if (C == NULL) {
		return DummyRNA_NULL_items;
	}
	wmWindow *win = CTX_wm_window(C);
	WorkSpace *workspace = WM_window_get_active_workspace(win);
	ListBase *listbase = BKE_workspace_layouts_get(workspace);
	EnumPropertyItem *item = NULL;
	EnumPropertyItem tmp = {0, "", 0, "", ""};
	int value = 0, totitem = 0;
	int count_act_screens = 0;
	/* XXX setting max number of windows to 20. We'd need support
	 * for dynamic strings in EnumPropertyItem.name to avoid this. */
	static char active_screens[20][MAX_NAME + 12];

	for (WorkSpaceLayout *layout = listbase->first; layout; layout = layout->next) {
		bScreen *screen = BKE_workspace_layout_screen_get(layout);
		const char *layout_name = BKE_workspace_layout_name_get(layout);

		if (screen->winid) {
			BLI_snprintf(active_screens[count_act_screens], sizeof(*active_screens), "%s (Duplicate)", layout_name);
			tmp.name = active_screens[count_act_screens++];
		}
		else {
			tmp.name = layout_name;
		}

		tmp.value = value;
		tmp.identifier = layout_name;
		UI_id_icon_render(C, CTX_data_scene(C), &screen->id, true, false);
		tmp.icon = BKE_icon_id_ensure(&screen->id);

		RNA_enum_item_add(&item, &totitem, &tmp);
		value++;
	}

	RNA_enum_item_end(&item, &totitem);
	*r_free = true;

	return item;
}

/* fullscreen operator callback */
int wm_window_fullscreen_toggle_exec(bContext *C, wmOperator *UNUSED(op))
{
	wmWindow *window = CTX_wm_window(C);
	GHOST_TWindowState state;

	if (G.background)
		return OPERATOR_CANCELLED;

	state = GHOST_GetWindowState(window->ghostwin);
	if (state != GHOST_kWindowStateFullScreen)
		GHOST_SetWindowState(window->ghostwin, GHOST_kWindowStateFullScreen);
	else
		GHOST_SetWindowState(window->ghostwin, GHOST_kWindowStateNormal);

	return OPERATOR_FINISHED;

}


/* ************ events *************** */

void wm_cursor_position_from_ghost(wmWindow *win, int *x, int *y)
{
	float fac = GHOST_GetNativePixelSize(win->ghostwin);

	GHOST_ScreenToClient(win->ghostwin, *x, *y, x, y);
	*x *= fac;

	*y = (win->sizey - 1) - *y;
	*y *= fac;
}

void wm_cursor_position_to_ghost(wmWindow *win, int *x, int *y)
{
	float fac = GHOST_GetNativePixelSize(win->ghostwin);

	*x /= fac;
	*y /= fac;
	*y = win->sizey - *y - 1;

	GHOST_ClientToScreen(win->ghostwin, *x, *y, x, y);
}

void wm_get_cursor_position(wmWindow *win, int *x, int *y)
{
	GHOST_GetCursorPosition(g_system, x, y);
	wm_cursor_position_from_ghost(win, x, y);
}

typedef enum {
	SHIFT    = 's',
	CONTROL  = 'c',
	ALT      = 'a',
	OS       = 'C'
} modifierKeyType;

/* check if specified modifier key type is pressed */
static int query_qual(modifierKeyType qual)
{
	GHOST_TModifierKeyMask left, right;
	int val = 0;

	switch (qual) {
		case SHIFT:
			left = GHOST_kModifierKeyLeftShift;
			right = GHOST_kModifierKeyRightShift;
			break;
		case CONTROL:
			left = GHOST_kModifierKeyLeftControl;
			right = GHOST_kModifierKeyRightControl;
			break;
		case OS:
			left = right = GHOST_kModifierKeyOS;
			break;
		case ALT:
		default:
			left = GHOST_kModifierKeyLeftAlt;
			right = GHOST_kModifierKeyRightAlt;
			break;
	}

	GHOST_GetModifierKeyState(g_system, left, &val);
	if (!val)
		GHOST_GetModifierKeyState(g_system, right, &val);

	return val;
}

void wm_window_make_drawable(wmWindowManager *wm, wmWindow *win)
{
	BLI_assert(GPU_framebuffer_current_get() == 0);

	if (win != wm->windrawable && win->ghostwin) {
//		win->lmbut = 0;	/* keeps hanging when mousepressed while other window opened */

		wm->windrawable = win;
		if (G.debug & G_DEBUG_EVENTS) {
			printf("%s: set drawable %d\n", __func__, win->winid);
		}

		BLF_batch_reset();
		gpu_batch_presets_reset();
		immDeactivate();
		GHOST_ActivateWindowDrawingContext(win->ghostwin);
<<<<<<< HEAD
		GWN_context_active_set(win->gwnctx);
		immActivate();
=======
>>>>>>> 863e395a

		/* this can change per window */
		WM_window_set_dpi(win);
	}
}

/* Reset active the current window opengl drawing context. */
void wm_window_reset_drawable(void)
{
	BLI_assert(BLI_thread_is_main());
	BLI_assert(GPU_framebuffer_current_get() == 0);
	wmWindowManager *wm = G.main->wm.first;

	if (wm == NULL)
		return;

	wmWindow *win = wm->windrawable;

	if (win && win->ghostwin) {
		BLF_batch_reset();
		gpu_batch_presets_reset();
		immDeactivate();
		GHOST_ActivateWindowDrawingContext(win->ghostwin);
		GWN_context_active_set(win->gwnctx);
		immActivate();
	}
}

/* called by ghost, here we handle events for windows themselves or send to event system */
/* mouse coordinate converversion happens here */
static int ghost_event_proc(GHOST_EventHandle evt, GHOST_TUserDataPtr C_void_ptr)
{
	bContext *C = C_void_ptr;
	wmWindowManager *wm = CTX_wm_manager(C);
	GHOST_TEventType type = GHOST_GetEventType(evt);
	int time = GHOST_GetEventTime(evt);

	if (type == GHOST_kEventQuit) {
		WM_exit(C);
	}
	else {
		GHOST_WindowHandle ghostwin = GHOST_GetEventWindow(evt);
		GHOST_TEventDataPtr data = GHOST_GetEventData(evt);
		wmWindow *win;

		/* Ghost now can call this function for life resizes, but it should return if WM didn't initialize yet.
		 * Can happen on file read (especially full size window)  */
		if ((wm->initialized & WM_WINDOW_IS_INITIALIZED) == 0) {
			return 1;
		}
		if (!ghostwin) {
			/* XXX - should be checked, why are we getting an event here, and */
			/* what is it? */
			puts("<!> event has no window");
			return 1;
		}
		else if (!GHOST_ValidWindow(g_system, ghostwin)) {
			/* XXX - should be checked, why are we getting an event here, and */
			/* what is it? */
			puts("<!> event has invalid window");
			return 1;
		}
		else {
			win = GHOST_GetWindowUserData(ghostwin);
		}

		switch (type) {
			case GHOST_kEventWindowDeactivate:
				wm_event_add_ghostevent(wm, win, type, time, data);
				win->active = 0; /* XXX */

				/* clear modifiers for inactive windows */
				win->eventstate->alt = 0;
				win->eventstate->ctrl = 0;
				win->eventstate->shift = 0;
				win->eventstate->oskey = 0;
				win->eventstate->keymodifier = 0;

				break;
			case GHOST_kEventWindowActivate:
			{
				GHOST_TEventKeyData kdata;
				wmEvent event;
				int wx, wy;
				const int keymodifier = ((query_qual(SHIFT)     ? KM_SHIFT : 0) |
				                         (query_qual(CONTROL)   ? KM_CTRL  : 0) |
				                         (query_qual(ALT)       ? KM_ALT   : 0) |
				                         (query_qual(OS)        ? KM_OSKEY : 0));

				/* Win23/GHOST modifier bug, see T40317 */
#ifndef WIN32
//#  define USE_WIN_ACTIVATE
#endif

				wm->winactive = win; /* no context change! c->wm->windrawable is drawable, or for area queues */

				win->active = 1;
//				window_handle(win, INPUTCHANGE, win->active);

				/* bad ghost support for modifier keys... so on activate we set the modifiers again */

				/* TODO: This is not correct since a modifier may be held when a window is activated...
				 * better solve this at ghost level. attempted fix r54450 but it caused bug [#34255]
				 *
				 * For now don't send GHOST_kEventKeyDown events, just set the 'eventstate'.
				 */
				kdata.ascii = '\0';
				kdata.utf8_buf[0] = '\0';

				if (win->eventstate->shift) {
					if ((keymodifier & KM_SHIFT) == 0) {
						kdata.key = GHOST_kKeyLeftShift;
						wm_event_add_ghostevent(wm, win, GHOST_kEventKeyUp, time, &kdata);
					}
				}
#ifdef USE_WIN_ACTIVATE
				else {
					if (keymodifier & KM_SHIFT) {
						win->eventstate->shift = KM_MOD_FIRST;
					}
				}
#endif
				if (win->eventstate->ctrl) {
					if ((keymodifier & KM_CTRL) == 0) {
						kdata.key = GHOST_kKeyLeftControl;
						wm_event_add_ghostevent(wm, win, GHOST_kEventKeyUp, time, &kdata);
					}
				}
#ifdef USE_WIN_ACTIVATE
				else {
					if (keymodifier & KM_CTRL) {
						win->eventstate->ctrl = KM_MOD_FIRST;
					}
				}
#endif
				if (win->eventstate->alt) {
					if ((keymodifier & KM_ALT) == 0) {
						kdata.key = GHOST_kKeyLeftAlt;
						wm_event_add_ghostevent(wm, win, GHOST_kEventKeyUp, time, &kdata);
					}
				}
#ifdef USE_WIN_ACTIVATE
				else {
					if (keymodifier & KM_ALT) {
						win->eventstate->alt = KM_MOD_FIRST;
					}
				}
#endif
				if (win->eventstate->oskey) {
					if ((keymodifier & KM_OSKEY) == 0) {
						kdata.key = GHOST_kKeyOS;
						wm_event_add_ghostevent(wm, win, GHOST_kEventKeyUp, time, &kdata);
					}
				}
#ifdef USE_WIN_ACTIVATE
				else {
					if (keymodifier & KM_OSKEY) {
						win->eventstate->oskey = KM_MOD_FIRST;
					}
				}
#endif

#undef USE_WIN_ACTIVATE


				/* keymodifier zero, it hangs on hotkeys that open windows otherwise */
				win->eventstate->keymodifier = 0;

				/* entering window, update mouse pos. but no event */
				wm_get_cursor_position(win,  &wx, &wy);

				win->eventstate->x = wx;
				win->eventstate->y = wy;

				win->addmousemove = 1;   /* enables highlighted buttons */

				wm_window_make_drawable(wm, win);

				/* window might be focused by mouse click in configuration of window manager
				 * when focus is not following mouse
				 * click could have been done on a button and depending on window manager settings
				 * click would be passed to blender or not, but in any case button under cursor
				 * should be activated, so at max next click on button without moving mouse
				 * would trigger it's handle function
				 * currently it seems to be common practice to generate new event for, but probably
				 * we'll need utility function for this? (sergey)
				 */
				wm_event_init_from_window(win, &event);
				event.type = MOUSEMOVE;
				event.prevx = event.x;
				event.prevy = event.y;

				wm_event_add(win, &event);

				break;
			}
			case GHOST_kEventWindowClose:
			{
				wm_window_close(C, wm, win);
				break;
			}
			case GHOST_kEventWindowUpdate:
			{
				if (G.debug & G_DEBUG_EVENTS) {
					printf("%s: ghost redraw %d\n", __func__, win->winid);
				}

				wm_window_make_drawable(wm, win);
				WM_event_add_notifier(C, NC_WINDOW, NULL);

				break;
			}
			case GHOST_kEventWindowSize:
			case GHOST_kEventWindowMove:
			{
				GHOST_TWindowState state;
				state = GHOST_GetWindowState(win->ghostwin);
				win->windowstate = state;

				/* stop screencast if resize */
				if (type == GHOST_kEventWindowSize) {
					WM_jobs_stop(wm, WM_window_get_active_screen(win), NULL);
				}

				WM_window_set_dpi(win);

				/* win32: gives undefined window size when minimized */
				if (state != GHOST_kWindowStateMinimized) {
					GHOST_RectangleHandle client_rect;
					int l, t, r, b, scr_w, scr_h;
					int sizex, sizey, posx, posy;

					client_rect = GHOST_GetClientBounds(win->ghostwin);
					GHOST_GetRectangle(client_rect, &l, &t, &r, &b);

					GHOST_DisposeRectangle(client_rect);

					wm_get_desktopsize(&scr_w, &scr_h);
					sizex = r - l;
					sizey = b - t;
					posx = l;
					posy = scr_h - t - win->sizey;

					/*
					 * Ghost sometimes send size or move events when the window hasn't changed.
					 * One case of this is using compiz on linux. To alleviate the problem
					 * we ignore all such event here.
					 *
					 * It might be good to eventually do that at Ghost level, but that is for
					 * another time.
					 */
					if (win->sizex != sizex ||
					    win->sizey != sizey ||
					    win->posx != posx ||
					    win->posy != posy)
					{
						const bScreen *screen = WM_window_get_active_screen(win);

						win->sizex = sizex;
						win->sizey = sizey;
						win->posx = posx;
						win->posy = posy;

						/* debug prints */
						if (G.debug & G_DEBUG_EVENTS) {
							const char *state_str;
							state = GHOST_GetWindowState(win->ghostwin);

							if (state == GHOST_kWindowStateNormal) {
								state_str = "normal";
							}
							else if (state == GHOST_kWindowStateMinimized) {
								state_str = "minimized";
							}
							else if (state == GHOST_kWindowStateMaximized) {
								state_str = "maximized";
							}
							else if (state == GHOST_kWindowStateFullScreen) {
								state_str = "fullscreen";
							}
							else {
								state_str = "<unknown>";
							}

							printf("%s: window %d state = %s\n", __func__, win->winid, state_str);

							if (type != GHOST_kEventWindowSize) {
								printf("win move event pos %d %d size %d %d\n",
								       win->posx, win->posy, win->sizex, win->sizey);
							}
						}

						wm_window_make_drawable(wm, win);
						BKE_icon_changed(screen->id.icon_id);
						WM_event_add_notifier(C, NC_SCREEN | NA_EDITED, NULL);
						WM_event_add_notifier(C, NC_WINDOW | NA_EDITED, NULL);

#if defined(__APPLE__) || defined(WIN32)
						/* OSX and Win32 don't return to the mainloop while resize */
						wm_event_do_notifiers(C);
						wm_draw_update(C);

						/* Warning! code above nulls 'C->wm.window', causing BGE to quit, see: T45699.
						 * Further, its easier to match behavior across platforms, so restore the window. */
						CTX_wm_window_set(C, win);
#endif
					}
				}
				break;
			}

			case GHOST_kEventWindowDPIHintChanged:
			{
				WM_window_set_dpi(win);
				/* font's are stored at each DPI level, without this we can easy load 100's of fonts */
				BLF_cache_clear();

				WM_main_add_notifier(NC_WINDOW, NULL);      /* full redraw */
				WM_main_add_notifier(NC_SCREEN | NA_EDITED, NULL);    /* refresh region sizes */
				break;
			}

			case GHOST_kEventOpenMainFile:
			{
				PointerRNA props_ptr;
				wmWindow *oldWindow;
				const char *path = GHOST_GetEventData(evt);

				if (path) {
					wmOperatorType *ot = WM_operatortype_find("WM_OT_open_mainfile", false);
					/* operator needs a valid window in context, ensures
					 * it is correctly set */
					oldWindow = CTX_wm_window(C);
					CTX_wm_window_set(C, win);

					WM_operator_properties_create_ptr(&props_ptr, ot);
					RNA_string_set(&props_ptr, "filepath", path);
					WM_operator_name_call_ptr(C, ot, WM_OP_EXEC_DEFAULT, &props_ptr);
					WM_operator_properties_free(&props_ptr);

					CTX_wm_window_set(C, oldWindow);
				}
				break;
			}
			case GHOST_kEventDraggingDropDone:
			{
				wmEvent event;
				GHOST_TEventDragnDropData *ddd = GHOST_GetEventData(evt);
				int wx, wy;

				/* entering window, update mouse pos */
				wm_get_cursor_position(win, &wx, &wy);
				win->eventstate->x = wx;
				win->eventstate->y = wy;

				wm_event_init_from_window(win, &event);  /* copy last state, like mouse coords */

				/* activate region */
				event.type = MOUSEMOVE;
				event.prevx = event.x;
				event.prevy = event.y;

				wm->winactive = win; /* no context change! c->wm->windrawable is drawable, or for area queues */
				win->active = 1;

				wm_event_add(win, &event);


				/* make blender drop event with custom data pointing to wm drags */
				event.type = EVT_DROP;
				event.val = KM_RELEASE;
				event.custom = EVT_DATA_DRAGDROP;
				event.customdata = &wm->drags;
				event.customdatafree = 1;

				wm_event_add(win, &event);

				/* printf("Drop detected\n"); */

				/* add drag data to wm for paths: */

				if (ddd->dataType == GHOST_kDragnDropTypeFilenames) {
					GHOST_TStringArray *stra = ddd->data;
					int a, icon;

					for (a = 0; a < stra->count; a++) {
						printf("drop file %s\n", stra->strings[a]);
						/* try to get icon type from extension */
						icon = ED_file_extension_icon((char *)stra->strings[a]);

						WM_event_start_drag(C, icon, WM_DRAG_PATH, stra->strings[a], 0.0, WM_DRAG_NOP);
						/* void poin should point to string, it makes a copy */
						break; /* only one drop element supported now */
					}
				}

				break;
			}
			case GHOST_kEventNativeResolutionChange:
			{
				// only update if the actual pixel size changes
				float prev_pixelsize = U.pixelsize;
				WM_window_set_dpi(win);

				if (U.pixelsize != prev_pixelsize) {
					BKE_icon_changed(WM_window_get_active_screen(win)->id.icon_id);

					// close all popups since they are positioned with the pixel
					// size baked in and it's difficult to correct them
					wmWindow *oldWindow = CTX_wm_window(C);
					CTX_wm_window_set(C, win);
					UI_popup_handlers_remove_all(C, &win->modalhandlers);
					CTX_wm_window_set(C, oldWindow);

					wm_window_make_drawable(wm, win);

					WM_event_add_notifier(C, NC_SCREEN | NA_EDITED, NULL);
					WM_event_add_notifier(C, NC_WINDOW | NA_EDITED, NULL);
				}

				break;
			}
			case GHOST_kEventTrackpad:
			{
				GHOST_TEventTrackpadData *pd = data;

				wm_cursor_position_from_ghost(win, &pd->x, &pd->y);
				wm_event_add_ghostevent(wm, win, type, time, data);
				break;
			}
			case GHOST_kEventCursorMove:
			{
				GHOST_TEventCursorData *cd = data;

				wm_cursor_position_from_ghost(win, &cd->x, &cd->y);
				wm_event_add_ghostevent(wm, win, type, time, data);
				break;
			}
			default:
				wm_event_add_ghostevent(wm, win, type, time, data);
				break;
		}

	}
	return 1;
}


/**
 * This timer system only gives maximum 1 timer event per redraw cycle,
 * to prevent queues to get overloaded.
 * Timer handlers should check for delta to decide if they just update, or follow real time.
 * Timer handlers can also set duration to match frames passed
 */
static int wm_window_timer(const bContext *C)
{
	wmWindowManager *wm = CTX_wm_manager(C);
	wmTimer *wt, *wtnext;
	wmWindow *win;
	double time = PIL_check_seconds_timer();
	int retval = 0;

	for (wt = wm->timers.first; wt; wt = wtnext) {
		wtnext = wt->next; /* in case timer gets removed */
		win = wt->win;

		if (wt->sleep == 0) {
			if (time > wt->ntime) {
				wt->delta = time - wt->ltime;
				wt->duration += wt->delta;
				wt->ltime = time;
				wt->ntime = wt->stime + wt->timestep * ceil(wt->duration / wt->timestep);

				if (wt->event_type == TIMERJOBS)
					wm_jobs_timer(C, wm, wt);
				else if (wt->event_type == TIMERAUTOSAVE)
					wm_autosave_timer(C, wm, wt);
				else if (wt->event_type == TIMERNOTIFIER)
					WM_main_add_notifier(GET_UINT_FROM_POINTER(wt->customdata), NULL);
				else if (win) {
					wmEvent event;
					wm_event_init_from_window(win, &event);

					event.type = wt->event_type;
					event.val = KM_NOTHING;
					event.keymodifier = 0;
					event.custom = EVT_DATA_TIMER;
					event.customdata = wt;
					wm_event_add(win, &event);

					retval = 1;
				}
			}
		}
	}
	return retval;
}

void wm_window_process_events(const bContext *C)
{
	int hasevent;

	BLI_assert(BLI_thread_is_main());

	hasevent = GHOST_ProcessEvents(g_system, 0); /* 0 is no wait */

	if (hasevent)
		GHOST_DispatchEvents(g_system);

	hasevent |= wm_window_timer(C);

	/* no event, we sleep 5 milliseconds */
	if (hasevent == 0)
		PIL_sleep_ms(5);
}

void wm_window_process_events_nosleep(void)
{
	if (GHOST_ProcessEvents(g_system, 0))
		GHOST_DispatchEvents(g_system);
}

/* exported as handle callback to bke blender.c */
void wm_window_testbreak(void)
{
	static double ltime = 0;
	double curtime = PIL_check_seconds_timer();

	BLI_assert(BLI_thread_is_main());

	/* only check for breaks every 50 milliseconds
	 * if we get called more often.
	 */
	if ((curtime - ltime) > 0.05) {
		int hasevent = GHOST_ProcessEvents(g_system, 0); /* 0 is no wait */

		if (hasevent)
			GHOST_DispatchEvents(g_system);

		ltime = curtime;
	}
}

/* **************** init ********************** */

/* bContext can be null in background mode because we don't
 * need to event handling. */
void wm_ghost_init(bContext *C)
{
	if (!g_system) {
<<<<<<< HEAD
		GHOST_EventConsumerHandle consumer;

		if (C != NULL) {
			consumer = GHOST_CreateEventConsumer(ghost_event_proc, C);
		}
		
		g_system = GHOST_CreateSystem();

		if (C != NULL) {
			GHOST_AddEventConsumer(g_system, consumer);
		}
		
=======
		GHOST_EventConsumerHandle consumer = GHOST_CreateEventConsumer(ghost_event_proc, C);

		g_system = GHOST_CreateSystem();
		GHOST_AddEventConsumer(g_system, consumer);

>>>>>>> 863e395a
		if (wm_init_state.native_pixels) {
			GHOST_UseNativePixels();
		}
	}
}

void wm_ghost_exit(void)
{
	if (g_system)
		GHOST_DisposeSystem(g_system);

	g_system = NULL;
}

/* **************** timer ********************** */

/* to (de)activate running timers temporary */
void WM_event_timer_sleep(wmWindowManager *wm, wmWindow *UNUSED(win), wmTimer *timer, bool do_sleep)
{
	wmTimer *wt;

	for (wt = wm->timers.first; wt; wt = wt->next)
		if (wt == timer)
			break;

	if (wt)
		wt->sleep = do_sleep;
}

wmTimer *WM_event_add_timer(wmWindowManager *wm, wmWindow *win, int event_type, double timestep)
{
	wmTimer *wt = MEM_callocN(sizeof(wmTimer), "window timer");

	wt->event_type = event_type;
	wt->ltime = PIL_check_seconds_timer();
	wt->ntime = wt->ltime + timestep;
	wt->stime = wt->ltime;
	wt->timestep = timestep;
	wt->win = win;

	BLI_addtail(&wm->timers, wt);

	return wt;
}

wmTimer *WM_event_add_timer_notifier(wmWindowManager *wm, wmWindow *win, unsigned int type, double timestep)
{
	wmTimer *wt = MEM_callocN(sizeof(wmTimer), "window timer");

	wt->event_type = TIMERNOTIFIER;
	wt->ltime = PIL_check_seconds_timer();
	wt->ntime = wt->ltime + timestep;
	wt->stime = wt->ltime;
	wt->timestep = timestep;
	wt->win = win;
	wt->customdata = SET_UINT_IN_POINTER(type);
	wt->flags |= WM_TIMER_NO_FREE_CUSTOM_DATA;

	BLI_addtail(&wm->timers, wt);

	return wt;
}

void WM_event_remove_timer(wmWindowManager *wm, wmWindow *UNUSED(win), wmTimer *timer)
{
	wmTimer *wt;

	/* extra security check */
	for (wt = wm->timers.first; wt; wt = wt->next)
		if (wt == timer)
			break;
	if (wt) {
		wmWindow *win;

		if (wm->reports.reporttimer == wt)
			wm->reports.reporttimer = NULL;

		BLI_remlink(&wm->timers, wt);
		if (wt->customdata != NULL && (wt->flags & WM_TIMER_NO_FREE_CUSTOM_DATA) == 0) {
			MEM_freeN(wt->customdata);
		}
		MEM_freeN(wt);

		/* there might be events in queue with this timer as customdata */
		for (win = wm->windows.first; win; win = win->next) {
			wmEvent *event;
			for (event = win->queue.first; event; event = event->next) {
				if (event->customdata == wt) {
					event->customdata = NULL;
					event->type = EVENT_NONE;	/* timer users customdata, dont want NULL == NULL */
				}
			}
		}
	}
}

void WM_event_remove_timer_notifier(wmWindowManager *wm, wmWindow *win, wmTimer *timer)
{
	timer->customdata = NULL;
	WM_event_remove_timer(wm, win, timer);
}

/* ******************* clipboard **************** */

static char *wm_clipboard_text_get_ex(bool selection, int *r_len,
                                      bool firstline)
{
	char *p, *p2, *buf, *newbuf;

	if (G.background) {
		*r_len = 0;
		return NULL;
	}

	buf = (char *)GHOST_getClipboard(selection);
	if (!buf) {
		*r_len = 0;
		return NULL;
	}

	/* always convert from \r\n to \n */
	p2 = newbuf = MEM_mallocN(strlen(buf) + 1, __func__);

	if (firstline) {
		/* will return an over-alloc'ed value in the case there are newlines */
		for (p = buf; *p; p++) {
			if ((*p != '\n') && (*p != '\r')) {
				*(p2++) = *p;
			}
			else {
				break;
			}
		}
	}
	else {
		for (p = buf; *p; p++) {
			if (*p != '\r') {
				*(p2++) = *p;
			}
		}
	}

	*p2 = '\0';

	free(buf); /* ghost uses regular malloc */

	*r_len = (p2 - newbuf);

	return newbuf;
}

/**
 * Return text from the clipboard.
 *
 * \note Caller needs to check for valid utf8 if this is a requirement.
 */
char *WM_clipboard_text_get(bool selection, int *r_len)
{
	return wm_clipboard_text_get_ex(selection, r_len, false);
}

/**
 * Convenience function for pasting to areas of Blender which don't support newlines.
 */
char *WM_clipboard_text_get_firstline(bool selection, int *r_len)
{
	return wm_clipboard_text_get_ex(selection, r_len, true);
}

void WM_clipboard_text_set(const char *buf, bool selection)
{
	if (!G.background) {
#ifdef _WIN32
		/* do conversion from \n to \r\n on Windows */
		const char *p;
		char *p2, *newbuf;
		int newlen = 0;

		for (p = buf; *p; p++) {
			if (*p == '\n')
				newlen += 2;
			else
				newlen++;
		}

		newbuf = MEM_callocN(newlen + 1, "WM_clipboard_text_set");

		for (p = buf, p2 = newbuf; *p; p++, p2++) {
			if (*p == '\n') {
				*(p2++) = '\r'; *p2 = '\n';
			}
			else {
				*p2 = *p;
			}
		}
		*p2 = '\0';

		GHOST_putClipboard((GHOST_TInt8 *)newbuf, selection);
		MEM_freeN(newbuf);
#else
		GHOST_putClipboard((GHOST_TInt8 *)buf, selection);
#endif
	}
}

/* ******************* progress bar **************** */

void WM_progress_set(wmWindow *win, float progress)
{
	GHOST_SetProgressBar(win->ghostwin, progress);
}

void WM_progress_clear(wmWindow *win)
{
	GHOST_EndProgressBar(win->ghostwin);
}

/* ************************************ */

void wm_window_get_position(wmWindow *win, int *r_pos_x, int *r_pos_y)
{
	*r_pos_x = win->posx;
	*r_pos_y = win->posy;
}

void wm_window_set_size(wmWindow *win, int width, int height)
{
	GHOST_SetClientSize(win->ghostwin, width, height);
}

void wm_window_lower(wmWindow *win)
{
	GHOST_SetWindowOrder(win->ghostwin, GHOST_kWindowOrderBottom);
}

void wm_window_raise(wmWindow *win)
{
	GHOST_SetWindowOrder(win->ghostwin, GHOST_kWindowOrderTop);
}

void wm_window_swap_buffers(wmWindow *win)
{
<<<<<<< HEAD
	GPU_texture_delete_orphans(); /* XXX should be done elsewhere. */
=======

#ifdef WIN32
	glDisable(GL_SCISSOR_TEST);
>>>>>>> 863e395a
	GHOST_SwapWindowBuffers(win->ghostwin);
}

void wm_window_set_swap_interval (wmWindow *win, int interval)
{
	GHOST_SetSwapInterval(win->ghostwin, interval);
}

bool wm_window_get_swap_interval(wmWindow *win, int *intervalOut)
{
	return GHOST_GetSwapInterval(win->ghostwin, intervalOut);
}


/* ******************* exported api ***************** */


/* called whem no ghost system was initialized */
void WM_init_state_size_set(int stax, int stay, int sizx, int sizy)
{
	wm_init_state.start_x = stax; /* left hand pos */
	wm_init_state.start_y = stay; /* bottom pos */
	wm_init_state.size_x = sizx < 640 ? 640 : sizx;
	wm_init_state.size_y = sizy < 480 ? 480 : sizy;
	wm_init_state.override_flag |= WIN_OVERRIDE_GEOM;
}

/* for borderless and border windows set from command-line */
void WM_init_state_fullscreen_set(void)
{
	wm_init_state.windowstate = GHOST_kWindowStateFullScreen;
	wm_init_state.override_flag |= WIN_OVERRIDE_WINSTATE;
}

void WM_init_state_normal_set(void)
{
	wm_init_state.windowstate = GHOST_kWindowStateNormal;
	wm_init_state.override_flag |= WIN_OVERRIDE_WINSTATE;
}

void WM_init_native_pixels(bool do_it)
{
	wm_init_state.native_pixels = do_it;
}

/* This function requires access to the GHOST_SystemHandle (g_system) */
void WM_cursor_warp(wmWindow *win, int x, int y)
{
	if (win && win->ghostwin) {
		int oldx = x, oldy = y;

		wm_cursor_position_to_ghost(win, &x, &y);
		GHOST_SetCursorPosition(g_system, x, y);

		win->eventstate->prevx = oldx;
		win->eventstate->prevy = oldy;

		win->eventstate->x = oldx;
		win->eventstate->y = oldy;
	}
}

/**
 * Set x, y to values we can actually position the cursor to.
 */
void WM_cursor_compatible_xy(wmWindow *win, int *x, int *y)
{
	float f = GHOST_GetNativePixelSize(win->ghostwin);
	if (f != 1.0f) {
		*x = (int)(*x / f) * f;
		*y = (int)(*y / f) * f;
	}
}

/**
 * Get the cursor pressure, in most cases you'll want to use wmTabletData from the event
 */
float WM_cursor_pressure(const struct wmWindow *win)
{
	const GHOST_TabletData *td = GHOST_GetTabletData(win->ghostwin);
	/* if there's tablet data from an active tablet device then add it */
	if ((td != NULL) && td->Active != GHOST_kTabletModeNone) {
		return td->Pressure;
	}
	else {
		return -1.0f;
	}
}

/* support for native pixel size */
/* mac retina opens window in size X, but it has up to 2 x more pixels */
int WM_window_pixels_x(const wmWindow *win)
{
	float f = GHOST_GetNativePixelSize(win->ghostwin);

	return (int)(f * (float)win->sizex);
}
int WM_window_pixels_y(const wmWindow *win)
{
	float f = GHOST_GetNativePixelSize(win->ghostwin);

	return (int)(f * (float)win->sizey);
<<<<<<< HEAD
}

/**
 * Get boundaries usable by all window contents, including global areas.
 */
void WM_window_rect_calc(const wmWindow *win, rcti *r_rect)
{
	BLI_rcti_init(r_rect, 0, WM_window_pixels_x(win), 0, WM_window_pixels_y(win));
}
/**
 * Get boundaries usable by screen-layouts, excluding global areas.
 * \note Depends on U.dpi_fac. Should that be outdated, call #WM_window_set_dpi first.
 */
void WM_window_screen_rect_calc(const wmWindow *win, rcti *r_rect)
{
	rcti rect;

	BLI_rcti_init(&rect, 0, WM_window_pixels_x(win), 0, WM_window_pixels_y(win));

	/* Substract global areas from screen rectangle. */
	for (ScrArea *global_area = win->global_areas.areabase.first; global_area; global_area = global_area->next) {
		if (global_area->global->flag & GLOBAL_AREA_IS_HIDDEN) {
			continue;
		}

		switch (global_area->global->align) {
			case GLOBAL_AREA_ALIGN_TOP:
				rect.ymax -= ED_area_global_size_y(global_area);
				break;
			case GLOBAL_AREA_ALIGN_BOTTOM:
				rect.ymin += ED_area_global_size_y(global_area);
				break;
			default:
				BLI_assert(0);
				break;
		}
	}

	BLI_assert(rect.xmin < rect.xmax);
	BLI_assert(rect.ymin < rect.ymax);
	*r_rect = rect;
=======

>>>>>>> 863e395a
}

bool WM_window_is_fullscreen(wmWindow *win)
{
	return win->windowstate == GHOST_kWindowStateFullScreen;
}

/**
 * Some editor data may need to be synced with scene data (3D View camera and layers).
 * This function ensures data is synced for editors in visible workspaces and their visible layouts.
 */
void WM_windows_scene_data_sync(const ListBase *win_lb, Scene *scene)
{
	for (wmWindow *win = win_lb->first; win; win = win->next) {
		if (WM_window_get_active_scene(win) == scene) {
			ED_workspace_scene_data_sync(win->workspace_hook, scene);
		}
	}
}

Scene *WM_windows_scene_get_from_screen(const wmWindowManager *wm, const bScreen *screen)
{
	for (wmWindow *win = wm->windows.first; win; win = win->next) {
		if (WM_window_get_active_screen(win) == screen) {
			return WM_window_get_active_scene(win);
		}
	}

	return NULL;
}

WorkSpace *WM_windows_workspace_get_from_screen(const wmWindowManager *wm, const bScreen *screen)
{
	for (wmWindow *win = wm->windows.first; win; win = win->next) {
		if (WM_window_get_active_screen(win) == screen) {
			return WM_window_get_active_workspace(win);
		}
	}
	return NULL;
}

Scene *WM_window_get_active_scene(const wmWindow *win)
{
	return win->scene;
}

/**
 * \warning Only call outside of area/region loops
 */
void WM_window_change_active_scene(Main *bmain, bContext *C, wmWindow *win, Scene *scene_new)
{
	const bScreen *screen = WM_window_get_active_screen(win);
	Scene *scene_old = win->scene;

	ED_scene_change_update(bmain, C, win, screen, scene_old, scene_new);
}

WorkSpace *WM_window_get_active_workspace(const wmWindow *win)
{
	return BKE_workspace_active_get(win->workspace_hook);
}
void WM_window_set_active_workspace(wmWindow *win, WorkSpace *workspace)
{
	BKE_workspace_active_set(win->workspace_hook, workspace);
}

WorkSpaceLayout *WM_window_get_active_layout(const wmWindow *win)
{
	const WorkSpace *workspace = WM_window_get_active_workspace(win);
	return (LIKELY(workspace != NULL) ? BKE_workspace_active_layout_get(win->workspace_hook) : NULL);
}
void WM_window_set_active_layout(wmWindow *win, WorkSpace *workspace, WorkSpaceLayout *layout)
{
	BKE_workspace_hook_layout_for_workspace_set(win->workspace_hook, workspace, layout);
}

/**
 * Get the active screen of the active workspace in \a win.
 */
bScreen *WM_window_get_active_screen(const wmWindow *win)
{
	const WorkSpace *workspace = WM_window_get_active_workspace(win);
	/* May be NULL in rare cases like closing Blender */
	return (LIKELY(workspace != NULL) ? BKE_workspace_active_screen_get(win->workspace_hook) : NULL);
}
void WM_window_set_active_screen(wmWindow *win, WorkSpace *workspace, bScreen *screen)
{
	BKE_workspace_active_screen_set(win->workspace_hook, workspace, screen);
}

struct ViewLayer *WM_window_get_active_view_layer_ex(const wmWindow *win, Scene **r_scene)
{
	const WorkSpace *workspace = WM_window_get_active_workspace(win);
	Scene *scene = WM_window_get_active_scene(win);
	/* May be NULL in rare cases like closing Blender */
	bScreen *screen = (LIKELY(workspace != NULL) ? BKE_workspace_active_screen_get(win->workspace_hook) : NULL);
	if (screen != NULL) {
		if (r_scene) {
			*r_scene = scene;
		}
		return BKE_workspace_view_layer_get(workspace, scene);
	}
	return NULL;
}

struct ViewLayer *WM_window_get_active_view_layer(const wmWindow *win)
{
	return WM_window_get_active_view_layer_ex(win, NULL);
}

bool WM_window_is_temp_screen(const wmWindow *win)
{
	const bScreen *screen = WM_window_get_active_screen(win);
	return (screen && screen->temp != 0);
}


#ifdef WITH_INPUT_IME
/* note: keep in mind wm_window_IME_begin is also used to reposition the IME window */
void wm_window_IME_begin(wmWindow *win, int x, int y, int w, int h, bool complete)
{
	BLI_assert(win);

	GHOST_BeginIME(win->ghostwin, x, win->sizey - y, w, h, complete);
}

void wm_window_IME_end(wmWindow *win)
{
	BLI_assert(win && win->ime_data);

	GHOST_EndIME(win->ghostwin);
	win->ime_data = NULL;
}
#endif  /* WITH_INPUT_IME */

/* ****** direct opengl context management ****** */

void *WM_opengl_context_create(void)
{
	/* On Windows there is a problem creating contexts that share lists
	 * from one context that is current in another thread.
	 * So we should call this function only on the main thread.
	 */
	BLI_assert(BLI_thread_is_main());
	BLI_assert(GPU_framebuffer_current_get() == 0);
	return GHOST_CreateOpenGLContext(g_system);
}

void WM_opengl_context_dispose(void *context)
{
	BLI_assert(GPU_framebuffer_current_get() == 0);
	GHOST_DisposeOpenGLContext(g_system, (GHOST_ContextHandle)context);
}

void WM_opengl_context_activate(void *context)
{
	BLI_assert(GPU_framebuffer_current_get() == 0);
	GHOST_ActivateOpenGLContext((GHOST_ContextHandle)context);
}

void WM_opengl_context_release(void *context)
{
	BLI_assert(GPU_framebuffer_current_get() == 0);
	GHOST_ReleaseOpenGLContext((GHOST_ContextHandle)context);
}<|MERGE_RESOLUTION|>--- conflicted
+++ resolved
@@ -174,11 +174,7 @@
 }
 
 
-<<<<<<< HEAD
 static void wm_ghostwindow_destroy(wmWindowManager *wm, wmWindow *win)
-=======
-static void wm_ghostwindow_destroy(wmWindow *win)
->>>>>>> 863e395a
 {
 	if (win->ghostwin) {
 		/* We need this window's opengl context active to discard it. */
@@ -294,29 +290,15 @@
 {
 	Main *bmain = CTX_data_main(C);
 	wmWindow *win_dst = wm_window_new(C);
-<<<<<<< HEAD
 	WorkSpace *workspace = WM_window_get_active_workspace(win_src);
 	WorkSpaceLayout *layout_old = WM_window_get_active_layout(win_src);
 	Scene *scene = WM_window_get_active_scene(win_src);
 	WorkSpaceLayout *layout_new;
-=======
->>>>>>> 863e395a
 
 	win_dst->posx = win_src->posx + 10;
 	win_dst->posy = win_src->posy;
 	win_dst->sizex = win_src->sizex;
 	win_dst->sizey = win_src->sizey;
-<<<<<<< HEAD
-=======
-
-	/* duplicate assigns to window */
-	win_dst->screen = ED_screen_duplicate(bmain, win_dst, win_src->screen);
-	BLI_strncpy(win_dst->screenname, win_dst->screen->id.name + 2, sizeof(win_dst->screenname));
-	win_dst->screen->winid = win_dst->winid;
-
-	win_dst->screen->do_refresh = true;
-	win_dst->screen->do_draw = true;
->>>>>>> 863e395a
 
 	win_dst->scene = scene;
 	WM_window_set_active_workspace(win_dst, workspace);
@@ -517,22 +499,12 @@
 		wm_quit_with_optional_confirmation_prompt(C, win);
 	}
 	else {
-<<<<<<< HEAD
 		bScreen *screen = WM_window_get_active_screen(win);
 		WorkSpace *workspace = WM_window_get_active_workspace(win);
 		WorkSpaceLayout *layout = BKE_workspace_active_layout_get(win->workspace_hook);
 
 		BLI_remlink(&wm->windows, win);
-		
-=======
-		/* We're just closing a window */
-		bScreen *screen = win->screen;
-
-		BLI_remlink(&wm->windows, win);
-
-		wm_draw_window_clear(win);
-
->>>>>>> 863e395a
+
 		CTX_wm_window_set(C, win);  /* needed by handlers */
 		WM_event_remove_handlers(C, &win->handlers);
 		WM_event_remove_handlers(C, &win->modalhandlers);
@@ -543,7 +515,6 @@
 			ED_screen_exit(C, win, screen);
 		}
 
-<<<<<<< HEAD
 		if (tmpwin) {
 			BLF_batch_reset();
 			gpu_batch_presets_reset();
@@ -559,10 +530,6 @@
 			immActivate();
 		}
 
-=======
-		wm_window_free(C, wm, win);
-
->>>>>>> 863e395a
 		/* if temp screen, delete it after window free (it stops jobs that can access it) */
 		if (screen && screen->temp) {
 			Main *bmain = CTX_data_main(C);
@@ -661,18 +628,7 @@
 	GHOST_WindowHandle ghostwin;
 	GHOST_GLSettings glSettings = {0};
 	int scr_w, scr_h, posy;
-<<<<<<< HEAD
-	
-=======
-
-	/* force setting multisamples only once, it requires restart - and you cannot
-	 * mix it, either all windows have it, or none (tested in OSX opengl) */
-	if (multisamples == -1)
-		multisamples = U.ogl_multisamples;
-
-	glSettings.numOfAASamples = multisamples;
-
->>>>>>> 863e395a
+
 	/* a new window is created when pageflip mode is required for a window */
 	if (win->stereo3d_format->display_mode == S3D_DISPLAY_PAGEFLIP)
 		glSettings.flags |= GHOST_glStereoVisual;
@@ -693,16 +649,13 @@
 	if (ghostwin) {
 		GHOST_RectangleHandle bounds;
 
-<<<<<<< HEAD
 		/* XXX Fix crash when a new window is created.
 		 * However this should be move somewhere else. (fclem) */
 		BLF_batch_reset();
 		gpu_batch_presets_reset();
 
 		win->gwnctx = GWN_context_create();
-		
-=======
->>>>>>> 863e395a
+
 		/* the new window has already been made drawable upon creation */
 		wm->windrawable = win;
 
@@ -711,19 +664,9 @@
 
 		win->ghostwin = ghostwin;
 		GHOST_SetWindowUserData(ghostwin, win); /* pointer back */
-<<<<<<< HEAD
-		
+
 		wm_window_ensure_eventstate(win);
 
-=======
-
-		if (win->eventstate == NULL)
-			win->eventstate = MEM_callocN(sizeof(wmEvent), "window event state");
-
-		/* store multisamples window was created with, in case user prefs change */
-		win->multisamples = multisamples;
-
->>>>>>> 863e395a
 		/* store actual window size in blender window */
 		bounds = GHOST_GetClientBounds(win->ghostwin);
 
@@ -956,15 +899,9 @@
 		wm_window_raise(win);
 	}
 
-<<<<<<< HEAD
 	if (WM_window_get_active_workspace(win) == NULL) {
 		WorkSpace *workspace = WM_window_get_active_workspace(win_prev);
 		WM_window_set_active_workspace(win, workspace);
-=======
-	if (win->screen == NULL) {
-		/* add new screen */
-		win->screen = ED_screen_add(bmain, win, scene, "temp");
->>>>>>> 863e395a
 	}
 
 	if (screen == NULL) {
@@ -976,7 +913,6 @@
 		WM_window_set_active_layout(win, workspace, layout);
 	}
 
-<<<<<<< HEAD
 	if (win->scene == NULL) {
 		win->scene = scene;
 	}
@@ -986,9 +922,6 @@
 	}
 
 	screen->temp = 1;
-=======
-	win->screen->temp = 1;
->>>>>>> 863e395a
 
 	/* make window active, and validate/resize */
 	CTX_wm_window_set(C, win);
@@ -1013,27 +946,26 @@
 	else {
 		ED_area_newspace(C, sa, SPACE_USERPREF, false);
 	}
-<<<<<<< HEAD
-	
+
 	ED_screen_change(C, screen);
 	ED_screen_refresh(CTX_wm_manager(C), win); /* test scale */
-	
+
 	/* do additional setup for specific editor type */
 	if (type == WM_WINDOW_DRIVERS) {
 		/* Configure editor - mode, tabs, framing */
 		SpaceIpo *sipo = (SpaceIpo *)sa->spacedata.first;
 		sipo->mode = SIPO_MODE_DRIVERS;
-		
+
 		ARegion *ar_props = BKE_area_find_region_type(sa, RGN_TYPE_UI);
 		if (ar_props) {
 			UI_panel_category_active_set(ar_props, "Drivers");
-			
+
 			ar_props->flag &= ~RGN_FLAG_HIDDEN;
 			/* XXX: Adjust width of this too? */
-			
+
 			ED_region_visibility_change_update(C, ar_props);
 		}
-		
+
 		ARegion *ar_main = BKE_area_find_region_type(sa, RGN_TYPE_WINDOW);
 		if (ar_main) {
 			/* XXX: Ideally we recenter based on the range instead... */
@@ -1041,17 +973,11 @@
 			ar_main->v2d.tot.ymin = -2.0f;
 			ar_main->v2d.tot.xmax = 2.0f;
 			ar_main->v2d.tot.ymax = 2.0f;
-			
+
 			ar_main->v2d.cur = ar_main->v2d.tot;
 		}
 	}
-	
-=======
-
-	ED_screen_set(C, win->screen);
-	ED_screen_refresh(CTX_wm_manager(C), win); /* test scale */
-
->>>>>>> 863e395a
+
 	if (sa->spacetype == SPACE_IMAGE)
 		title = IFACE_("Blender Render");
 	else if (ELEM(sa->spacetype, SPACE_OUTLINER, SPACE_USERPREF))
@@ -1296,11 +1222,8 @@
 		gpu_batch_presets_reset();
 		immDeactivate();
 		GHOST_ActivateWindowDrawingContext(win->ghostwin);
-<<<<<<< HEAD
 		GWN_context_active_set(win->gwnctx);
 		immActivate();
-=======
->>>>>>> 863e395a
 
 		/* this can change per window */
 		WM_window_set_dpi(win);
@@ -1851,26 +1774,18 @@
 void wm_ghost_init(bContext *C)
 {
 	if (!g_system) {
-<<<<<<< HEAD
 		GHOST_EventConsumerHandle consumer;
 
 		if (C != NULL) {
 			consumer = GHOST_CreateEventConsumer(ghost_event_proc, C);
 		}
-		
+
 		g_system = GHOST_CreateSystem();
 
 		if (C != NULL) {
 			GHOST_AddEventConsumer(g_system, consumer);
 		}
-		
-=======
-		GHOST_EventConsumerHandle consumer = GHOST_CreateEventConsumer(ghost_event_proc, C);
-
-		g_system = GHOST_CreateSystem();
-		GHOST_AddEventConsumer(g_system, consumer);
-
->>>>>>> 863e395a
+
 		if (wm_init_state.native_pixels) {
 			GHOST_UseNativePixels();
 		}
@@ -2113,13 +2028,7 @@
 
 void wm_window_swap_buffers(wmWindow *win)
 {
-<<<<<<< HEAD
 	GPU_texture_delete_orphans(); /* XXX should be done elsewhere. */
-=======
-
-#ifdef WIN32
-	glDisable(GL_SCISSOR_TEST);
->>>>>>> 863e395a
 	GHOST_SwapWindowBuffers(win->ghostwin);
 }
 
@@ -2222,7 +2131,6 @@
 	float f = GHOST_GetNativePixelSize(win->ghostwin);
 
 	return (int)(f * (float)win->sizey);
-<<<<<<< HEAD
 }
 
 /**
@@ -2264,9 +2172,6 @@
 	BLI_assert(rect.xmin < rect.xmax);
 	BLI_assert(rect.ymin < rect.ymax);
 	*r_rect = rect;
-=======
-
->>>>>>> 863e395a
 }
 
 bool WM_window_is_fullscreen(wmWindow *win)

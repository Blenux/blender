/**
 * $Id:
 *
 * ***** BEGIN GPL LICENSE BLOCK *****
 *
 * This program is free software; you can redistribute it and/or
 * modify it under the terms of the GNU General Public License
 * as published by the Free Software Foundation; either version 2
 * of the License, or (at your option) any later version. 
 *
 * This program is distributed in the hope that it will be useful,
 * but WITHOUT ANY WARRANTY; without even the implied warranty of
 * MERCHANTABILITY or FITNESS FOR A PARTICULAR PURPOSE.  See the
 * GNU General Public License for more details.
 *
 * You should have received a copy of the GNU General Public License
 * along with this program; if not, write to the Free Software Foundation,
 * Inc., 59 Temple Place - Suite 330, Boston, MA  02111-1307, USA.
 *
 * The Original Code is Copyright (C) 2007 Blender Foundation.
 * All rights reserved.
 *
 * 
 * Contributor(s): Blender Foundation
 *
 * ***** END GPL LICENSE BLOCK *****
 */

#include <string.h>

#include "DNA_object_types.h"
#include "DNA_screen_types.h"
#include "DNA_space_types.h"
#include "DNA_userdef_types.h"
#include "DNA_windowmanager_types.h"

#include "MEM_guardedalloc.h"

#include "BLI_blenlib.h"

#include "BKE_blender.h"
#include "BKE_context.h"
#include "BKE_idprop.h"
#include "BKE_library.h"
#include "BKE_main.h"
#include "BKE_utildefines.h"

#include "RNA_access.h"
#include "RNA_types.h"
#include "RNA_enum_types.h"

#include "WM_api.h"
#include "WM_types.h"
#include "wm_window.h"
#include "wm_event_system.h"
#include "wm_event_types.h"

/* ********************* key config ***********************/

void WM_keymap_properties_reset(wmKeyMapItem *kmi)
{
	WM_operator_properties_free(kmi->ptr);
	MEM_freeN(kmi->ptr);

	kmi->ptr = NULL;
	kmi->properties = NULL;

	WM_operator_properties_alloc(&(kmi->ptr), &(kmi->properties), kmi->idname);
}

static void keymap_properties_set(wmKeyMapItem *kmi)
{
	WM_operator_properties_alloc(&(kmi->ptr), &(kmi->properties), kmi->idname);
	WM_operator_properties_sanitize(kmi->ptr);
}

void WM_keymap_properties_reset(wmKeyMapItem *kmi)
{
	WM_operator_properties_free(kmi->ptr);
	MEM_freeN(kmi->ptr);

	kmi->ptr = NULL;
	kmi->properties = NULL;

	keymap_properties_set(kmi);
}

wmKeyConfig *WM_keyconfig_add(wmWindowManager *wm, char *idname)
{
	wmKeyConfig *keyconf;
	
	keyconf= MEM_callocN(sizeof(wmKeyConfig), "wmKeyConfig");
	BLI_strncpy(keyconf->idname, idname, sizeof(keyconf->idname));
	BLI_addtail(&wm->keyconfigs, keyconf);

	return keyconf;
}

wmKeyConfig *WM_keyconfig_add_user(wmWindowManager *wm, char *idname)
{
	wmKeyConfig *keyconf = WM_keyconfig_add(wm, idname);

	keyconf->flag |= KEYCONF_USER;

	return keyconf;
}

void WM_keyconfig_remove(wmWindowManager *wm, wmKeyConfig *keyconf)
{
	if (keyconf) {
		if (BLI_streq(U.keyconfigstr, keyconf->idname)) {
			BLI_strncpy(U.keyconfigstr, wm->defaultconf->idname, sizeof(U.keyconfigstr));
		}

		BLI_remlink(&wm->keyconfigs, keyconf);
		WM_keyconfig_free(keyconf);
	}
}

void WM_keyconfig_free(wmKeyConfig *keyconf)
{
	wmKeyMap *km;

	while((km= keyconf->keymaps.first)) {
		WM_keymap_free(km);
		BLI_freelinkN(&keyconf->keymaps, km);
	}

	MEM_freeN(keyconf);
}

void WM_keyconfig_userdef(wmWindowManager *wm)
{
	wmKeyMap *km;
	wmKeyMapItem *kmi;

	for(km=U.keymaps.first; km; km=km->next) {
		/* modal keymaps don't have operator properties */
		if ((km->flag & KEYMAP_MODAL) == 0) {
			for(kmi=km->items.first; kmi; kmi=kmi->next) {
				keymap_properties_set(kmi);
			}
		}
	}
}

static wmKeyConfig *wm_keyconfig_list_find(ListBase *lb, char *idname)
{
	wmKeyConfig *kc;

	for(kc= lb->first; kc; kc= kc->next)
		if(0==strncmp(idname, kc->idname, KMAP_MAX_NAME))
			return kc;
	
	return NULL;
}

/* ************************ free ************************* */

void WM_keymap_free(wmKeyMap *keymap)
{
	wmKeyMapItem *kmi;

	for(kmi=keymap->items.first; kmi; kmi=kmi->next) {
		if(kmi->ptr) {
			WM_operator_properties_free(kmi->ptr);
			MEM_freeN(kmi->ptr);
		}
	}

	BLI_freelistN(&keymap->items);
}

/* ***************** generic call, exported **************** */

static void keymap_event_set(wmKeyMapItem *kmi, short type, short val, int modifier, short keymodifier)
{
	kmi->type= type;
	kmi->val= val;
	kmi->keymodifier= keymodifier;
	
	if(modifier == KM_ANY) {
		kmi->shift= kmi->ctrl= kmi->alt= kmi->oskey= KM_ANY;
	}
	else {
		
		kmi->shift= kmi->ctrl= kmi->alt= kmi->oskey= 0;
		
		/* defines? */
		if(modifier & KM_SHIFT)
			kmi->shift= 1;
		else if(modifier & KM_SHIFT2)
			kmi->shift= 2;
		if(modifier & KM_CTRL)
			kmi->ctrl= 1;
		else if(modifier & KM_CTRL2)
			kmi->ctrl= 2;
		if(modifier & KM_ALT)
			kmi->alt= 1;
		else if(modifier & KM_ALT2)
			kmi->alt= 2;
		if(modifier & KM_OSKEY)
			kmi->oskey= 1;
		else if(modifier & KM_OSKEY2)
			kmi->oskey= 2;	
	}
}

/* if item was added, then bail out */
wmKeyMapItem *WM_keymap_verify_item(wmKeyMap *keymap, char *idname, int type, int val, int modifier, int keymodifier)
{
	wmKeyMapItem *kmi;
	
	for(kmi= keymap->items.first; kmi; kmi= kmi->next)
		if(strncmp(kmi->idname, idname, OP_MAX_TYPENAME)==0)
			break;
	if(kmi==NULL) {
		kmi= MEM_callocN(sizeof(wmKeyMapItem), "keymap entry");
		
		BLI_addtail(&keymap->items, kmi);
		BLI_strncpy(kmi->idname, idname, OP_MAX_TYPENAME);
		
		if ((keymap->flag & KEYMAP_USER) == 0) {
			keymap->kmi_id++;
			kmi->id = keymap->kmi_id;
		}

		keymap_event_set(kmi, type, val, modifier, keymodifier);
		keymap_properties_set(kmi);
	}
	return kmi;
}

/* always add item */
wmKeyMapItem *WM_keymap_add_item(wmKeyMap *keymap, char *idname, int type, int val, int modifier, int keymodifier)
{
	wmKeyMapItem *kmi= MEM_callocN(sizeof(wmKeyMapItem), "keymap entry");
	
	BLI_addtail(&keymap->items, kmi);
	BLI_strncpy(kmi->idname, idname, OP_MAX_TYPENAME);

	keymap_event_set(kmi, type, val, modifier, keymodifier);
	keymap_properties_set(kmi);

	if ((keymap->flag & KEYMAP_USER) == 0) {
		keymap->kmi_id++;
		kmi->id = keymap->kmi_id;
	}

	return kmi;
}

/* menu wrapper for WM_keymap_add_item */
wmKeyMapItem *WM_keymap_add_menu(wmKeyMap *keymap, char *idname, int type, int val, int modifier, int keymodifier)
{
	wmKeyMapItem *kmi= WM_keymap_add_item(keymap, "WM_OT_call_menu", type, val, modifier, keymodifier);
	RNA_string_set(kmi->ptr, "name", idname);
	return kmi;
}

void WM_keymap_remove_item(wmKeyMap *keymap, wmKeyMapItem *kmi)
{
	if(BLI_findindex(&keymap->items, kmi) != -1) {
		if(kmi->ptr) {
			WM_operator_properties_free(kmi->ptr);
			MEM_freeN(kmi->ptr);
		}
		BLI_freelinkN(&keymap->items, kmi);
	}
}

/* ****************** storage in WM ************ */

/* name id's are for storing general or multiple keymaps, 
   space/region ids are same as DNA_space_types.h */
/* gets free'd in wm.c */

wmKeyMap *WM_keymap_list_find(ListBase *lb, char *idname, int spaceid, int regionid)
{
	wmKeyMap *km;

	for(km= lb->first; km; km= km->next)
		if(km->spaceid==spaceid && km->regionid==regionid)
			if(0==strncmp(idname, km->idname, KMAP_MAX_NAME))
				return km;
	
	return NULL;
}

wmKeyMap *WM_keymap_find(wmKeyConfig *keyconf, char *idname, int spaceid, int regionid)
{
	wmKeyMap *km= WM_keymap_list_find(&keyconf->keymaps, idname, spaceid, regionid);
	
	if(km==NULL) {
		km= MEM_callocN(sizeof(struct wmKeyMap), "keymap list");
		BLI_strncpy(km->idname, idname, KMAP_MAX_NAME);
		km->spaceid= spaceid;
		km->regionid= regionid;
		BLI_addtail(&keyconf->keymaps, km);
	}
	
	return km;
}

wmKeyMap *WM_keymap_find_all(const bContext *C, char *idname, int spaceid, int regionid)
{
	wmWindowManager *wm = CTX_wm_manager(C);
	wmKeyConfig *keyconf;
	wmKeyMap *km;
	
	/* first user defined keymaps */
	km= WM_keymap_list_find(&U.keymaps, idname, spaceid, regionid);
	if (km)
		return km;
	
	/* then user key config */
	keyconf= wm_keyconfig_list_find(&wm->keyconfigs, U.keyconfigstr);
	if(keyconf) {
		km= WM_keymap_list_find(&keyconf->keymaps, idname, spaceid, regionid);
		if (km)
			return km;
	}
	
	/* then use default */
	km= WM_keymap_list_find(&wm->defaultconf->keymaps, idname, spaceid, regionid);
	if (km)
		return km;
	else
		return NULL;
}

/* ****************** modal keymaps ************ */

/* modal maps get linked to a running operator, and filter the keys before sending to modal() callback */

wmKeyMap *WM_modalkeymap_add(wmKeyConfig *keyconf, char *idname, EnumPropertyItem *items)
{
	wmKeyMap *km= WM_keymap_find(keyconf, idname, 0, 0);
	km->flag |= KEYMAP_MODAL;
	km->modal_items= items;
	
	return km;
}

wmKeyMap *WM_modalkeymap_get(wmKeyConfig *keyconf, char *idname)
{
	wmKeyMap *km;
	
	for(km= keyconf->keymaps.first; km; km= km->next)
		if(km->flag & KEYMAP_MODAL)
			if(0==strncmp(idname, km->idname, KMAP_MAX_NAME))
				break;
	
	return km;
}


wmKeyMapItem *WM_modalkeymap_add_item(wmKeyMap *km, int type, int val, int modifier, int keymodifier, int value)
{
	wmKeyMapItem *kmi= MEM_callocN(sizeof(wmKeyMapItem), "keymap entry");
	
	BLI_addtail(&km->items, kmi);
	kmi->propvalue= value;
	
	keymap_event_set(kmi, type, val, modifier, keymodifier);

	if ((km->flag & KEYMAP_USER) == 0) {
		km->kmi_id++;
		kmi->id = km->kmi_id;
	}

	return kmi;
}

void WM_modalkeymap_assign(wmKeyMap *km, char *opname)
{
	wmOperatorType *ot= WM_operatortype_find(opname, 0);
	
	if(ot)
		ot->modalkeymap= km;
	else
		printf("error: modalkeymap_assign, unknown operator %s\n", opname);
}

/* ***************** get string from key events **************** */

const char *WM_key_event_string(short type)
{
	const char *name= NULL;
	if(RNA_enum_name(event_type_items, (int)type, &name))
		return name;
	
	return "";
}

char *WM_keymap_item_to_string(wmKeyMapItem *kmi, char *str, int len)
{
	char buf[128];

	buf[0]= 0;

	if (kmi->shift == KM_ANY &&
		kmi->ctrl == KM_ANY &&
		kmi->alt == KM_ANY &&
		kmi->oskey == KM_ANY) {

		strcat(buf, "Any ");
	} else {
		if(kmi->shift)
			strcat(buf, "Shift ");

		if(kmi->ctrl)
			strcat(buf, "Ctrl ");

		if(kmi->alt)
			strcat(buf, "Alt ");

		if(kmi->oskey)
			strcat(buf, "Cmd ");
	}
		
	if(kmi->keymodifier) {
		strcat(buf, WM_key_event_string(kmi->keymodifier));
		strcat(buf, " ");
	}

	strcat(buf, WM_key_event_string(kmi->type));
	BLI_strncpy(str, buf, len);

	return str;
}

static wmKeyMapItem *wm_keymap_item_find_handlers(const bContext *C, ListBase *handlers, const char *opname, int opcontext, IDProperty *properties, int compare_props, int hotkey, wmKeyMap **keymap_r)
{
	wmWindowManager *wm= CTX_wm_manager(C);
	wmEventHandler *handler;
	wmKeyMap *keymap;
	wmKeyMapItem *kmi;

	/* find keymap item in handlers */
	for(handler=handlers->first; handler; handler=handler->next) {
		keymap= WM_keymap_active(wm, handler->keymap);

		if(keymap && (!keymap->poll || keymap->poll((bContext*)C))) {
			for(kmi=keymap->items.first; kmi; kmi=kmi->next) {
				if(strcmp(kmi->idname, opname) == 0 && WM_key_event_string(kmi->type)[0]) {
					if (hotkey)
						if (!ISHOTKEY(kmi->type))
							continue;
					
					if(compare_props) {
						if(kmi->ptr && IDP_EqualsProperties(properties, kmi->ptr->data)) {
							if(keymap_r) *keymap_r= keymap;
							return kmi;
						}
					}
					else {
						if(keymap_r) *keymap_r= keymap;
						return kmi;
					}
				}
			}
		}
	}
	
	/* ensure un-initialized keymap is never used */
	if(keymap_r) *keymap_r= NULL;
	return NULL;
}

static wmKeyMapItem *wm_keymap_item_find_props(const bContext *C, const char *opname, int opcontext, IDProperty *properties, int compare_props, int hotkey, wmKeyMap **keymap_r)
{
	wmWindow *win= CTX_wm_window(C);
	ScrArea *sa= CTX_wm_area(C);
	ARegion *ar= CTX_wm_region(C);
	wmKeyMapItem *found= NULL;

	/* look into multiple handler lists to find the item */
	if(win)
		found= wm_keymap_item_find_handlers(C, &win->handlers, opname, opcontext, properties, compare_props, hotkey, keymap_r);
	

	if(sa && found==NULL)
		found= wm_keymap_item_find_handlers(C, &sa->handlers, opname, opcontext, properties, compare_props, hotkey, keymap_r);

	if(found==NULL) {
		if(ELEM(opcontext, WM_OP_EXEC_REGION_WIN, WM_OP_INVOKE_REGION_WIN)) {
			if(sa) {
				ARegion *ar= sa->regionbase.first;
				for(; ar; ar= ar->next)
					if(ar->regiontype==RGN_TYPE_WINDOW)
						break;

				if(ar)
					found= wm_keymap_item_find_handlers(C, &ar->handlers, opname, opcontext, properties, hotkey, compare_props, keymap_r);
			}
		}
		else {
			if(ar)
				found= wm_keymap_item_find_handlers(C, &ar->handlers, opname, opcontext, properties, hotkey, compare_props, keymap_r);
		}
	}
	
	return found;
}

static wmKeyMapItem *wm_keymap_item_find(const bContext *C, const char *opname, int opcontext, IDProperty *properties, int hotkey, wmKeyMap **keymap_r)
{
	wmKeyMapItem *found= wm_keymap_item_find_props(C, opname, opcontext, properties, 1, hotkey, keymap_r);

	if(!found)
		found= wm_keymap_item_find_props(C, opname, opcontext, properties, 0, hotkey, keymap_r);

	return found;
}

char *WM_key_event_operator_string(const bContext *C, const char *opname, int opcontext, IDProperty *properties, char *str, int len)
{
	wmKeyMapItem *kmi= wm_keymap_item_find(C, opname, opcontext, properties, 0, NULL);
	
	if(kmi) {
		WM_keymap_item_to_string(kmi, str, len);
		return str;
	}

	return NULL;
}

<<<<<<< HEAD
int WM_key_event_operator_id(const bContext *C, const char *opname, int opcontext, IDProperty *properties, wmKeyMap **keymap_r)
{
	wmKeyMapItem *kmi= wm_keymap_item_find(C, opname, opcontext, properties, keymap_r);
=======
int WM_key_event_operator_id(const bContext *C, const char *opname, int opcontext, IDProperty *properties, int hotkey, wmKeyMap **keymap_r)
{
	wmKeyMapItem *kmi= wm_keymap_item_find(C, opname, opcontext, properties, hotkey, keymap_r);
>>>>>>> 7a76bc9a
	
	if(kmi)
		return kmi->id;
	else
		return 0;
}

int	WM_keymap_item_compare(wmKeyMapItem *k1, wmKeyMapItem *k2)
{
	int k1type, k2type;

	if (k1->flag & KMI_INACTIVE || k2->flag & KMI_INACTIVE)
		return 0;

	/* take event mapping into account */
	k1type = WM_userdef_event_map(k1->type);
	k2type = WM_userdef_event_map(k2->type);

	if(k1type != KM_ANY && k2type != KM_ANY && k1type != k2type)
		return 0;

	if(k1->val != KM_ANY && k2->val != KM_ANY) {
		/* take click, press, release conflict into account */
		if (k1->val == KM_CLICK && ELEM3(k2->val, KM_PRESS, KM_RELEASE, KM_CLICK) == 0)
			return 0;
		if (k2->val == KM_CLICK && ELEM3(k1->val, KM_PRESS, KM_RELEASE, KM_CLICK) == 0)
			return 0;
		if (k1->val != k2->val)
			return 0;
	}

	if(k1->shift != KM_ANY && k2->shift != KM_ANY && k1->shift != k2->shift)
		return 0;

	if(k1->ctrl != KM_ANY && k2->ctrl != KM_ANY && k1->ctrl != k2->ctrl)
		return 0;

	if(k1->alt != KM_ANY && k2->alt != KM_ANY && k1->alt != k2->alt)
		return 0;

	if(k1->oskey != KM_ANY && k2->oskey != KM_ANY && k1->oskey != k2->oskey)
		return 0;

	if(k1->keymodifier != k2->keymodifier)
		return 0;

	return 1;
}

/* ***************** user preferences ******************* */

int WM_keymap_user_init(wmWindowManager *wm, wmKeyMap *keymap)
{
	wmKeyConfig *keyconf;
	wmKeyMap *km;

	if(!keymap)
		return 0;

	/* init from user key config */
	keyconf= wm_keyconfig_list_find(&wm->keyconfigs, U.keyconfigstr);
	if(keyconf) {
		km= WM_keymap_list_find(&keyconf->keymaps, keymap->idname, keymap->spaceid, keymap->regionid);
		if(km) {
			keymap->poll= km->poll; /* lazy init */
			keymap->modal_items= km->modal_items;
			return 1;
		}
	}

	/* or from default */
	km= WM_keymap_list_find(&wm->defaultconf->keymaps, keymap->idname, keymap->spaceid, keymap->regionid);
	if(km) {
		keymap->poll= km->poll; /* lazy init */
		keymap->modal_items= km->modal_items;
		return 1;
	}

	return 0;
}

wmKeyMap *WM_keymap_active(wmWindowManager *wm, wmKeyMap *keymap)
{
	wmKeyConfig *keyconf;
	wmKeyMap *km;

	if(!keymap)
		return NULL;
	
	/* first user defined keymaps */
	km= WM_keymap_list_find(&U.keymaps, keymap->idname, keymap->spaceid, keymap->regionid);
	if(km) {
		km->poll= keymap->poll; /* lazy init */
		km->modal_items= keymap->modal_items;
		return km;
	}
	
	/* then user key config */
	keyconf= wm_keyconfig_list_find(&wm->keyconfigs, U.keyconfigstr);
	if(keyconf) {
		km= WM_keymap_list_find(&keyconf->keymaps, keymap->idname, keymap->spaceid, keymap->regionid);
		if(km) {
			km->poll= keymap->poll; /* lazy init */
			km->modal_items= keymap->modal_items;
			return km;
		}
	}

	/* then use default */
	km= WM_keymap_list_find(&wm->defaultconf->keymaps, keymap->idname, keymap->spaceid, keymap->regionid);
	return km;
}

wmKeyMap *WM_keymap_copy_to_user(wmKeyMap *keymap)
{
	wmKeyMap *usermap;
	wmKeyMapItem *kmi;

	usermap= WM_keymap_list_find(&U.keymaps, keymap->idname, keymap->spaceid, keymap->regionid);

	if(!usermap) {
		/* not saved yet, duplicate existing */
		usermap= MEM_dupallocN(keymap);
		usermap->modal_items= NULL;
		usermap->poll= NULL;
		usermap->flag |= KEYMAP_USER;

		BLI_addtail(&U.keymaps, usermap);
	}
	else {
		/* already saved, free items for re-copy */
		WM_keymap_free(usermap);
	}

	BLI_duplicatelist(&usermap->items, &keymap->items);

	for(kmi=usermap->items.first; kmi; kmi=kmi->next) {
		if(kmi->properties) {
			kmi->ptr= MEM_callocN(sizeof(PointerRNA), "UserKeyMapItemPtr");
			WM_operator_properties_create(kmi->ptr, kmi->idname);

			kmi->properties= IDP_CopyProperty(kmi->properties);
			kmi->ptr->data= kmi->properties;
		}
	}

	for(kmi=keymap->items.first; kmi; kmi=kmi->next)
		kmi->flag &= ~KMI_EXPANDED;

	return usermap;
}

void WM_keymap_restore_item_to_default(bContext *C, wmKeyMap *keymap, wmKeyMapItem *kmi)
{
	wmWindowManager *wm = CTX_wm_manager(C);
	wmKeyConfig *keyconf;
	wmKeyMap *km = NULL;

	/* look in user key config */
	keyconf= wm_keyconfig_list_find(&wm->keyconfigs, U.keyconfigstr);
	if(keyconf) {
		km= WM_keymap_list_find(&keyconf->keymaps, keymap->idname, keymap->spaceid, keymap->regionid);
	}

	if (!km) {
		/* or from default */
		km= WM_keymap_list_find(&wm->defaultconf->keymaps, keymap->idname, keymap->spaceid, keymap->regionid);
	}

	if (km) {
<<<<<<< HEAD
		wmKeyMapItem *orig;

		for (orig = km->items.first; orig; orig = orig->next) {
			if (orig->id == kmi->id)
				break;
		}
=======
		wmKeyMapItem *orig = WM_keymap_item_find_id(km, kmi->id);
>>>>>>> 7a76bc9a

		if (orig) {
			if(strcmp(orig->idname, kmi->idname) != 0) {
				BLI_strncpy(kmi->idname, orig->idname, sizeof(kmi->idname));

				WM_keymap_properties_reset(kmi);
			}
			kmi->properties= IDP_CopyProperty(orig->properties);
			kmi->ptr->data= kmi->properties;

			kmi->propvalue = orig->propvalue;
			kmi->type = orig->type;
			kmi->val = orig->val;
			kmi->shift = orig->shift;
			kmi->ctrl = orig->ctrl;
			kmi->alt = orig->alt;
			kmi->oskey = orig->oskey;
			kmi->keymodifier = orig->keymodifier;
			kmi->maptype = orig->maptype;

		}

	}
}

void WM_keymap_restore_to_default(wmKeyMap *keymap)
{
	wmKeyMap *usermap;

	usermap= WM_keymap_list_find(&U.keymaps, keymap->idname, keymap->spaceid, keymap->regionid);

	if(usermap) {
		WM_keymap_free(usermap);
		BLI_freelinkN(&U.keymaps, usermap);
	}
}

wmKeyMapItem *WM_keymap_item_find_id(wmKeyMap *keymap, int id)
{
	wmKeyMapItem *kmi;
	
	for (kmi=keymap->items.first; kmi; kmi=kmi->next) {
<<<<<<< HEAD
		if (kmi->id == id)
			return kmi;
	}
	
	return NULL;
}

/* Guess an appropriate keymap from the operator name */
/* Needs to be kept up to date with Keymap and Operator naming */
wmKeyMap *WM_keymap_guess_opname(const bContext *C, char *opname)
{
	wmKeyMap *km=NULL;
	SpaceLink *sl = CTX_wm_space_data(C);
	
	/* Window */
	if (strstr(opname, "WM_OT")) {
		km = WM_keymap_find_all(C, "Window", 0, 0);
	}
	/* Screen */
	else if (strstr(opname, "SCREEN_OT")) {
		km = WM_keymap_find_all(C, "Screen", 0, 0);
	}
	/* Grease Pencil */
	else if (strstr(opname, "GPENCIL_OT")) {
		km = WM_keymap_find_all(C, "Grease Pencil", 0, 0);
	}
	/* Markers */
	else if (strstr(opname, "MARKER_OT")) {
		km = WM_keymap_find_all(C, "Markers", 0, 0);
	}
	
	
	/* 3D View */
	else if (strstr(opname, "VIEW3D_OT")) {
		km = WM_keymap_find_all(C, "3D View", sl->spacetype, 0);
	}
	else if (strstr(opname, "OBJECT_OT")) {
		km = WM_keymap_find_all(C, "Object Mode", 0, 0);
	}
	
	/* Editing Modes */
	else if (strstr(opname, "MESH_OT")) {
		km = WM_keymap_find_all(C, "Mesh", 0, 0);
	}
	else if (strstr(opname, "CURVE_OT")) {
		km = WM_keymap_find_all(C, "Curve", 0, 0);
	}
	else if (strstr(opname, "ARMATURE_OT")) {
		km = WM_keymap_find_all(C, "Armature", 0, 0);
	}
	else if (strstr(opname, "POSE_OT")) {
		km = WM_keymap_find_all(C, "Pose", 0, 0);
	}
	else if (strstr(opname, "SCULPT_OT")) {
		km = WM_keymap_find_all(C, "Sculpt", 0, 0);
	}
	else if (strstr(opname, "MBALL_OT")) {
		km = WM_keymap_find_all(C, "Metaball", 0, 0);
	}
	else if (strstr(opname, "LATTICE_OT")) {
		km = WM_keymap_find_all(C, "Lattice", 0, 0);
	}
	else if (strstr(opname, "PARTICLE_OT")) {
		km = WM_keymap_find_all(C, "Particle", 0, 0);
	}
	else if (strstr(opname, "FONT_OT")) {
		km = WM_keymap_find_all(C, "Font", 0, 0);
	}
	else if (strstr(opname, "PAINT_OT")) {
		
		/* check for relevant mode */
		switch(CTX_data_mode_enum(C)) {
			case OB_MODE_WEIGHT_PAINT:
				km = WM_keymap_find_all(C, "Weight Paint", 0, 0);
				break;
			case OB_MODE_VERTEX_PAINT:
				km = WM_keymap_find_all(C, "Vertex Paint", 0, 0);
				break;
			case OB_MODE_TEXTURE_PAINT:
				km = WM_keymap_find_all(C, "Image Paint", 0, 0);
				break;
		}
	}
=======
		if (kmi->id == id) {
			return kmi;
		}
	}
	
	return NULL;
}

/* Guess an appropriate keymap from the operator name */
/* Needs to be kept up to date with Keymap and Operator naming */
wmKeyMap *WM_keymap_guess_opname(const bContext *C, char *opname)
{
	wmKeyMap *km=NULL;
	SpaceLink *sl = CTX_wm_space_data(C);
	
	/* Window */
	if (strstr(opname, "WM_OT")) {
		km = WM_keymap_find_all(C, "Window", 0, 0);
	}
	/* Screen */
	else if (strstr(opname, "SCREEN_OT")) {
		km = WM_keymap_find_all(C, "Screen", 0, 0);
	}
	/* Grease Pencil */
	else if (strstr(opname, "GPENCIL_OT")) {
		km = WM_keymap_find_all(C, "Grease Pencil", 0, 0);
	}
	/* Markers */
	else if (strstr(opname, "MARKER_OT")) {
		km = WM_keymap_find_all(C, "Markers", 0, 0);
	}
	
	
	/* 3D View */
	else if (strstr(opname, "VIEW3D_OT")) {
		km = WM_keymap_find_all(C, "3D View", sl->spacetype, 0);
	}
	else if (strstr(opname, "OBJECT_OT")) {
		km = WM_keymap_find_all(C, "Object Mode", 0, 0);
	}

	
	/* Editing Modes */
	else if (strstr(opname, "MESH_OT")) {
		km = WM_keymap_find_all(C, "Mesh", 0, 0);
	}
	else if (strstr(opname, "CURVE_OT")) {
		km = WM_keymap_find_all(C, "Curve", 0, 0);
	}
	else if (strstr(opname, "ARMATURE_OT")) {
		km = WM_keymap_find_all(C, "Armature", 0, 0);
	}
	else if (strstr(opname, "POSE_OT")) {
		km = WM_keymap_find_all(C, "Pose", 0, 0);
	}
	else if (strstr(opname, "SCULPT_OT")) {
		km = WM_keymap_find_all(C, "Sculpt", 0, 0);
	}
	else if (strstr(opname, "MBALL_OT")) {
		km = WM_keymap_find_all(C, "Metaball", 0, 0);
	}
	else if (strstr(opname, "LATTICE_OT")) {
		km = WM_keymap_find_all(C, "Lattice", 0, 0);
	}
	else if (strstr(opname, "PARTICLE_OT")) {
		km = WM_keymap_find_all(C, "Particle", 0, 0);
	}
	else if (strstr(opname, "FONT_OT")) {
		km = WM_keymap_find_all(C, "Font", 0, 0);
	}
	else if (strstr(opname, "PAINT_OT")) {
		
		/* check for relevant mode */
		switch(CTX_data_mode_enum(C)) {
			case OB_MODE_WEIGHT_PAINT:
				km = WM_keymap_find_all(C, "Weight Paint", 0, 0);
				break;
			case OB_MODE_VERTEX_PAINT:
				km = WM_keymap_find_all(C, "Vertex Paint", 0, 0);
				break;
			case OB_MODE_TEXTURE_PAINT:
				km = WM_keymap_find_all(C, "Image Paint", 0, 0);
				break;
		}
	}
>>>>>>> 7a76bc9a
	/* Paint Face Mask */
	else if (strstr(opname, "PAINT_OT_face_select")) {
		km = WM_keymap_find_all(C, "Face Mask", sl->spacetype, 0);
	}
	/* Timeline */
	else if (strstr(opname, "TIME_OT")) {
		km = WM_keymap_find_all(C, "Timeline", sl->spacetype, 0);
	}
	/* Image Editor */
	else if (strstr(opname, "IMAGE_OT")) {
		km = WM_keymap_find_all(C, "Image", sl->spacetype, 0);
	}
	/* UV Editor */
	else if (strstr(opname, "UV_OT")) {
		km = WM_keymap_find_all(C, "UV Editor", sl->spacetype, 0);
	}
	/* Node Editor */
	else if (strstr(opname, "NODE_OT")) {
		km = WM_keymap_find_all(C, "Node Editor", sl->spacetype, 0);
	}
	/* Animation Editor Channels */
	else if (strstr(opname, "ANIM_OT_channels")) {
		km = WM_keymap_find_all(C, "Animation Channels", sl->spacetype, 0);
	}
	/* Animation Generic - after channels */
	else if (strstr(opname, "ANIM_OT")) {
		km = WM_keymap_find_all(C, "Animation", 0, 0);
	}
	/* Graph Editor */
	else if (strstr(opname, "GRAPH_OT")) {
		km = WM_keymap_find_all(C, "Graph Editor", sl->spacetype, 0);
	}
	/* Dopesheet Editor */
	else if (strstr(opname, "ACTION_OT")) {
		km = WM_keymap_find_all(C, "Dopesheet", sl->spacetype, 0);
	}
	/* NLA Editor */
	else if (strstr(opname, "NLA_OT")) {
		km = WM_keymap_find_all(C, "NLA Editor", sl->spacetype, 0);
	}
	/* Script */
	else if (strstr(opname, "SCRIPT_OT")) {
		km = WM_keymap_find_all(C, "Script", sl->spacetype, 0);
	}
	/* Text */
	else if (strstr(opname, "TEXT_OT")) {
		km = WM_keymap_find_all(C, "Text", sl->spacetype, 0);
	}
	/* Sequencer */
	else if (strstr(opname, "SEQUENCER_OT")) {
		km = WM_keymap_find_all(C, "Sequencer", sl->spacetype, 0);
	}
	/* Console */
	else if (strstr(opname, "CONSOLE_OT")) {
		km = WM_keymap_find_all(C, "Console", sl->spacetype, 0);
	}
	
<<<<<<< HEAD
=======
	/* Transform */
	else if (strstr(opname, "TRANSFORM_OT")) {
		
		/* check for relevant editor */
		switch(sl->spacetype) {
			case SPACE_VIEW3D:
				km = WM_keymap_find_all(C, "3D View", sl->spacetype, 0);
				break;
			case SPACE_IPO:
				km = WM_keymap_find_all(C, "Graph Editor", sl->spacetype, 0);
				break;
			case SPACE_ACTION:
				km = WM_keymap_find_all(C, "Dopesheet", sl->spacetype, 0);
				break;
			case SPACE_NLA:
				km = WM_keymap_find_all(C, "NLA Editor", sl->spacetype, 0);
				break;
			case SPACE_IMAGE:
				km = WM_keymap_find_all(C, "UV Editor", sl->spacetype, 0);
				break;
			case SPACE_NODE:
				km = WM_keymap_find_all(C, "Node Editor", sl->spacetype, 0);
				break;
			case SPACE_SEQ:
				km = WM_keymap_find_all(C, "Sequencer", sl->spacetype, 0);
				break;
		}
	}
	
>>>>>>> 7a76bc9a
	return km;
}<|MERGE_RESOLUTION|>--- conflicted
+++ resolved
@@ -57,17 +57,6 @@
 
 /* ********************* key config ***********************/
 
-void WM_keymap_properties_reset(wmKeyMapItem *kmi)
-{
-	WM_operator_properties_free(kmi->ptr);
-	MEM_freeN(kmi->ptr);
-
-	kmi->ptr = NULL;
-	kmi->properties = NULL;
-
-	WM_operator_properties_alloc(&(kmi->ptr), &(kmi->properties), kmi->idname);
-}
-
 static void keymap_properties_set(wmKeyMapItem *kmi)
 {
 	WM_operator_properties_alloc(&(kmi->ptr), &(kmi->properties), kmi->idname);
@@ -526,15 +515,9 @@
 	return NULL;
 }
 
-<<<<<<< HEAD
-int WM_key_event_operator_id(const bContext *C, const char *opname, int opcontext, IDProperty *properties, wmKeyMap **keymap_r)
-{
-	wmKeyMapItem *kmi= wm_keymap_item_find(C, opname, opcontext, properties, keymap_r);
-=======
 int WM_key_event_operator_id(const bContext *C, const char *opname, int opcontext, IDProperty *properties, int hotkey, wmKeyMap **keymap_r)
 {
 	wmKeyMapItem *kmi= wm_keymap_item_find(C, opname, opcontext, properties, hotkey, keymap_r);
->>>>>>> 7a76bc9a
 	
 	if(kmi)
 		return kmi->id;
@@ -705,16 +688,7 @@
 	}
 
 	if (km) {
-<<<<<<< HEAD
-		wmKeyMapItem *orig;
-
-		for (orig = km->items.first; orig; orig = orig->next) {
-			if (orig->id == kmi->id)
-				break;
-		}
-=======
 		wmKeyMapItem *orig = WM_keymap_item_find_id(km, kmi->id);
->>>>>>> 7a76bc9a
 
 		if (orig) {
 			if(strcmp(orig->idname, kmi->idname) != 0) {
@@ -757,9 +731,9 @@
 	wmKeyMapItem *kmi;
 	
 	for (kmi=keymap->items.first; kmi; kmi=kmi->next) {
-<<<<<<< HEAD
-		if (kmi->id == id)
+		if (kmi->id == id) {
 			return kmi;
+		}
 	}
 	
 	return NULL;
@@ -797,6 +771,7 @@
 	else if (strstr(opname, "OBJECT_OT")) {
 		km = WM_keymap_find_all(C, "Object Mode", 0, 0);
 	}
+
 	
 	/* Editing Modes */
 	else if (strstr(opname, "MESH_OT")) {
@@ -841,93 +816,6 @@
 				break;
 		}
 	}
-=======
-		if (kmi->id == id) {
-			return kmi;
-		}
-	}
-	
-	return NULL;
-}
-
-/* Guess an appropriate keymap from the operator name */
-/* Needs to be kept up to date with Keymap and Operator naming */
-wmKeyMap *WM_keymap_guess_opname(const bContext *C, char *opname)
-{
-	wmKeyMap *km=NULL;
-	SpaceLink *sl = CTX_wm_space_data(C);
-	
-	/* Window */
-	if (strstr(opname, "WM_OT")) {
-		km = WM_keymap_find_all(C, "Window", 0, 0);
-	}
-	/* Screen */
-	else if (strstr(opname, "SCREEN_OT")) {
-		km = WM_keymap_find_all(C, "Screen", 0, 0);
-	}
-	/* Grease Pencil */
-	else if (strstr(opname, "GPENCIL_OT")) {
-		km = WM_keymap_find_all(C, "Grease Pencil", 0, 0);
-	}
-	/* Markers */
-	else if (strstr(opname, "MARKER_OT")) {
-		km = WM_keymap_find_all(C, "Markers", 0, 0);
-	}
-	
-	
-	/* 3D View */
-	else if (strstr(opname, "VIEW3D_OT")) {
-		km = WM_keymap_find_all(C, "3D View", sl->spacetype, 0);
-	}
-	else if (strstr(opname, "OBJECT_OT")) {
-		km = WM_keymap_find_all(C, "Object Mode", 0, 0);
-	}
-
-	
-	/* Editing Modes */
-	else if (strstr(opname, "MESH_OT")) {
-		km = WM_keymap_find_all(C, "Mesh", 0, 0);
-	}
-	else if (strstr(opname, "CURVE_OT")) {
-		km = WM_keymap_find_all(C, "Curve", 0, 0);
-	}
-	else if (strstr(opname, "ARMATURE_OT")) {
-		km = WM_keymap_find_all(C, "Armature", 0, 0);
-	}
-	else if (strstr(opname, "POSE_OT")) {
-		km = WM_keymap_find_all(C, "Pose", 0, 0);
-	}
-	else if (strstr(opname, "SCULPT_OT")) {
-		km = WM_keymap_find_all(C, "Sculpt", 0, 0);
-	}
-	else if (strstr(opname, "MBALL_OT")) {
-		km = WM_keymap_find_all(C, "Metaball", 0, 0);
-	}
-	else if (strstr(opname, "LATTICE_OT")) {
-		km = WM_keymap_find_all(C, "Lattice", 0, 0);
-	}
-	else if (strstr(opname, "PARTICLE_OT")) {
-		km = WM_keymap_find_all(C, "Particle", 0, 0);
-	}
-	else if (strstr(opname, "FONT_OT")) {
-		km = WM_keymap_find_all(C, "Font", 0, 0);
-	}
-	else if (strstr(opname, "PAINT_OT")) {
-		
-		/* check for relevant mode */
-		switch(CTX_data_mode_enum(C)) {
-			case OB_MODE_WEIGHT_PAINT:
-				km = WM_keymap_find_all(C, "Weight Paint", 0, 0);
-				break;
-			case OB_MODE_VERTEX_PAINT:
-				km = WM_keymap_find_all(C, "Vertex Paint", 0, 0);
-				break;
-			case OB_MODE_TEXTURE_PAINT:
-				km = WM_keymap_find_all(C, "Image Paint", 0, 0);
-				break;
-		}
-	}
->>>>>>> 7a76bc9a
 	/* Paint Face Mask */
 	else if (strstr(opname, "PAINT_OT_face_select")) {
 		km = WM_keymap_find_all(C, "Face Mask", sl->spacetype, 0);
@@ -985,8 +873,6 @@
 		km = WM_keymap_find_all(C, "Console", sl->spacetype, 0);
 	}
 	
-<<<<<<< HEAD
-=======
 	/* Transform */
 	else if (strstr(opname, "TRANSFORM_OT")) {
 		
@@ -1016,6 +902,5 @@
 		}
 	}
 	
->>>>>>> 7a76bc9a
 	return km;
 }
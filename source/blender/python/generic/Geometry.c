/* 
 * $Id$
 *
 * ***** BEGIN GPL LICENSE BLOCK *****
 *
 * This program is free software; you can redistribute it and/or
 * modify it under the terms of the GNU General Public License
 * as published by the Free Software Foundation; either version 2
 * of the License, or (at your option) any later version.
 *
 * This program is distributed in the hope that it will be useful,
 * but WITHOUT ANY WARRANTY; without even the implied warranty of
 * MERCHANTABILITY or FITNESS FOR A PARTICULAR PURPOSE.  See the
 * GNU General Public License for more details.
 *
 * You should have received a copy of the GNU General Public License
 * along with this program; if not, write to the Free Software Foundation,
 * Inc., 59 Temple Place - Suite 330, Boston, MA	02111-1307, USA.
 *
 * The Original Code is Copyright (C) 2001-2002 by NaN Holding BV.
 * All rights reserved.
 *
 * This is a new part of Blender.
 *
 * Contributor(s): Joseph Gilbert, Campbell Barton
 *
 * ***** END GPL LICENSE BLOCK *****
 */

#include "Geometry.h"

/*  - Not needed for now though other geometry functions will probably need them
#include "BLI_arithb.h"
#include "BKE_utildefines.h"
*/

/* Used for PolyFill */
#include "BKE_displist.h"
#include "MEM_guardedalloc.h"
#include "BLI_blenlib.h"
 
#include "BKE_utildefines.h"
#include "BKE_curve.h"
#include "BLI_boxpack2d.h"
#include "BLI_arithb.h"

#define SWAP_FLOAT(a,b,tmp) tmp=a; a=b; b=tmp
#define eul 0.000001

/*-- forward declarations -- */
static PyObject *M_Geometry_PolyFill( PyObject * self, PyObject * polyLineSeq );
static PyObject *M_Geometry_LineIntersect2D( PyObject * self, PyObject * args );
static PyObject *M_Geometry_ClosestPointOnLine( PyObject * self, PyObject * args );
static PyObject *M_Geometry_PointInTriangle2D( PyObject * self, PyObject * args );
static PyObject *M_Geometry_PointInQuad2D( PyObject * self, PyObject * args );
static PyObject *M_Geometry_BoxPack2D( PyObject * self, PyObject * args );
static PyObject *M_Geometry_BezierInterp( PyObject * self, PyObject * args );


/*-------------------------DOC STRINGS ---------------------------*/
static char M_Geometry_doc[] = "The Blender Geometry module\n\n";
static char M_Geometry_PolyFill_doc[] = "(veclist_list) - takes a list of polylines (each point a vector) and returns the point indicies for a polyline filled with triangles";
static char M_Geometry_LineIntersect2D_doc[] = "(lineA_p1, lineA_p2, lineB_p1, lineB_p2) - takes 2 lines (as 4 vectors) and returns a vector for their point of intersection or None";
static char M_Geometry_ClosestPointOnLine_doc[] = "(pt, line_p1, line_p2) - takes a point and a line and returns a (Vector, float) for the point on the line, and the bool so you can know if the point was between the 2 points";
static char M_Geometry_PointInTriangle2D_doc[] = "(pt, tri_p1, tri_p2, tri_p3) - takes 4 vectors, one is the point and the next 3 define the triangle, only the x and y are used from the vectors";
static char M_Geometry_PointInQuad2D_doc[] = "(pt, quad_p1, quad_p2, quad_p3, quad_p4) - takes 5 vectors, one is the point and the next 4 define the quad, only the x and y are used from the vectors";
static char M_Geometry_BoxPack2D_doc[] = "";
static char M_Geometry_BezierInterp_doc[] = "";
/*-----------------------METHOD DEFINITIONS ----------------------*/
struct PyMethodDef M_Geometry_methods[] = {
	{"PolyFill", ( PyCFunction ) M_Geometry_PolyFill, METH_O, M_Geometry_PolyFill_doc},
	{"LineIntersect2D", ( PyCFunction ) M_Geometry_LineIntersect2D, METH_VARARGS, M_Geometry_LineIntersect2D_doc},
	{"ClosestPointOnLine", ( PyCFunction ) M_Geometry_ClosestPointOnLine, METH_VARARGS, M_Geometry_ClosestPointOnLine_doc},
	{"PointInTriangle2D", ( PyCFunction ) M_Geometry_PointInTriangle2D, METH_VARARGS, M_Geometry_PointInTriangle2D_doc},
	{"PointInQuad2D", ( PyCFunction ) M_Geometry_PointInQuad2D, METH_VARARGS, M_Geometry_PointInQuad2D_doc},
	{"BoxPack2D", ( PyCFunction ) M_Geometry_BoxPack2D, METH_O, M_Geometry_BoxPack2D_doc},
	{"BezierInterp", ( PyCFunction ) M_Geometry_BezierInterp, METH_VARARGS, M_Geometry_BezierInterp_doc},
	{NULL, NULL, 0, NULL}
};

#if (PY_VERSION_HEX >= 0x03000000)
static struct PyModuleDef M_Geometry_module_def = {
	PyModuleDef_HEAD_INIT,
	"Geometry",  /* m_name */
	M_Geometry_doc,  /* m_doc */
	0,  /* m_size */
	M_Geometry_methods,  /* m_methods */
	0,  /* m_reload */
	0,  /* m_traverse */
	0,  /* m_clear */
	0,  /* m_free */
};
#endif

/*----------------------------MODULE INIT-------------------------*/
PyObject *Geometry_Init(const char *from)
{
	PyObject *submodule;
	
#if (PY_VERSION_HEX >= 0x03000000)
	submodule = PyModule_Create(&M_Geometry_module_def);
	PyDict_SetItemString(PySys_GetObject("modules"), M_Geometry_module_def.m_name, submodule);
#else
	submodule = Py_InitModule3(from, M_Geometry_methods, M_Geometry_doc);
#endif
	
	return (submodule);
}

/*----------------------------------Geometry.PolyFill() -------------------*/
/* PolyFill function, uses Blenders scanfill to fill multiple poly lines */
static PyObject *M_Geometry_PolyFill( PyObject * self, PyObject * polyLineSeq )
{
	PyObject *tri_list; /*return this list of tri's */
	PyObject *polyLine, *polyVec;
	int i, len_polylines, len_polypoints, ls_error = 0;
	
	/* display listbase */
	ListBase dispbase={NULL, NULL};
	DispList *dl;
	float *fp; /*pointer to the array of malloced dl->verts to set the points from the vectors */
	int index, *dl_face, totpoints=0;
	
	
	dispbase.first= dispbase.last= NULL;
	
	
	if(!PySequence_Check(polyLineSeq)) {
		PyErr_SetString( PyExc_TypeError, "expected a sequence of poly lines" );
		return NULL;
	}
	
	len_polylines = PySequence_Size( polyLineSeq );
	
	for( i = 0; i < len_polylines; ++i ) {
		polyLine= PySequence_GetItem( polyLineSeq, i );
		if (!PySequence_Check(polyLine)) {
			freedisplist(&dispbase);
			Py_XDECREF(polyLine); /* may be null so use Py_XDECREF*/
			PyErr_SetString( PyExc_TypeError, "One or more of the polylines is not a sequence of Mathutils.Vector's" );
			return NULL;
		}
		
		len_polypoints= PySequence_Size( polyLine );
		if (len_polypoints>0) { /* dont bother adding edges as polylines */
#if 0
			if (EXPP_check_sequence_consistency( polyLine, &vector_Type ) != 1) {
				freedisplist(&dispbase);
				Py_DECREF(polyLine);
				PyErr_SetString( PyExc_TypeError, "A point in one of the polylines is not a Mathutils.Vector type" );
				return NULL;
			}
#endif
			dl= MEM_callocN(sizeof(DispList), "poly disp");
			BLI_addtail(&dispbase, dl);
			dl->type= DL_INDEX3;
			dl->nr= len_polypoints;
			dl->type= DL_POLY;
			dl->parts= 1; /* no faces, 1 edge loop */
			dl->col= 0; /* no material */
			dl->verts= fp= MEM_callocN( sizeof(float)*3*len_polypoints, "dl verts");
			dl->index= MEM_callocN(sizeof(int)*3*len_polypoints, "dl index");
			
			for( index = 0; index<len_polypoints; ++index, fp+=3) {
				polyVec= PySequence_GetItem( polyLine, index );
				if(VectorObject_Check(polyVec)) {
<<<<<<< HEAD
=======
					
					if(!BaseMath_ReadCallback((VectorObject *)polyVec))
						ls_error= 1;
					
>>>>>>> 222fe6b1
					fp[0] = ((VectorObject *)polyVec)->vec[0];
					fp[1] = ((VectorObject *)polyVec)->vec[1];
					if( ((VectorObject *)polyVec)->size > 2 )
						fp[2] = ((VectorObject *)polyVec)->vec[2];
					else
						fp[2]= 0.0f; /* if its a 2d vector then set the z to be zero */
				}
				else {
					ls_error= 1;
				}
				
				totpoints++;
				Py_DECREF(polyVec);
			}
		}
		Py_DECREF(polyLine);
	}
	
	if(ls_error) {
		freedisplist(&dispbase); /* possible some dl was allocated */
		PyErr_SetString( PyExc_TypeError, "A point in one of the polylines is not a Mathutils.Vector type" );
		return NULL;
	}
	else if (totpoints) {
		/* now make the list to return */
		filldisplist(&dispbase, &dispbase);
		
		/* The faces are stored in a new DisplayList
		thats added to the head of the listbase */
		dl= dispbase.first; 
		
		tri_list= PyList_New(dl->parts);
		if( !tri_list ) {
			freedisplist(&dispbase);
			PyErr_SetString( PyExc_RuntimeError, "Geometry.PolyFill failed to make a new list" );
			return NULL;
		}
		
		index= 0;
		dl_face= dl->index;
		while(index < dl->parts) {
			PyList_SetItem(tri_list, index, Py_BuildValue("iii", dl_face[0], dl_face[1], dl_face[2]) );
			dl_face+= 3;
			index++;
		}
		freedisplist(&dispbase);
	} else {
		/* no points, do this so scripts dont barf */
		freedisplist(&dispbase); /* possible some dl was allocated */
		tri_list= PyList_New(0);
	}
	
	return tri_list;
}


static PyObject *M_Geometry_LineIntersect2D( PyObject * self, PyObject * args )
{
	VectorObject *line_a1, *line_a2, *line_b1, *line_b2;
	float a1x, a1y, a2x, a2y,  b1x, b1y, b2x, b2y, xi, yi, a1,a2,b1,b2, newvec[2];
	if( !PyArg_ParseTuple ( args, "O!O!O!O!",
	  &vector_Type, &line_a1,
	  &vector_Type, &line_a2,
	  &vector_Type, &line_b1,
	  &vector_Type, &line_b2)
	) {
		PyErr_SetString( PyExc_TypeError, "expected 4 vector types\n" );
		return NULL;
	}
	
<<<<<<< HEAD
=======
	if(!BaseMath_ReadCallback(line_a1) || !BaseMath_ReadCallback(line_a2) || !BaseMath_ReadCallback(line_b1) || !BaseMath_ReadCallback(line_b2))
		return NULL;
	
>>>>>>> 222fe6b1
	a1x= line_a1->vec[0];
	a1y= line_a1->vec[1];
	a2x= line_a2->vec[0];
	a2y= line_a2->vec[1];

	b1x= line_b1->vec[0];
	b1y= line_b1->vec[1];
	b2x= line_b2->vec[0];
	b2y= line_b2->vec[1];
	
	if((MIN2(a1x, a2x) > MAX2(b1x, b2x)) ||
	   (MAX2(a1x, a2x) < MIN2(b1x, b2x)) ||
	   (MIN2(a1y, a2y) > MAX2(b1y, b2y)) ||
	   (MAX2(a1y, a2y) < MIN2(b1y, b2y))  ) {
		Py_RETURN_NONE;
	}
	/* Make sure the hoz/vert line comes first. */
	if (fabs(b1x - b2x) < eul || fabs(b1y - b2y) < eul) {
		SWAP_FLOAT(a1x, b1x, xi); /*abuse xi*/
		SWAP_FLOAT(a1y, b1y, xi);
		SWAP_FLOAT(a2x, b2x, xi);
		SWAP_FLOAT(a2y, b2y, xi);
	}
	
	if (fabs(a1x-a2x) < eul) { /* verticle line */
		if (fabs(b1x-b2x) < eul){ /*verticle second line */
			Py_RETURN_NONE; /* 2 verticle lines dont intersect. */
		}
		else if (fabs(b1y-b2y) < eul) {
			/*X of vert, Y of hoz. no calculation needed */
			newvec[0]= a1x;
			newvec[1]= b1y;
			return newVectorObject(newvec, 2, Py_NEW);
		}
		
		yi = (float)(((b1y / fabs(b1x - b2x)) * fabs(b2x - a1x)) + ((b2y / fabs(b1x - b2x)) * fabs(b1x - a1x)));
		
		if (yi > MAX2(a1y, a2y)) {/* New point above seg1's vert line */
			Py_RETURN_NONE;
		} else if (yi < MIN2(a1y, a2y)) { /* New point below seg1's vert line */
			Py_RETURN_NONE;
		}
		newvec[0]= a1x;
		newvec[1]= yi;
		return newVectorObject(newvec, 2, Py_NEW);
	} else if (fabs(a2y-a1y) < eul) {  /* hoz line1 */
		if (fabs(b2y-b1y) < eul) { /*hoz line2*/
			Py_RETURN_NONE; /*2 hoz lines dont intersect*/
		}
		
		/* Can skip vert line check for seg 2 since its covered above. */
		xi = (float)(((b1x / fabs(b1y - b2y)) * fabs(b2y - a1y)) + ((b2x / fabs(b1y - b2y)) * fabs(b1y - a1y)));
		if (xi > MAX2(a1x, a2x)) { /* New point right of hoz line1's */
			Py_RETURN_NONE;
		} else if (xi < MIN2(a1x, a2x)) { /*New point left of seg1's hoz line */
			Py_RETURN_NONE;
		}
		newvec[0]= xi;
		newvec[1]= a1y;
		return newVectorObject(newvec, 2, Py_NEW);
	}
	
	b1 = (a2y-a1y)/(a2x-a1x);
	b2 = (b2y-b1y)/(b2x-b1x);
	a1 = a1y-b1*a1x;
	a2 = b1y-b2*b1x;
	
	if (b1 - b2 == 0.0) {
		Py_RETURN_NONE;
	}
	
	xi = - (a1-a2)/(b1-b2);
	yi = a1+b1*xi;
	if ((a1x-xi)*(xi-a2x) >= 0 && (b1x-xi)*(xi-b2x) >= 0 && (a1y-yi)*(yi-a2y) >= 0 && (b1y-yi)*(yi-b2y)>=0) {
		newvec[0]= xi;
		newvec[1]= yi;
		return newVectorObject(newvec, 2, Py_NEW);
	}
	Py_RETURN_NONE;
}

static PyObject *M_Geometry_ClosestPointOnLine( PyObject * self, PyObject * args )
{
	VectorObject *pt, *line_1, *line_2;
	float pt_in[3], pt_out[3], l1[3], l2[3];
	float lambda;
	PyObject *ret;
	
	if( !PyArg_ParseTuple ( args, "O!O!O!",
	&vector_Type, &pt,
	&vector_Type, &line_1,
	&vector_Type, &line_2)
	  ) {
		PyErr_SetString( PyExc_TypeError, "expected 3 vector types\n" );
		return NULL;
	}
<<<<<<< HEAD
=======
	
	if(!BaseMath_ReadCallback(pt) || !BaseMath_ReadCallback(line_1) || !BaseMath_ReadCallback(line_2))
		return NULL;
	
>>>>>>> 222fe6b1
	/* accept 2d verts */
	if (pt->size==3) { VECCOPY(pt_in, pt->vec);}
	else { pt_in[2]=0.0;	VECCOPY2D(pt_in, pt->vec) }
	
	if (line_1->size==3) { VECCOPY(l1, line_1->vec);}
	else { l1[2]=0.0;	VECCOPY2D(l1, line_1->vec) }
	
	if (line_2->size==3) { VECCOPY(l2, line_2->vec);}
	else { l2[2]=0.0;	VECCOPY2D(l2, line_2->vec) }
	
	/* do the calculation */
	lambda = lambda_cp_line_ex(pt_in, l1, l2, pt_out);
	
	ret = PyTuple_New(2);
	PyTuple_SET_ITEM( ret, 0, newVectorObject(pt_out, 3, Py_NEW) );
	PyTuple_SET_ITEM( ret, 1, PyFloat_FromDouble(lambda) );
	return ret;
}

static PyObject *M_Geometry_PointInTriangle2D( PyObject * self, PyObject * args )
{
	VectorObject *pt_vec, *tri_p1, *tri_p2, *tri_p3;
	
	if( !PyArg_ParseTuple ( args, "O!O!O!O!",
	  &vector_Type, &pt_vec,
	  &vector_Type, &tri_p1,
	  &vector_Type, &tri_p2,
	  &vector_Type, &tri_p3)
	) {
		PyErr_SetString( PyExc_TypeError, "expected 4 vector types\n" );
		return NULL;
	}
	
<<<<<<< HEAD
=======
	if(!BaseMath_ReadCallback(pt_vec) || !BaseMath_ReadCallback(tri_p1) || !BaseMath_ReadCallback(tri_p2) || !BaseMath_ReadCallback(tri_p3))
		return NULL;
	
>>>>>>> 222fe6b1
	return PyLong_FromLong(IsectPT2Df(pt_vec->vec, tri_p1->vec, tri_p2->vec, tri_p3->vec));
}

static PyObject *M_Geometry_PointInQuad2D( PyObject * self, PyObject * args )
{
	VectorObject *pt_vec, *quad_p1, *quad_p2, *quad_p3, *quad_p4;
	
	if( !PyArg_ParseTuple ( args, "O!O!O!O!O!",
	  &vector_Type, &pt_vec,
	  &vector_Type, &quad_p1,
	  &vector_Type, &quad_p2,
	  &vector_Type, &quad_p3,
	  &vector_Type, &quad_p4)
	) {
		PyErr_SetString( PyExc_TypeError, "expected 5 vector types\n" );
		return NULL;
	}
	
<<<<<<< HEAD
=======
	if(!BaseMath_ReadCallback(pt_vec) || !BaseMath_ReadCallback(quad_p1) || !BaseMath_ReadCallback(quad_p2) || !BaseMath_ReadCallback(quad_p3) || !BaseMath_ReadCallback(quad_p4))
		return NULL;
	
>>>>>>> 222fe6b1
	return PyLong_FromLong(IsectPQ2Df(pt_vec->vec, quad_p1->vec, quad_p2->vec, quad_p3->vec, quad_p4->vec));
}

static int boxPack_FromPyObject(PyObject * value, boxPack **boxarray )
{
	int len, i;
	PyObject *list_item, *item_1, *item_2;
	boxPack *box;
	
	
	/* Error checking must alredy be done */
	if( !PyList_Check( value ) ) {
		PyErr_SetString( PyExc_TypeError, "can only back a list of [x,y,x,w]" );
		return -1;
	}
	
	len = PyList_Size( value );
	
	(*boxarray) = MEM_mallocN( len*sizeof(boxPack), "boxPack box");
	
	
	for( i = 0; i < len; i++ ) {
		list_item = PyList_GET_ITEM( value, i );
		if( !PyList_Check( list_item ) || PyList_Size( list_item ) < 4 ) {
			MEM_freeN(*boxarray);
			PyErr_SetString( PyExc_TypeError, "can only back a list of [x,y,x,w]" );
			return -1;
		}
		
		box = (*boxarray)+i;
		
		item_1 = PyList_GET_ITEM(list_item, 2);
		item_2 = PyList_GET_ITEM(list_item, 3);
		
		if (!PyNumber_Check(item_1) || !PyNumber_Check(item_2)) {
			MEM_freeN(*boxarray);
			PyErr_SetString( PyExc_TypeError, "can only back a list of 2d boxes [x,y,x,w]" );
			return -1;
		}
		
		box->w =  (float)PyFloat_AsDouble( item_1 );
		box->h =  (float)PyFloat_AsDouble( item_2 );
		box->index = i;
		/* verts will be added later */
	}
	return 0;
}

static void boxPack_ToPyObject(PyObject * value, boxPack **boxarray)
{
	int len, i;
	PyObject *list_item;
	boxPack *box;
	
	len = PyList_Size( value );
	
	for( i = 0; i < len; i++ ) {
		box = (*boxarray)+i;
		list_item = PyList_GET_ITEM( value, box->index );
		PyList_SET_ITEM( list_item, 0, PyFloat_FromDouble( box->x ));
		PyList_SET_ITEM( list_item, 1, PyFloat_FromDouble( box->y ));
	}
	MEM_freeN(*boxarray);
}


static PyObject *M_Geometry_BoxPack2D( PyObject * self, PyObject * boxlist )
{
	boxPack *boxarray = NULL;
	float tot_width, tot_height;
	int len;
	int error;
	
	if(!PyList_Check(boxlist)) {
		PyErr_SetString( PyExc_TypeError, "expected a sequence of boxes [[x,y,w,h], ... ]" );
		return NULL;
	}
	
	len = PyList_Size( boxlist );
	
	if (!len)
		return Py_BuildValue( "ff", 0.0, 0.0);
	
	error = boxPack_FromPyObject(boxlist, &boxarray);
	if (error!=0)	return NULL;
	
	/* Non Python function */
	boxPack2D(boxarray, len, &tot_width, &tot_height);
	
	boxPack_ToPyObject(boxlist, &boxarray);
	
	return Py_BuildValue( "ff", tot_width, tot_height);
}

static PyObject *M_Geometry_BezierInterp( PyObject * self, PyObject * args )
{
	VectorObject *vec_k1, *vec_h1, *vec_k2, *vec_h2;
	int resolu;
	int dims;
	int i;
	float *coord_array, *fp;
	PyObject *list;
	
	float k1[4] = {0.0, 0.0, 0.0, 0.0};
	float h1[4] = {0.0, 0.0, 0.0, 0.0};
	float k2[4] = {0.0, 0.0, 0.0, 0.0};
	float h2[4] = {0.0, 0.0, 0.0, 0.0};
	
	
	if( !PyArg_ParseTuple ( args, "O!O!O!O!i",
	  &vector_Type, &vec_k1,
	  &vector_Type, &vec_h1,
	  &vector_Type, &vec_h2,
	  &vector_Type, &vec_k2, &resolu) || (resolu<=1)
	) {
		PyErr_SetString( PyExc_TypeError, "expected 4 vector types and an int greater then 1\n" );
		return NULL;
	}
	
<<<<<<< HEAD
=======
	if(!BaseMath_ReadCallback(vec_k1) || !BaseMath_ReadCallback(vec_h1) || !BaseMath_ReadCallback(vec_k2) || !BaseMath_ReadCallback(vec_h2))
		return NULL;
	
>>>>>>> 222fe6b1
	dims= MAX4(vec_k1->size, vec_h1->size, vec_h2->size, vec_k2->size);
	
	for(i=0; i < vec_k1->size; i++) k1[i]= vec_k1->vec[i];
	for(i=0; i < vec_h1->size; i++) h1[i]= vec_h1->vec[i];
	for(i=0; i < vec_k2->size; i++) k2[i]= vec_k2->vec[i];
	for(i=0; i < vec_h2->size; i++) h2[i]= vec_h2->vec[i];
	
	coord_array = MEM_callocN(dims * (resolu) * sizeof(float), "BezierInterp");
	for(i=0; i<dims; i++) {
		forward_diff_bezier(k1[i], h1[i], h2[i], k2[i], coord_array+i, resolu-1, dims);
	}
	
	list= PyList_New(resolu);
	fp= coord_array;
	for(i=0; i<resolu; i++, fp= fp+dims) {
		PyList_SET_ITEM(list, i, newVectorObject(fp, dims, Py_NEW));
	}
	MEM_freeN(coord_array);
	return list;
}<|MERGE_RESOLUTION|>--- conflicted
+++ resolved
@@ -164,13 +164,10 @@
 			for( index = 0; index<len_polypoints; ++index, fp+=3) {
 				polyVec= PySequence_GetItem( polyLine, index );
 				if(VectorObject_Check(polyVec)) {
-<<<<<<< HEAD
-=======
 					
 					if(!BaseMath_ReadCallback((VectorObject *)polyVec))
 						ls_error= 1;
 					
->>>>>>> 222fe6b1
 					fp[0] = ((VectorObject *)polyVec)->vec[0];
 					fp[1] = ((VectorObject *)polyVec)->vec[1];
 					if( ((VectorObject *)polyVec)->size > 2 )
@@ -241,12 +238,9 @@
 		return NULL;
 	}
 	
-<<<<<<< HEAD
-=======
 	if(!BaseMath_ReadCallback(line_a1) || !BaseMath_ReadCallback(line_a2) || !BaseMath_ReadCallback(line_b1) || !BaseMath_ReadCallback(line_b2))
 		return NULL;
 	
->>>>>>> 222fe6b1
 	a1x= line_a1->vec[0];
 	a1y= line_a1->vec[1];
 	a2x= line_a2->vec[0];
@@ -343,13 +337,10 @@
 		PyErr_SetString( PyExc_TypeError, "expected 3 vector types\n" );
 		return NULL;
 	}
-<<<<<<< HEAD
-=======
 	
 	if(!BaseMath_ReadCallback(pt) || !BaseMath_ReadCallback(line_1) || !BaseMath_ReadCallback(line_2))
 		return NULL;
 	
->>>>>>> 222fe6b1
 	/* accept 2d verts */
 	if (pt->size==3) { VECCOPY(pt_in, pt->vec);}
 	else { pt_in[2]=0.0;	VECCOPY2D(pt_in, pt->vec) }
@@ -383,12 +374,9 @@
 		return NULL;
 	}
 	
-<<<<<<< HEAD
-=======
 	if(!BaseMath_ReadCallback(pt_vec) || !BaseMath_ReadCallback(tri_p1) || !BaseMath_ReadCallback(tri_p2) || !BaseMath_ReadCallback(tri_p3))
 		return NULL;
 	
->>>>>>> 222fe6b1
 	return PyLong_FromLong(IsectPT2Df(pt_vec->vec, tri_p1->vec, tri_p2->vec, tri_p3->vec));
 }
 
@@ -407,12 +395,9 @@
 		return NULL;
 	}
 	
-<<<<<<< HEAD
-=======
 	if(!BaseMath_ReadCallback(pt_vec) || !BaseMath_ReadCallback(quad_p1) || !BaseMath_ReadCallback(quad_p2) || !BaseMath_ReadCallback(quad_p3) || !BaseMath_ReadCallback(quad_p4))
 		return NULL;
 	
->>>>>>> 222fe6b1
 	return PyLong_FromLong(IsectPQ2Df(pt_vec->vec, quad_p1->vec, quad_p2->vec, quad_p3->vec, quad_p4->vec));
 }
 
@@ -532,12 +517,9 @@
 		return NULL;
 	}
 	
-<<<<<<< HEAD
-=======
 	if(!BaseMath_ReadCallback(vec_k1) || !BaseMath_ReadCallback(vec_h1) || !BaseMath_ReadCallback(vec_k2) || !BaseMath_ReadCallback(vec_h2))
 		return NULL;
 	
->>>>>>> 222fe6b1
 	dims= MAX4(vec_k1->size, vec_h1->size, vec_h2->size, vec_k2->size);
 	
 	for(i=0; i < vec_k1->size; i++) k1[i]= vec_k1->vec[i];

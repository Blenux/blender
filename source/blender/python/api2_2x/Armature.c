/*
 * $Id$
 *
 * ***** BEGIN GPL/BL DUAL LICENSE BLOCK *****
 *
 * This program is free software; you can redistribute it and/or
 * modify it under the terms of the GNU General Public License
 * as published by the Free Software Foundation; either version 2
 * of the License, or (at your option) any later version. The Blender
 * Foundation also sells licenses for use in proprietary software under
 * the Blender License.  See http://www.blender.org/BL/ for information
 * about this.
 *
 * This program is distributed in the hope that it will be useful,
 * but WITHOUT ANY WARRANTY; without even the implied warranty of
 * MERCHANTABILITY or FITNESS FOR A PARTICULAR PURPOSE.  See the
 * GNU General Public License for more details.
 *
 * You should have received a copy of the GNU General Public License
 * along with this program; if not, write to the Free Software Foundation,
 * Inc., 59 Temple Place - Suite 330, Boston, MA  02111-1307, USA.
 *
 * The Original Code is Copyright (C) 2001-2002 by NaN Holding BV.
 * All rights reserved.
 *
 * ***** END GPL/BL DUAL LICENSE BLOCK *****
*/

#include "Armature.h" //This must come first

#include "BKE_main.h"
#include "BKE_global.h"
#include "BKE_armature.h"
#include "BKE_library.h"
#include "BKE_depsgraph.h"
#include "BKE_utildefines.h"
#include "BLI_blenlib.h"
#include "BLI_arithb.h"
#include "MEM_guardedalloc.h"
#include "Bone.h"
#include "NLA.h"
#include "gen_utils.h"

#include "DNA_object_types.h" //This must come before BIF_editarmature.h...
#include "BIF_editarmature.h"

//------------------UNDECLARED EXTERNAL PROTOTYPES--------------------
//These are evil 'extern' declarations for functions with no anywhere
extern void free_editArmature(void);
extern void make_boneList(ListBase* list, ListBase *bones, EditBone *parent);
extern void editbones_to_armature (ListBase *list, Object *ob);

//------------------------ERROR CODES---------------------------------
//This is here just to make me happy and to have more consistant error strings :)
static const char sBoneDictError[] = "ArmatureType.bones - Error: ";
static const char sBoneDictBadArgs[] = "ArmatureType.bones - Bad Arguments: ";
static const char sArmatureError[] = "ArmatureType - Error: ";
static const char sArmatureBadArgs[] = "ArmatureType - Bad Arguments: ";
static const char sModuleError[] = "Blender.Armature - Error: ";
static const char sModuleBadArgs[] = "Blender.Armature - Bad Arguments: ";

//################## BonesDict_Type (internal) ########################
/*This is an internal psuedo-dictionary type that allows for manipulation
* of bones inside of an armature. It is a subobject of armature.
* i.e. Armature.bones['key']*/
//#####################################################################

//------------------METHOD IMPLEMENTATIONS-----------------------------
//------------------------Armature.bones.items()
//Returns a list of key:value pairs like dict.items()
PyObject* BonesDict_items(BPy_BonesDict *self)
{
	if (self->editmode_flag){
		return PyDict_Items(self->editbonesMap); 
	}else{
		return PyDict_Items(self->bonesMap); 
	}
}
//------------------------Armature.bones.keys()
//Returns a list of keys like dict.keys()
PyObject* BonesDict_keys(BPy_BonesDict *self)
{
	if (self->editmode_flag){
		return PyDict_Keys(self->editbonesMap);
	}else{
		return PyDict_Keys(self->bonesMap);
	}
}
//------------------------Armature.bones.values()
//Returns a list of values like dict.values()
PyObject* BonesDict_values(BPy_BonesDict *self)
{
	if (self->editmode_flag){
		return PyDict_Values(self->editbonesMap);
	}else{
		return PyDict_Values(self->bonesMap);
	}
}
//------------------ATTRIBUTE IMPLEMENTATION---------------------------
//------------------TYPE_OBECT IMPLEMENTATION-----------------------
//------------------------tp_doc
//The __doc__ string for this object
static char BPy_BonesDict_doc[] = "This is an internal subobject of armature\
designed to act as a Py_Bone dictionary.";

//------------------------tp_methods
//This contains a list of all methods the object contains
static PyMethodDef BPy_BonesDict_methods[] = {
	{"items", (PyCFunction) BonesDict_items, METH_NOARGS, 
		"() - Returns the key:value pairs from the dictionary"},
	{"keys", (PyCFunction) BonesDict_keys, METH_NOARGS, 
		"() - Returns the keys the dictionary"},
	{"values", (PyCFunction) BonesDict_values, METH_NOARGS, 
		"() - Returns the values from the dictionary"},
	{NULL}
};
//-----------------(internal)
static int BoneMapping_Init(PyObject *dictionary, ListBase *bones){
	Bone *bone = NULL;
	PyObject *py_bone = NULL;

	for (bone = bones->first; bone; bone = bone->next){
		py_bone = PyBone_FromBone(bone);
		if (!py_bone)
			return -1;

		if(PyDict_SetItem(dictionary, 
			PyString_FromString(bone->name), py_bone) == -1){
			return -1;
		}
		Py_DECREF(py_bone);
		if (bone->childbase.first) 
			BoneMapping_Init(dictionary, &bone->childbase);
	}
	return 0;
}
//-----------------(internal)
static int EditBoneMapping_Init(PyObject *dictionary, ListBase *editbones){
	EditBone *editbone = NULL;
	PyObject *py_editbone = NULL;

	for (editbone = editbones->first; editbone; editbone = editbone->next){
		py_editbone = PyEditBone_FromEditBone(editbone);
		if (!py_editbone)
			return -1;

		if(PyDict_SetItem(dictionary, 
			PyString_FromString(editbone->name), py_editbone) == -1){
			return -1;
		}
		Py_DECREF(py_editbone);
	}
	return 0;
}
//----------------- BonesDict_InitBones
static int BonesDict_InitBones(BPy_BonesDict *self)
{
	PyDict_Clear(self->bonesMap);
	if (BoneMapping_Init(self->bonesMap, self->bones) == -1)
		return 0;
	return 1;
} 
//----------------- BonesDict_InitEditBones
static int BonesDict_InitEditBones(BPy_BonesDict *self)
{
	PyDict_Clear(self->editbonesMap);
	if (EditBoneMapping_Init(self->editbonesMap, &self->editbones) == -1)
		return 0;
	return 1;
}
//------------------------tp_repr
//This is the string representation of the object
static PyObject *BonesDict_repr(BPy_BonesDict *self)
{
	char buffer[128], str[4096];
	PyObject *key, *value;
	int pos = 0;

	BLI_strncpy(str,"",4096);
	sprintf(buffer, "[Bone Dict: {");
	strcat(str,buffer);
	if (self->editmode_flag){
		while (PyDict_Next(self->editbonesMap, &pos, &key, &value)) {
			sprintf(buffer, "%s : %s, ", PyString_AsString(key), 
				PyString_AsString(value->ob_type->tp_repr(value)));
			strcat(str,buffer);
		}
	}else{
		while (PyDict_Next(self->bonesMap, &pos, &key, &value)) {
			sprintf(buffer, "%s : %s, ", PyString_AsString(key), 
				PyString_AsString(value->ob_type->tp_repr(value)));
			strcat(str,buffer);
		}
	}
	sprintf(buffer, "}]\n");
	strcat(str,buffer);
	return PyString_FromString(str);
}

//------------------------tp_dealloc
//This tells how to 'tear-down' our object when ref count hits 0
static void BonesDict_dealloc(BPy_BonesDict * self)
{
	Py_DECREF(self->bonesMap);
	Py_DECREF(self->editbonesMap);
	BLI_freelistN(&self->editbones); 
	BonesDict_Type.tp_free(self);
	return;
}
//------------------------mp_length
//This gets the size of the dictionary
int BonesDict_len(BPy_BonesDict *self)
{
	if (self->editmode_flag){
		return BLI_countlist(&self->editbones);
	}else{
		return BLI_countlist(self->bones);
	}
}
//-----------------------mp_subscript
//This defines getting a bone from the dictionary - x = Bones['key']
PyObject *BonesDict_GetItem(BPy_BonesDict *self, PyObject* key)
{ 
	PyObject *value = NULL;

	if (self->editmode_flag){
		value = PyDict_GetItem(self->editbonesMap, key);
	}else{
		value = PyDict_GetItem(self->bonesMap, key);
	}
	if(value == NULL){
        return EXPP_incr_ret(Py_None);
	}
	return EXPP_incr_ret(value);
}
//-----------------------mp_ass_subscript
//This does dict assignment - Bones['key'] = value
int BonesDict_SetItem(BPy_BonesDict *self, PyObject *key, PyObject *value)
{
	BPy_EditBone *editbone_for_deletion;
	struct EditBone *editbone = NULL;
	char *key_str = "";

	if (self->editmode_flag){
		//Get the key name
		if(key && PyString_Check(key)){
			key_str = PyString_AsString(key);
		}else{
			goto AttributeError;
		}
		//parse value for assignment
		if (value && EditBoneObject_Check(value)){
			//create a new editbone
			editbone = MEM_callocN(sizeof(EditBone), "eBone");
			BLI_strncpy(editbone->name, key_str, 32);
			unique_editbone_name(editbone->name);
			editbone->dist = ((BPy_EditBone*)value)->dist;
			editbone->ease1 = ((BPy_EditBone*)value)->ease1;
			editbone->ease2 = ((BPy_EditBone*)value)->ease2;
			editbone->flag = ((BPy_EditBone*)value)->flag;
			editbone->parent = ((BPy_EditBone*)value)->parent;
			editbone->rad_head = ((BPy_EditBone*)value)->rad_head;
			editbone->rad_tail = ((BPy_EditBone*)value)->rad_tail;
			editbone->roll = ((BPy_EditBone*)value)->roll;
			editbone->segments = ((BPy_EditBone*)value)->segments;
			editbone->weight = ((BPy_EditBone*)value)->weight;
			editbone->xwidth = ((BPy_EditBone*)value)->xwidth;
			editbone->zwidth = ((BPy_EditBone*)value)->zwidth;
			VECCOPY(editbone->head, ((BPy_EditBone*)value)->head);
			VECCOPY(editbone->tail, ((BPy_EditBone*)value)->tail);

			//set object pointer
			((BPy_EditBone*)value)->editbone = editbone;

			//fix the bone's head position if flags indicate that it is 'connected'
			if (editbone->flag & BONE_CONNECTED){
				if(!editbone->parent){
					((BPy_EditBone*)value)->editbone = NULL;
					MEM_freeN(editbone);
					goto AttributeError3;
				}else{
					VECCOPY(editbone->head, editbone->parent->tail);
				}
			}

			//set in editbonelist
			BLI_addtail(&self->editbones, editbone);

			//set the new editbone in the mapping
			if(PyDict_SetItemString(self->editbonesMap, key_str, value) == -1){
				((BPy_EditBone*)value)->editbone = NULL;
				BLI_freelinkN(&self->editbones, editbone);
				goto RuntimeError;
			}
		}else if(!value){
			//they are trying to delete the bone using 'del'
			if(PyDict_GetItem(self->editbonesMap, key) != NULL){
				/*first kill the datastruct then remove the item from the dict
				and wait for GC to pick it up.
				We have to delete the datastruct here because the tp_dealloc
				doesn't handle it*/
				editbone_for_deletion = (BPy_EditBone*)PyDict_GetItem(self->editbonesMap, key);
				/*this is ugly but you have to set the parent to NULL for else 
				editbones_to_armature will crash looking for this bone*/
				for (editbone = self->editbones.first; editbone; editbone = editbone->next){
					if (editbone->parent == editbone_for_deletion->editbone)
						editbone->parent = NULL;
					    /*any parent's were connected to this we must remove the flag
					    or else the 'root' ball doesn't get draw*/
					    if (editbone->flag & BONE_CONNECTED)
							editbone->flag &= ~BONE_CONNECTED;
				}
				BLI_freelinkN(&self->editbones, editbone_for_deletion->editbone);
				if(PyDict_DelItem(self->editbonesMap, key) == -1)
					goto RuntimeError;
			}else{
				goto KeyError;
			}
		}
		return 0;
	}else{
		goto AttributeError2;
	}

KeyError:
return EXPP_intError(PyExc_KeyError, "%s%s%s%s", 
	    sBoneDictError,  "The key: ", key_str, " is not present in this dictionary!");
RuntimeError:
	return EXPP_intError(PyExc_RuntimeError, "%s%s", 
		sBoneDictError,  "Unable to access dictionary!");
AttributeError:
	return EXPP_intError(PyExc_AttributeError, "%s%s", 
		sBoneDictBadArgs,  "Expects EditboneType Object");
AttributeError2:
	return EXPP_intError(PyExc_AttributeError, "%s%s", 
		sBoneDictBadArgs,  "You must call makeEditable() first");
AttributeError3:
	return EXPP_intError(PyExc_AttributeError, "%s%s", 
		sBoneDictBadArgs,  "The 'connected' flag is set but the bone has no parent!");
}
//------------------TYPE_OBECT DEFINITION--------------------------
//Mapping Protocol
static PyMappingMethods BonesDict_MapMethods = {
	(inquiry) BonesDict_len,					//mp_length
	(binaryfunc)BonesDict_GetItem,		//mp_subscript
	(objobjargproc)BonesDict_SetItem,	//mp_ass_subscript
};
//BonesDict TypeObject
PyTypeObject BonesDict_Type = {
	PyObject_HEAD_INIT(NULL)			//tp_head
	0,												//tp_internal
	"BonesDict",								//tp_name
	sizeof(BPy_BonesDict),					//tp_basicsize
	0,												//tp_itemsize
	(destructor)BonesDict_dealloc,		//tp_dealloc
	0,												//tp_print
	0,												//tp_getattr
	0,												//tp_setattr
	0,												//tp_compare
	(reprfunc) BonesDict_repr,				//tp_repr
	0,												//tp_as_number
	0,												//tp_as_sequence
	&BonesDict_MapMethods,				//tp_as_mapping
	0,												//tp_hash
	0,												//tp_call
	0,												//tp_str
	0,												//tp_getattro
	0,												//tp_setattro
	0,												//tp_as_buffer
	Py_TPFLAGS_DEFAULT,					//tp_flags
	BPy_BonesDict_doc,						//tp_doc
	0,												//tp_traverse
	0,												//tp_clear
	0,												//tp_richcompare
	0,												//tp_weaklistoffset
	0,												//tp_iter
	0,												//tp_iternext
	BPy_BonesDict_methods,				//tp_methods
	0,												//tp_members
	0,												//tp_getset
	0,												//tp_base
	0,												//tp_dict
	0,												//tp_descr_get
	0,												//tp_descr_set
	0,												//tp_dictoffset
	0, 				                                //tp_init
	0,												//tp_alloc
	0,												//tp_new
	0,												//tp_free
	0,												//tp_is_gc
	0,												//tp_bases
	0,												//tp_mro
	0,												//tp_cache
	0,												//tp_subclasses
	0,												//tp_weaklist
	0												//tp_del
};
//-----------------------PyBonesDict_FromPyArmature
static PyObject *PyBonesDict_FromPyArmature(BPy_Armature *py_armature)
{
	BPy_BonesDict *py_BonesDict = NULL;

	//create py object
	py_BonesDict = (BPy_BonesDict *)BonesDict_Type.tp_alloc(&BonesDict_Type, 0); 
	if (!py_BonesDict)
		goto RuntimeError;

	//create internal dictionaries
	py_BonesDict->bonesMap = PyDict_New();
	py_BonesDict->editbonesMap = PyDict_New();
	if (!py_BonesDict->bonesMap || !py_BonesDict->editbonesMap)
		goto RuntimeError;

	//set listbase pointer
	py_BonesDict->bones = &py_armature->armature->bonebase;

	//now that everything is setup - init the mappings
	if (!BonesDict_InitBones(py_BonesDict))
		goto RuntimeError;
	if (!BonesDict_InitEditBones(py_BonesDict))
		goto RuntimeError;

	//set editmode flag
	py_BonesDict->editmode_flag = 0; 

	return (PyObject*)py_BonesDict;

RuntimeError:
	return EXPP_objError(PyExc_RuntimeError, "%s%s", 
		sBoneDictError, "Failed to create class");
}

//######################### Armature_Type #############################
/*This type represents a thin wrapper around bArmature data types
* internal to blender. It contains the psuedo-dictionary BonesDict
* as an assistant in manipulating it's own bone collection*/
//#################################################################

//------------------METHOD IMPLEMENTATION------------------------------
//------------------------Armature.makeEditable()
static PyObject *Armature_makeEditable(BPy_Armature *self)
{
	if (self->armature->flag & ARM_EDITMODE)
		goto AttributeError;

	make_boneList(&self->Bones->editbones, self->Bones->bones, NULL);
	if (!BonesDict_InitEditBones(self->Bones))
		return NULL;
	self->Bones->editmode_flag = 1;
	return EXPP_incr_ret(Py_None);

AttributeError:
	return EXPP_objError(PyExc_AttributeError, "%s%s", 
		sArmatureBadArgs, "The armature cannot be placed manually in editmode before you call makeEditable()!");
}
//------------------------Armature.update()
//This is a bit ugly because you need an object link to do this
static PyObject *Armature_update(BPy_Armature *self)
{
	Object *obj = NULL;

<<<<<<< HEAD
	//empty armature of old bones
	free_bones(self->armature);

	//create a new set based on the editbones
	while (PyDict_Next(((BPy_BonesDict*)self->Bones)->editBoneDict, &pos, &key, &value)) {

		editbone = (BPy_EditBone*)value;
		bone = MEM_callocN (sizeof(Bone), "bone");	
		editbone->temp = bone;	//save temp pointer

		strcpy (bone->name, editbone->name);
		memcpy (bone->head, editbone->head, sizeof(float)*3);
		memcpy (bone->tail, editbone->tail, sizeof(float)*3);
		bone->flag= editbone->flag;
		bone->roll = 0.0f; //is fixed later
		bone->weight = editbone->weight;
		bone->dist = editbone->dist;
		bone->xwidth = editbone->xwidth;
		bone->zwidth = editbone->zwidth;
		bone->ease1= editbone->ease1;
		bone->ease2= editbone->ease2;
		bone->rad_head= editbone->rad_head;
		bone->rad_tail= editbone->rad_tail;
		bone->segments= editbone->segments;
	}

	pos = 0;
	//place bones in their correct heirarchy
	while (PyDict_Next(((BPy_BonesDict*)self->Bones)->editBoneDict, 
		&pos, &key, &value)) {

		editbone = (BPy_EditBone*)value;
		bone = editbone->temp; //get bone pointer

		if (!STREQ(editbone->parent, "")){
			parent = EditBoneDict_CheckForKey((BPy_BonesDict*)self->Bones, editbone->parent);
			if(parent != NULL){

				//parent found in dictionary
				bone->parent = parent->temp;
				BLI_addtail (&parent->temp->childbase, bone);
				//Parenting calculations 
				VecSubf (delta, parent->tail, parent->head);
				vec_roll_to_mat3(delta, parent->roll, M_parentRest); //M_parentRest = parent matrix
				VecSubf (delta, editbone->tail, editbone->head);
				vec_roll_to_mat3(delta, editbone->roll, M_boneRest);  //M_boneRest = bone matrix
				Mat3Inv(iM_parentRest, M_parentRest); //iM_parentRest = 1/parent matrix
				//get head/tail
				VecSubf (bone->head, editbone->head, parent->tail);
				VecSubf (bone->tail, editbone->tail, parent->tail);
				//put them in parentspace
				Mat3MulVecfl(iM_parentRest, bone->head);
				Mat3MulVecfl(iM_parentRest, bone->tail);

				Py_DECREF(parent);
			}else{
				//was not found - most likely parent was deleted
				parent = NULL;
				BLI_addtail (&self->armature->bonebase, bone);
			}
		}else{
			BLI_addtail (&self->armature->bonebase, bone);
		}
=======
	for (obj = G.main->object.first; obj; obj = obj->id.next){
		if (obj->data == self->armature)
			break;
>>>>>>> d1cc4b7a
	}
	if (obj){
		editbones_to_armature (&self->Bones->editbones, obj);
		if (!BonesDict_InitBones(self->Bones))
			return NULL;
		self->Bones->editmode_flag = 0;
	}else{
		goto AttributeError;
	}
	return EXPP_incr_ret(Py_None);

AttributeError:
	return EXPP_objError(PyExc_AttributeError, "%s%s", 
		sArmatureBadArgs, "The armature must be linked to an object before you can save changes!");
}
//------------------ATTRIBUTE IMPLEMENTATION---------------------------
//------------------------Armature.autoIK (getter)
static PyObject *Armature_getAutoIK(BPy_Armature *self, void *closure)
{
	if (self->armature->flag & ARM_AUTO_IK)
		return EXPP_incr_ret(Py_True);
	else
		return EXPP_incr_ret(Py_False);
}
//------------------------Armature.autoIK (setter)
static int Armature_setAutoIK(BPy_Armature *self, PyObject *value, void *closure)
{
	if(value){
		if(PyBool_Check(value)){
			if (value == Py_True){
				self->armature->flag |= ARM_AUTO_IK;
				return 0;
			}else if (value == Py_False){
				self->armature->flag &= ~ARM_AUTO_IK;
				return 0;
			}
		}
	}
	goto AttributeError;

AttributeError:
	return EXPP_intError(PyExc_AttributeError, "%s%s", 
		sArmatureBadArgs, "Expects True or False");
}
//------------------------Armature.layers (getter)
static PyObject *Armature_getLayers(BPy_Armature *self, void *closure)
{
	int layers, bit = 0, val = 0;
	PyObject *item = NULL, *laylist = PyList_New( 0 );

	if( !laylist )
		return EXPP_ReturnPyObjError( PyExc_MemoryError,
			"couldn't create pylist!" );

	layers = self->armature->layer;

	while( bit < 20 ) {
		val = 1 << bit;
		if( layers & val ) {
			item = Py_BuildValue( "i", bit + 1 );
			PyList_Append( laylist, item );
			Py_DECREF( item );
		}
		bit++;
	}
	return laylist;
}
//------------------------Armature.layer (setter)
static int Armature_setLayers(BPy_Armature *self, PyObject *value, void *closure)
{
	if(value){
		if(PyList_Check(value)){
			int layers = 0, len_list = 0;
			int val;
			PyObject *item = NULL;

			len_list = PyList_Size(value);

			if( len_list == 0 )
				return EXPP_ReturnIntError( PyExc_AttributeError,
				  "list can't be empty, at least one layer must be set" );

			while( len_list ) {
				--len_list;
				item = PyList_GetItem( value, len_list );
				if( !PyInt_Check( item ) )
					return EXPP_ReturnIntError( PyExc_AttributeError,
							"list must contain only integer numbers" );

				val = ( int ) PyInt_AsLong( item );
				if( val < 1 || val > 20 )
					return EXPP_ReturnIntError( PyExc_AttributeError,
						  "layer values must be in the range [1, 20]" );

				layers |= 1 << ( val - 1 );
			}

			/* update any bases pointing to our object */
			self->armature->layer = layers;

			return 0;
		}
	}
	goto AttributeError;

AttributeError:
	return EXPP_ReturnIntError( PyExc_TypeError,
			"expected a list of integers" );
}
//------------------------Armature.mirrorEdit (getter)
static PyObject *Armature_getMirrorEdit(BPy_Armature *self, void *closure)
{
	if (self->armature->flag & ARM_MIRROR_EDIT)
		return EXPP_incr_ret(Py_True);
	else
		return EXPP_incr_ret(Py_False);
}
//------------------------Armature.mirrorEdit (setter)
static int Armature_setMirrorEdit(BPy_Armature *self, PyObject *value, void *closure)
{
	if(value){
		if(PyBool_Check(value)){
			if (value == Py_True){
				self->armature->flag |= ARM_MIRROR_EDIT;
				return 0;
			}else if (value == Py_False){
				self->armature->flag &= ~ARM_MIRROR_EDIT;
				return 0;
			}
		}
	}
	goto AttributeError;

AttributeError:
	return EXPP_intError(PyExc_AttributeError, "%s%s", 
		sArmatureBadArgs, "Expects True or False");
}
//------------------------Armature.drawType (getter)
static PyObject *Armature_getDrawType(BPy_Armature *self, void *closure)
{
	if (self->armature->drawtype == ARM_OCTA){
		return EXPP_GetModuleConstant("Blender.Armature", "OCTAHEDRON") ;
	}else if (self->armature->drawtype == ARM_LINE){
		return EXPP_GetModuleConstant("Blender.Armature", "STICK") ;
	}else if (self->armature->drawtype == ARM_B_BONE){
		return EXPP_GetModuleConstant("Blender.Armature", "BBONE") ;
	}else if (self->armature->drawtype == ARM_ENVELOPE){
		return EXPP_GetModuleConstant("Blender.Armature", "ENVELOPE") ;
	}else{
		goto RuntimeError;
	}

RuntimeError:
	return EXPP_objError(PyExc_RuntimeError, "%s%s%s", 
		sArmatureError, "drawType: ", "Internal failure!");
}
//------------------------Armature.drawType (setter)
static int Armature_setDrawType(BPy_Armature *self, PyObject *value, void *closure)
{
	PyObject *val = NULL, *name = NULL;
	long numeric_value;

	if(value){
		if(BPy_Constant_Check(value)){
			name = PyDict_GetItemString(((BPy_constant*)value)->dict, "name");
			if (!STREQ2(PyString_AsString(name), "OCTAHEDRON", "STICK") &&
				!STREQ2(PyString_AsString(name), "BBONE", "ENVELOPE"))
				goto ValueError;
			val = PyDict_GetItemString(((BPy_constant*)value)->dict, "value");
			if (PyInt_Check(val)){
				numeric_value = PyInt_AS_LONG(val);
				self->armature->drawtype = (int)numeric_value;
				return 0;
			}
		}
	}
	goto AttributeError;

AttributeError:
	return EXPP_intError(PyExc_AttributeError, "%s%s", 
		sArmatureBadArgs, "Expects module constant");

ValueError:
	return EXPP_intError(PyExc_AttributeError, "%s%s", 
		sArmatureBadArgs, "Argument must be the constant OCTAHEDRON, STICK, BBONE, or ENVELOPE");
}
//------------------------Armature.ghostStep (getter)
static PyObject *Armature_getStep(BPy_Armature *self, void *closure)
{
	return PyInt_FromLong((long)self->armature->ghostsize);
}
//------------------------Armature.ghostStep (setter)
static int Armature_setStep(BPy_Armature *self, PyObject *value, void *closure)
{
	long numerical_value;

	if(value){
		if(PyInt_Check(value)){
			numerical_value = PyInt_AS_LONG(value);
			if (numerical_value > 20.0f || numerical_value < 1.0f)
				goto ValueError;
			self->armature->ghostsize = (short)numerical_value;
			return 0;
		}
	}
	goto AttributeError;

AttributeError:
	return EXPP_intError(PyExc_AttributeError, "%s%s", 
		sArmatureBadArgs, "Expects Integer");

ValueError:
	return EXPP_intError(PyExc_AttributeError, "%s%s", 
		sArmatureBadArgs, "Argument must fall within 1-20");
}
//------------------------Armature.ghost (getter)
static PyObject *Armature_getGhost(BPy_Armature *self, void *closure)
{
	return PyInt_FromLong((long)self->armature->ghostep);
}
//------------------------Armature.ghost (setter)
static int Armature_setGhost(BPy_Armature *self, PyObject *value, void *closure)
{
	long numerical_value;

	if(value){
		if(PyInt_Check(value)){
			numerical_value = PyInt_AS_LONG(value);
			if (numerical_value > 30.0f || numerical_value < 0.0f)
				goto ValueError;
			self->armature->ghostep = (short)numerical_value;
			return 0;
		}
	}
	goto AttributeError;

AttributeError:
	return EXPP_intError(PyExc_AttributeError, "%s%s", 
		sArmatureBadArgs, "Expects Integer");

ValueError:
	return EXPP_intError(PyExc_AttributeError, "%s%s", 
		sArmatureBadArgs, "Argument must fall within 0-30");
}
//------------------------Armature.drawNames (getter)
static PyObject *Armature_getDrawNames(BPy_Armature *self, void *closure)
{
	if (self->armature->flag & ARM_DRAWNAMES)
		return EXPP_incr_ret(Py_True);
	else
		return EXPP_incr_ret(Py_False);
}
//------------------------Armature.drawNames (setter)
static int Armature_setDrawNames(BPy_Armature *self, PyObject *value, void *closure)
{
	if(value){
		if(PyBool_Check(value)){
			if (value == Py_True){
				self->armature->flag |= ARM_DRAWNAMES;
				return 0;
			}else if (value == Py_False){
				self->armature->flag &= ~ARM_DRAWNAMES;
				return 0;
			}
		}
	}
	goto AttributeError;

AttributeError:
	return EXPP_intError(PyExc_AttributeError, "%s%s", 
		sArmatureBadArgs, "Expects True or False");
}
//------------------------Armature.drawAxes (getter)
static PyObject *Armature_getDrawAxes(BPy_Armature *self, void *closure)
{
	if (self->armature->flag & ARM_DRAWAXES)
		return EXPP_incr_ret(Py_True);
	else
		return EXPP_incr_ret(Py_False);
}
//------------------------Armature.drawAxes (setter)
static int Armature_setDrawAxes(BPy_Armature *self, PyObject *value, void *closure)
{
	if(value){
		if(PyBool_Check(value)){
			if (value == Py_True){
				self->armature->flag |= ARM_DRAWAXES;
				return 0;
			}else if (value == Py_False){
				self->armature->flag &= ~ARM_DRAWAXES;
				return 0;
			}
		}
	}
	goto AttributeError;

AttributeError:
	return EXPP_intError(PyExc_AttributeError, "%s%s", 
		sArmatureBadArgs, "Expects True or False");
}
//------------------------Armature.delayDeform (getter)
static PyObject *Armature_getDelayDeform(BPy_Armature *self, void *closure)
{
	if (self->armature->flag & ARM_DELAYDEFORM)
		return EXPP_incr_ret(Py_True);
	else
		return EXPP_incr_ret(Py_False);
}
//------------------------Armature.delayDeform (setter)
static int Armature_setDelayDeform(BPy_Armature *self, PyObject *value, void *closure)
{
	if(value){
		if(PyBool_Check(value)){
			if (value == Py_True){
				self->armature->flag |= ARM_DELAYDEFORM;
				return 0;
			}else if (value == Py_False){
				self->armature->flag &= ~ARM_DELAYDEFORM;
				return 0;
			}
		}
	}
	goto AttributeError;

AttributeError:
	return EXPP_intError(PyExc_AttributeError, "%s%s", 
		sArmatureBadArgs, "Expects True or False");
}
//------------------------Armature.restPosition (getter)
static PyObject *Armature_getRestPosition(BPy_Armature *self, void *closure)
{
	if (self->armature->flag & ARM_RESTPOS)
		return EXPP_incr_ret(Py_True);
	else
		return EXPP_incr_ret(Py_False);
}
//------------------------Armature.restPosition (setter)
static int Armature_setRestPosition(BPy_Armature *self, PyObject *value, void *closure)
{
	if(value){
		if(PyBool_Check(value)){
			if (value == Py_True){
				self->armature->flag |= ARM_RESTPOS;
				return 0;
			}else if (value == Py_False){
				self->armature->flag &= ~ARM_RESTPOS;
				return 0;
			}
		}
	}
	goto AttributeError;

AttributeError:
	return EXPP_intError(PyExc_AttributeError, "%s%s", 
		sArmatureBadArgs, "Expects True or False");
}
//------------------------Armature.envelopes (getter)
static PyObject *Armature_getEnvelopes(BPy_Armature *self, void *closure)
{
	if (self->armature->deformflag & ARM_DEF_ENVELOPE)
		return EXPP_incr_ret(Py_True);
	else
		return EXPP_incr_ret(Py_False);
}
//------------------------Armature.envelopes (setter)
static int Armature_setEnvelopes(BPy_Armature *self, PyObject *value, void *closure)
{
	if(value){
		if(PyBool_Check(value)){
			if (value == Py_True){
				self->armature->deformflag |= ARM_DEF_ENVELOPE;
				return 0;
			}else if (value == Py_False){
				self->armature->deformflag &= ~ARM_DEF_ENVELOPE;
				return 0;
			}
		}
	}
	goto AttributeError;

AttributeError:
	return EXPP_intError(PyExc_AttributeError, "%s%s", 
		sArmatureBadArgs, "Expects True or False");
}
//------------------------Armature.vertexGroups (getter)
static PyObject *Armature_getVertexGroups(BPy_Armature *self, void *closure)
{
	if (self->armature->deformflag & ARM_DEF_VGROUP)
		return EXPP_incr_ret(Py_True);
	else
		return EXPP_incr_ret(Py_False);
}
//------------------------Armature.vertexGroups (setter)
static int Armature_setVertexGroups(BPy_Armature *self, PyObject *value, void *closure)
{
	if(value){
		if(PyBool_Check(value)){
			if (value == Py_True){
				self->armature->deformflag |= ARM_DEF_VGROUP;
				return 0;
			}else if (value == Py_False){
				self->armature->deformflag &= ~ARM_DEF_VGROUP;
				return 0;
			}
		}
	}
	goto AttributeError;

AttributeError:
	return EXPP_intError(PyExc_AttributeError, "%s%s", 
		sArmatureBadArgs, "Expects True or False");
}
//------------------------Armature.name (getter)
//Gets the name of the armature
static PyObject *Armature_getName(BPy_Armature *self, void *closure)
{
    return PyString_FromString(self->armature->id.name +2); //*new*
}
//------------------------Armature.name (setter)
//Sets the name of the armature
static int Armature_setName(BPy_Armature *self, PyObject *value, void *closure)
{
	char buffer[24];
	char *name = "";

	if(value){
		if(PyString_Check(value)){
			name = PyString_AsString(value);
			PyOS_snprintf(buffer, sizeof(buffer), "%s", name);
			rename_id(&self->armature->id, buffer);
			return 0; 
		}
	}
	goto AttributeError;

AttributeError:
	return EXPP_intError(PyExc_AttributeError, "%s%s", 
		sArmatureBadArgs, "Expects string");
}
//------------------------Armature.bones (getter)
//Gets the name of the armature
static PyObject *Armature_getBoneDict(BPy_Armature *self, void *closure)
{
    return EXPP_incr_ret((PyObject*)self->Bones);
}
//------------------------Armature.bones (setter)
//Sets the name of the armature
/*TODO*/
/*Copy Bones through x = y*/
static int Armature_setBoneDict(BPy_Armature *self, PyObject *value, void *closure)
{
	goto AttributeError;

AttributeError:
	return EXPP_intError(PyExc_AttributeError, "%s%s", 
		sArmatureError, "You are not allowed to change the .Bones attribute");
}
//------------------TYPE_OBECT IMPLEMENTATION--------------------------
//------------------------tp_doc
//The __doc__ string for this object
static char BPy_Armature_doc[] = "This object wraps a Blender Armature object.";
//------------------------tp_methods
//This contains a list of all methods the object contains
static PyMethodDef BPy_Armature_methods[] = {
	{"makeEditable", (PyCFunction) Armature_makeEditable, METH_NOARGS, 
		"() - Unlocks the ability to modify armature bones"},
	{"update", (PyCFunction) Armature_update, METH_NOARGS, 
		"() - Rebuilds the armature based on changes to bones since the last call to makeEditable"},
	{NULL}
};
//------------------------tp_getset
//This contains methods for attributes that require checking
static PyGetSetDef BPy_Armature_getset[] = {
	{"name", (getter)Armature_getName, (setter)Armature_setName, 
		"The armature's name", NULL},
	{"bones", (getter)Armature_getBoneDict, (setter)Armature_setBoneDict, 
		"The armature's Bone dictionary", NULL},
	{"vertexGroups", (getter)Armature_getVertexGroups, (setter)Armature_setVertexGroups, 
		"Enable/Disable vertex group defined deformation", NULL},
	{"envelopes", (getter)Armature_getEnvelopes, (setter)Armature_setEnvelopes, 
		"Enable/Disable bone envelope defined deformation", NULL},
	{"restPosition", (getter)Armature_getRestPosition, (setter)Armature_setRestPosition, 
		"Show armature rest position - disables posing", NULL},
	{"delayDeform", (getter)Armature_getDelayDeform, (setter)Armature_setDelayDeform, 
		"Don't deform children when manipulating bones in pose mode", NULL},
	{"drawAxes", (getter)Armature_getDrawAxes, (setter)Armature_setDrawAxes, 
		"Enable/Disable  drawing  the bone axes", NULL},
	{"drawNames", (getter)Armature_getDrawNames, (setter)Armature_setDrawNames, 
		"Enable/Disable  drawing the bone names", NULL},
	{"ghost", (getter)Armature_getGhost, (setter)Armature_setGhost, 
		"Draw a number of ghosts around the current frame for current Action", NULL},
	{"ghostStep", (getter)Armature_getStep, (setter)Armature_setStep, 
		"The number of frames between ghost instances", NULL},
	{"drawType", (getter)Armature_getDrawType, (setter)Armature_setDrawType, 
		"The type of drawing currently applied to the armature", NULL},
	{"mirrorEdit", (getter)Armature_getMirrorEdit, (setter)Armature_setMirrorEdit, 
		"Enable/Disable X-axis mirrored editing", NULL},
	{"autoIK", (getter)Armature_getAutoIK, (setter)Armature_setAutoIK, 
		"Adds temporal IK chains while grabbing bones", NULL},
	{"layers", (getter)Armature_getLayers, (setter)Armature_setLayers, 
		"List of layers for the armature", NULL},
	{NULL}
};
//------------------------tp_new
//This methods creates a new object (note it does not initialize it - only the building)
//This can be called through python by myObject.__new__() however, tp_init is not called
static PyObject *Armature_new(PyTypeObject *type, PyObject *args, PyObject *kwds)
{
	BPy_Armature *py_armature = NULL;
	bArmature *bl_armature;

	bl_armature = add_armature();
	if(bl_armature) {
		bl_armature->id.us = 0; // return count to 0 - add_armature() inc'd it 

		py_armature = (BPy_Armature*)type->tp_alloc(type, 0); //*new*
		if (py_armature == NULL)
			goto RuntimeError;

		py_armature->armature = bl_armature;

		//create armature.bones
		py_armature->Bones = (BPy_BonesDict*)PyBonesDict_FromPyArmature(py_armature);
		if (!py_armature->Bones)
			goto RuntimeError;

	} else {
		goto RuntimeError;
	}
	return (PyObject*)py_armature; 

RuntimeError:
	return EXPP_objError(PyExc_RuntimeError, "%s%s%s", 
		sArmatureError, " __new__: ", "couldn't create Armature Data in Blender");
}
//------------------------tp_init
//This methods does initialization of the new object
//This method will get called in python by 'myObject(argument, keyword=value)'
//tp_new will be automatically called before this
static int Armature_init(BPy_Armature *self, PyObject *args, PyObject *kwds)
{
	char buf[21];
	char *name = "myArmature";
	static char *kwlist[] = {"name", NULL};

	if(!PyArg_ParseTupleAndKeywords(args, kwds, "|s", kwlist, &name)){
		goto AttributeError;
	}

	//rename the armature if a name is supplied
	if(!BLI_streq(name, "myArmature")){
		PyOS_snprintf(buf, sizeof(buf), "%s", name);
		rename_id(&self->armature->id, buf);
	}
	return 0;

AttributeError:
	return EXPP_intError(PyExc_AttributeError, "%s%s%s", 
		sArmatureBadArgs, " __init__: ", "Expects string(name)");
}
//------------------------tp_richcompare
//This method allows the object to use comparison operators
//TODO: We need some armature comparisons
static PyObject *Armature_richcmpr(BPy_Armature *self, PyObject *v, int op)
{
	return EXPP_incr_ret(Py_None);
}
//------------------------tp_repr
//This is the string representation of the object
static PyObject *Armature_repr(BPy_Armature *self)
{
	return PyString_FromFormat( "[Armature: \"%s\"]", self->armature->id.name + 2 ); //*new*
}
//------------------------tp_dealloc
//This tells how to 'tear-down' our object when ref count hits 0
///tp_dealloc
static void Armature_dealloc(BPy_Armature * self)
{
	Py_DECREF(self->Bones);
	Armature_Type.tp_free(self);
	return;
}
//------------------TYPE_OBECT DEFINITION--------------------------
PyTypeObject Armature_Type = {
	PyObject_HEAD_INIT(NULL)		//tp_head
	0,								//tp_internal
	"Armature",						//tp_name
	sizeof(BPy_Armature),			//tp_basicsize
	0,								//tp_itemsize
	(destructor)Armature_dealloc,	//tp_dealloc
	0,								//tp_print
	0,								//tp_getattr
	0,								//tp_setattr
	0,								//tp_compare
	(reprfunc) Armature_repr,		//tp_repr
	0,								//tp_as_number
	0,								//tp_as_sequence
	0,								//tp_as_mapping
	0,								//tp_hash
	0,								//tp_call
	0,								//tp_str
	0,								//tp_getattro
	0,								//tp_setattro
	0,								//tp_as_buffer
	Py_TPFLAGS_DEFAULT,				//tp_flags
	BPy_Armature_doc,				//tp_doc
	0,								//tp_traverse
	0,								//tp_clear
	(richcmpfunc)Armature_richcmpr,	//tp_richcompare
	0,								//tp_weaklistoffset
	0,								//tp_iter
	0,								//tp_iternext
	BPy_Armature_methods,			//tp_methods
	0,								//tp_members
	BPy_Armature_getset,			//tp_getset
	0,								//tp_base
	0,								//tp_dict
	0,								//tp_descr_get
	0,								//tp_descr_set
	0,								//tp_dictoffset
	(initproc)Armature_init,		//tp_init
	0,								//tp_alloc
	(newfunc)Armature_new,			//tp_new
	0,								//tp_free
	0,								//tp_is_gc
	0,								//tp_bases
	0,								//tp_mro
	0,								//tp_cache
	0,								//tp_subclasses
	0,								//tp_weaklist
	0								//tp_del
};

//-------------------MODULE METHODS IMPLEMENTATION------------------------
//----------------Blender.Armature.Get()
/* This function will return a Py_Armature when a single string is passed
* or else it will return a {key:value} dictionary when mutliple strings are passed
* or it will return a {key:value} dictionary of all armatures when nothing is passed*/
static PyObject *M_Armature_Get(PyObject * self, PyObject * args)
{
	PyObject *seq = NULL, *item = NULL, *dict = NULL, *py_armature = NULL;
	char *name = "", buffer[24];
	int size = 0, i;
	void *data;

	//GET ARGUMENTS - () ('s') ('s',..) (['s',..]) are exceptable
	size = PySequence_Length(args);
	if (size == 1) {
		seq = PySequence_GetItem(args, 0); //*new*
		if (!seq)
			goto RuntimeError;
		if(!PyString_Check(seq)){
			if (PySequence_Check(seq)) {
				size = PySequence_Length(seq);
			} else {
				Py_DECREF(seq);
				goto AttributeError;
			}
		}
	} else {
		seq = EXPP_incr_ret(args); //*take ownership*
	}
	//'seq' should be a list, empty tuple or string - check list for strings
	if(!PyString_Check(seq)){
		for(i = 0; i < size; i++){
			item = PySequence_GetItem(seq, i); //*new*
			if (!item) {
				Py_DECREF(seq);
				goto RuntimeError;
			}
			if(!PyString_Check(item)){
				EXPP_decr2(item, seq);
				goto AttributeError;
			}
			Py_DECREF(item);
		}
	}

	//GET ARMATURES
	if(size != 1){
		dict = PyDict_New(); //*new*
		if(!dict){
			Py_DECREF(seq);
			goto RuntimeError;
		}
		if(size == 0){	//GET ALL ARMATURES
			data = G.main->armature.first; //get the first data ID from the armature library
			while (data){
				py_armature = PyArmature_FromArmature(data); //*new*
				sprintf(buffer, "%s", ((bArmature*)data)->id.name +2);
				if(PyDict_SetItemString(dict, buffer, py_armature) == -1){ //add to dictionary
					EXPP_decr3(seq, dict, py_armature);
					goto RuntimeError;
				}
				Py_DECREF(py_armature);
				data = ((ID*)data)->next;
			}
			Py_DECREF(seq);
		}else{	//GET ARMATURE LIST
			for (i = 0; i < size; i++) {
				item = PySequence_GetItem(seq, i); //*new*
				name = PyString_AsString(item);
				Py_DECREF(item);
				data = find_id("AR", name); //get data from library
				if (data != NULL){
					py_armature = PyArmature_FromArmature(data); //*new*
					if(PyDict_SetItemString(dict, name, py_armature) == -1){ //add to dictionary
						EXPP_decr3(seq, dict, py_armature);
						goto RuntimeError;
					}
					Py_DECREF(py_armature);
				}else{
					if(PyDict_SetItemString(dict, name, Py_None) == -1){ //add to dictionary
						EXPP_decr2(seq, dict);
						goto RuntimeError;
					}
					Py_DECREF(Py_None);
				}
			}
			Py_DECREF(seq);
		}
		return dict;
	}else{	//GET SINGLE ARMATURE
		if(!PyString_Check(seq)){ //This handles the bizarre case where (['s']) is passed
			item = PySequence_GetItem(seq, 0); //*new*
			name = PyString_AsString(item);
			Py_DECREF(item);
		}else{
			name = PyString_AsString(seq);
		}
		Py_DECREF(seq);
		data = find_id("AR", name); //get data from library
		if (data != NULL){
			return PyArmature_FromArmature(data); //*new*
		}else{
			return EXPP_incr_ret(Py_None);
		}
	}

RuntimeError:
	return EXPP_objError(PyExc_RuntimeError, "%s%s%s", 
		sModuleError, "Get(): ", "Internal Error Ocurred");

AttributeError:
	return EXPP_objError(PyExc_AttributeError, "%s%s%s", 
		sModuleBadArgs, "Get(): ", "- Expects (optional) string sequence");
}

//-------------------MODULE METHODS DEFINITION-----------------------------
static PyObject *M_Armature_Get( PyObject * self, PyObject * args );

static char M_Armature_Get_doc[] = "(name) - return the armature with the name 'name', \
  returns None if not found.\n If 'name' is not specified, it returns a list of all \
  armatures in the\ncurrent scene.";

struct PyMethodDef M_Armature_methods[] = {
	{"Get", M_Armature_Get, METH_VARARGS, M_Armature_Get_doc},
	{NULL}
};
//------------------VISIBLE PROTOTYPE IMPLEMENTATION-----------------------
//-----------------(internal)
//Converts a bArmature to a PyArmature
PyObject *PyArmature_FromArmature(struct bArmature *armature)
{
	BPy_Armature *py_armature = NULL;

	//create armature type
	py_armature = (BPy_Armature*)Armature_Type.tp_alloc(&Armature_Type, 0); //*new*
	if (!py_armature)
		goto RuntimeError;
	py_armature->armature = armature;

	//create armature.bones
	py_armature->Bones = (BPy_BonesDict*)PyBonesDict_FromPyArmature(py_armature);
	if (!py_armature->Bones)
		goto RuntimeError;

	return (PyObject *) py_armature; 

RuntimeError:
	return EXPP_objError(PyExc_RuntimeError, "%s%s%s", 
		sModuleError, "PyArmature_FromArmature: ", "Internal Error Ocurred");
}
//-----------------(internal)
//Converts a PyArmature to a bArmature
struct bArmature *PyArmature_AsArmature(BPy_Armature *py_armature)
{
	return (py_armature->armature);
}
//-------------------MODULE INITIALIZATION--------------------------------
PyObject *Armature_Init(void)
{
	PyObject *module, *dict;

	//Initializes TypeObject.ob_type
	if (PyType_Ready(&Armature_Type) < 0 ||	PyType_Ready(&BonesDict_Type) < 0 || 
		PyType_Ready(&EditBone_Type) < 0 ||	PyType_Ready(&Bone_Type) < 0) {
		return EXPP_incr_ret(Py_None);
	}

	//Register the module
	module = Py_InitModule3("Blender.Armature", M_Armature_methods, 
		"The Blender Armature module"); 

	//Add TYPEOBJECTS to the module
	PyModule_AddObject(module, "Armature", 
		EXPP_incr_ret((PyObject *)&Armature_Type)); //*steals*
	PyModule_AddObject(module, "Bone", 
		EXPP_incr_ret((PyObject *)&Bone_Type)); //*steals*
	PyModule_AddObject(module, "Editbone", 
		EXPP_incr_ret((PyObject *)&EditBone_Type)); //*steals*

	//Add CONSTANTS to the module
	PyModule_AddObject(module, "CONNECTED", 
		EXPP_incr_ret(PyConstant_NewInt("CONNECTED", BONE_CONNECTED)));
	PyModule_AddObject(module, "HINGE", 
		EXPP_incr_ret(PyConstant_NewInt("HINGE", BONE_HINGE)));
	PyModule_AddObject(module, "NO_DEFORM", 
		EXPP_incr_ret(PyConstant_NewInt("NO_DEFORM", BONE_NO_DEFORM)));
	PyModule_AddObject(module, "MULTIPLY", 
		EXPP_incr_ret(PyConstant_NewInt("MULTIPLY", BONE_MULT_VG_ENV)));
	PyModule_AddObject(module, "HIDDEN_EDIT", 
		EXPP_incr_ret(PyConstant_NewInt("HIDDEN_EDIT", BONE_HIDDEN_A)));
	PyModule_AddObject(module, "ROOT_SELECTED", 
		EXPP_incr_ret(PyConstant_NewInt("ROOT_SELECTED", BONE_ROOTSEL)));
	PyModule_AddObject(module, "BONE_SELECTED", 
		EXPP_incr_ret(PyConstant_NewInt("BONE_SELECTED", BONE_SELECTED)));
	PyModule_AddObject(module, "TIP_SELECTED", 
		EXPP_incr_ret(PyConstant_NewInt("TIP_SELECTED", BONE_TIPSEL)));

	PyModule_AddObject(module, "OCTAHEDRON", 
		EXPP_incr_ret(PyConstant_NewInt("OCTAHEDRON", ARM_OCTA)));
	PyModule_AddObject(module, "STICK", 
		EXPP_incr_ret(PyConstant_NewInt("STICK", ARM_LINE)));
	PyModule_AddObject(module, "BBONE", 
		EXPP_incr_ret(PyConstant_NewInt("BBONE", ARM_B_BONE)));
	PyModule_AddObject(module, "ENVELOPE", 
		EXPP_incr_ret(PyConstant_NewInt("ENVELOPE", ARM_ENVELOPE)));

	//Add SUBMODULES to the module
	dict = PyModule_GetDict( module ); //borrowed
	PyDict_SetItemString(dict, "NLA", NLA_Init()); //creates a *new* module

	return module;
}<|MERGE_RESOLUTION|>--- conflicted
+++ resolved
@@ -459,75 +459,9 @@
 {
 	Object *obj = NULL;
 
-<<<<<<< HEAD
-	//empty armature of old bones
-	free_bones(self->armature);
-
-	//create a new set based on the editbones
-	while (PyDict_Next(((BPy_BonesDict*)self->Bones)->editBoneDict, &pos, &key, &value)) {
-
-		editbone = (BPy_EditBone*)value;
-		bone = MEM_callocN (sizeof(Bone), "bone");	
-		editbone->temp = bone;	//save temp pointer
-
-		strcpy (bone->name, editbone->name);
-		memcpy (bone->head, editbone->head, sizeof(float)*3);
-		memcpy (bone->tail, editbone->tail, sizeof(float)*3);
-		bone->flag= editbone->flag;
-		bone->roll = 0.0f; //is fixed later
-		bone->weight = editbone->weight;
-		bone->dist = editbone->dist;
-		bone->xwidth = editbone->xwidth;
-		bone->zwidth = editbone->zwidth;
-		bone->ease1= editbone->ease1;
-		bone->ease2= editbone->ease2;
-		bone->rad_head= editbone->rad_head;
-		bone->rad_tail= editbone->rad_tail;
-		bone->segments= editbone->segments;
-	}
-
-	pos = 0;
-	//place bones in their correct heirarchy
-	while (PyDict_Next(((BPy_BonesDict*)self->Bones)->editBoneDict, 
-		&pos, &key, &value)) {
-
-		editbone = (BPy_EditBone*)value;
-		bone = editbone->temp; //get bone pointer
-
-		if (!STREQ(editbone->parent, "")){
-			parent = EditBoneDict_CheckForKey((BPy_BonesDict*)self->Bones, editbone->parent);
-			if(parent != NULL){
-
-				//parent found in dictionary
-				bone->parent = parent->temp;
-				BLI_addtail (&parent->temp->childbase, bone);
-				//Parenting calculations 
-				VecSubf (delta, parent->tail, parent->head);
-				vec_roll_to_mat3(delta, parent->roll, M_parentRest); //M_parentRest = parent matrix
-				VecSubf (delta, editbone->tail, editbone->head);
-				vec_roll_to_mat3(delta, editbone->roll, M_boneRest);  //M_boneRest = bone matrix
-				Mat3Inv(iM_parentRest, M_parentRest); //iM_parentRest = 1/parent matrix
-				//get head/tail
-				VecSubf (bone->head, editbone->head, parent->tail);
-				VecSubf (bone->tail, editbone->tail, parent->tail);
-				//put them in parentspace
-				Mat3MulVecfl(iM_parentRest, bone->head);
-				Mat3MulVecfl(iM_parentRest, bone->tail);
-
-				Py_DECREF(parent);
-			}else{
-				//was not found - most likely parent was deleted
-				parent = NULL;
-				BLI_addtail (&self->armature->bonebase, bone);
-			}
-		}else{
-			BLI_addtail (&self->armature->bonebase, bone);
-		}
-=======
 	for (obj = G.main->object.first; obj; obj = obj->id.next){
 		if (obj->data == self->armature)
 			break;
->>>>>>> d1cc4b7a
 	}
 	if (obj){
 		editbones_to_armature (&self->Bones->editbones, obj);
@@ -536,6 +470,7 @@
 		self->Bones->editmode_flag = 0;
 	}else{
 		goto AttributeError;
+
 	}
 	return EXPP_incr_ret(Py_None);
 

--- conflicted
+++ resolved
@@ -665,26 +665,7 @@
 			CustomData_set_layer_active(&em->fdata, CD_MCOL, layer_orig_idx);
 
 		}
-<<<<<<< HEAD
 		break;
-=======
-		else if(em->selectmode & SCE_SELECT_VERTEX) {
-			if(ring)
-				edgering_select(em, eed, select);
-			else 
-				edgeloop_select(em, eed, select);
-		}
-
-		EM_selectmode_flush(em);
-//			if (EM_texFaceCheck())
-		
-		/* sets as active, useful for other tools */
-		if(select && em->selectmode & SCE_SELECT_EDGE) {
-			EM_store_selection(em, eed, EDITEDGE);
-		}
-
-		WM_event_add_notifier(C, NC_GEOM|ND_SELECT, vc.obedit->data);
->>>>>>> ffe13aeb
 	}
 
 	/* layer copy only - sanity checks done above */
@@ -755,26 +736,7 @@
 	int ret;
 	if (!em) return;
 	
-<<<<<<< HEAD
 	ese = em->selected.last;
-=======
-	/* properties */
-	RNA_def_boolean(ot->srna, "extend", 0, "Extend Select", "");
-}
-
-
-/* ************************************************** */
-
-
-/* here actual select happens */
-/* gets called via generic mouse select operator */
-int mouse_mesh(bContext *C, short mval[2], short extend)
-{
-	ViewContext vc;
-	EditVert *eve;
-	EditEdge *eed;
-	EditFace *efa;
->>>>>>> ffe13aeb
 	
 	/* Faces can have a NULL ese, so dont return on a NULL ese here */
 	
@@ -804,17 +766,7 @@
 		} else {
 			EM_mesh_copy_face_layer(em, op, ret);
 		}
-<<<<<<< HEAD
-	}
-=======
-
-		WM_event_add_notifier(C, NC_GEOM|ND_SELECT, vc.obedit->data);
-
-		return 1;
-	}
-	
-	return 0;
->>>>>>> ffe13aeb
+	}
 }
 
 /* ****************  LOOP SELECTS *************** */
@@ -1737,7 +1689,6 @@
 	EM_set_flag_all(em, SELECT);
 }
 
-<<<<<<< HEAD
 void MESH_OT_bmesh_test(wmOperatorType *ot)
 {
 	/* identifiers */
@@ -1747,55 +1698,8 @@
 	/* api callbacks */
 	ot->exec= bmesh_test_exec;
 	ot->poll= ED_operator_editmesh;
-=======
-void EM_deselect_all(EditMesh *em)
-{
-	EM_clear_flag_all(em, SELECT);
-}
-
-static int select_all_exec(bContext *C, wmOperator *op)
-{
-	Object *obedit= CTX_data_edit_object(C);
-	EditMesh *em= BKE_mesh_get_editmesh(((Mesh *)obedit->data));
-	int action = RNA_enum_get(op->ptr, "action");
-	
-	switch (action) {
-	case SEL_TOGGLE:
-		EM_toggle_select_all(em);
-		break;
-	case SEL_SELECT:
-		EM_select_all(em);
-		break;
-	case SEL_DESELECT:
-		EM_deselect_all(em);
-		break;
-	case SEL_INVERT:
-		EM_select_swap(em);
-		break;
-	}
-	
-	WM_event_add_notifier(C, NC_GEOM|ND_SELECT, obedit->data);	
-	BKE_mesh_end_editmesh(obedit->data, em);
-
-	return OPERATOR_FINISHED;
-}
-
-void MESH_OT_select_all(wmOperatorType *ot)
-{
-	/* identifiers */
-	ot->name= "Select/Deselect All";
-	ot->description= "Change selection of all vertices, edges or faces.";
-	ot->idname= "MESH_OT_select_all";
-	
-	/* api callbacks */
-	ot->exec= select_all_exec;
-	ot->poll= ED_operator_editmesh;
-	
-	/* flags */
-	ot->flag= OPTYPE_REGISTER|OPTYPE_UNDO;
 
 	WM_operator_properties_select_all(ot);
->>>>>>> ffe13aeb
 }
 
 /* ******************** **************** */
@@ -1901,6 +1805,7 @@
 
 static void selectrandom_mesh(EditMesh *em, float randfac) /* randomly selects a user-set % of vertices/edges/faces */
 {
+#if 0
 	EditVert *eve;
 	EditEdge *eed;
 	EditFace *efa;
@@ -1936,10 +1841,12 @@
 		EM_selectmode_flush(em);
 	}
 //	if (EM_texFaceCheck())
+#endif
 }
 
 static int mesh_select_random_exec(bContext *C, wmOperator *op)
 {
+#if 0
 	Object *obedit= CTX_data_edit_object(C);
 	EditMesh *em= BKE_mesh_get_editmesh(((Mesh *)obedit->data));
 	
@@ -1951,6 +1858,7 @@
 	WM_event_add_notifier(C, NC_GEOM|ND_SELECT, obedit->data);
 	
 	BKE_mesh_end_editmesh(obedit->data, em);
+#endif
 	return OPERATOR_FINISHED;	
 }
 
@@ -1999,120 +1907,6 @@
 	EM_selectmode_flush(em);
 }
 
-<<<<<<< HEAD
-=======
-/* ************************* SEAMS AND EDGES **************** */
-
-static int editmesh_mark_seam(bContext *C, wmOperator *op)
-{
-	Object *obedit= CTX_data_edit_object(C);
-	EditMesh *em= BKE_mesh_get_editmesh(((Mesh *)obedit->data));
-	Mesh *me= ((Mesh *)obedit->data);
-	EditEdge *eed;
-	int clear = RNA_boolean_get(op->ptr, "clear");
-	
-	/* auto-enable seams drawing */
-	if(clear==0) {
-		me->drawflag |= ME_DRAWSEAMS;
-	}
-
-	if(clear) {
-		eed= em->edges.first;
-		while(eed) {
-			if((eed->h==0) && (eed->f & SELECT)) {
-				eed->seam = 0;
-			}
-			eed= eed->next;
-		}
-	}
-	else {
-		eed= em->edges.first;
-		while(eed) {
-			if((eed->h==0) && (eed->f & SELECT)) {
-				eed->seam = 1;
-			}
-			eed= eed->next;
-		}
-	}
-
-	BKE_mesh_end_editmesh(obedit->data, em);
-
-	DAG_id_flush_update(obedit->data, OB_RECALC_DATA);
-	WM_event_add_notifier(C, NC_GEOM|ND_DATA, obedit->data);
-
-	return OPERATOR_FINISHED;
-}
-
-void MESH_OT_mark_seam(wmOperatorType *ot)
-{
-	/* identifiers */
-	ot->name= "Mark Seam";
-	ot->description= "(un)mark selected edges as a seam.";
-	ot->idname= "MESH_OT_mark_seam";
-	
-	/* api callbacks */
-	ot->exec= editmesh_mark_seam;
-	ot->poll= ED_operator_editmesh;
-	
-	/* flags */
-	ot->flag= OPTYPE_REGISTER|OPTYPE_UNDO;
-	
-	RNA_def_boolean(ot->srna, "clear", 0, "Clear", "");
-}
-
-static int editmesh_mark_sharp(bContext *C, wmOperator *op)
-{
-	Object *obedit= CTX_data_edit_object(C);
-	EditMesh *em= BKE_mesh_get_editmesh(((Mesh *)obedit->data));
-	Mesh *me= ((Mesh *)obedit->data);
-	int clear = RNA_boolean_get(op->ptr, "clear");
-	EditEdge *eed;
-
-	/* auto-enable sharp edge drawing */
-	if(clear == 0) {
-		me->drawflag |= ME_DRAWSHARP;
-	}
-
-	if(!clear) {
-		eed= em->edges.first;
-		while(eed) {
-			if(!eed->h && (eed->f & SELECT)) eed->sharp = 1;
-			eed = eed->next;
-		}
-	} else {
-		eed= em->edges.first;
-		while(eed) {
-			if(!eed->h && (eed->f & SELECT)) eed->sharp = 0;
-			eed = eed->next;
-		}
-	}
-
-	BKE_mesh_end_editmesh(obedit->data, em);
-
-	DAG_id_flush_update(obedit->data, OB_RECALC_DATA);
-	WM_event_add_notifier(C, NC_GEOM|ND_DATA, obedit->data);
-
-	return OPERATOR_FINISHED;
-}
-
-void MESH_OT_mark_sharp(wmOperatorType *ot)
-{
-	/* identifiers */
-	ot->name= "Mark Sharp";
-	ot->description= "(un)mark selected edges as sharp.";
-	ot->idname= "MESH_OT_mark_sharp";
-	
-	/* api callbacks */
-	ot->exec= editmesh_mark_sharp;
-	ot->poll= ED_operator_editmesh;
-	
-	/* flags */
-	ot->flag= OPTYPE_REGISTER|OPTYPE_UNDO;
-	
-	RNA_def_boolean(ot->srna, "clear", 0, "Clear", "");
-}
-
->>>>>>> ffe13aeb
 /* **************** NORMALS ************** */
 /* XXX value of select is messed up, it means two things */
 void righthandfaces(EditMesh *em, int select)	/* makes faces righthand turning */
@@ -2560,131 +2354,4 @@
 
 	if(efa->v4) normal_quad_v3( efa->n,efa->v1->co, efa->v2->co, efa->v3->co, efa->v4->co);
 	else normal_tri_v3( efa->n,efa->v1->co, efa->v2->co, efa->v3->co);
-<<<<<<< HEAD
-}
-=======
-}
-
-
-static int flip_normals(bContext *C, wmOperator *op)
-{
-	Object *obedit= CTX_data_edit_object(C);
-	EditMesh *em= BKE_mesh_get_editmesh(((Mesh *)obedit->data));
-	EditFace *efa;
-	
-	efa= em->faces.first;
-	while(efa) {
-		if( efa->f & SELECT ){
-			flipface(em, efa);
-		}
-		efa= efa->next;
-	}
-	
-	/* update vertex normals too */
-	recalc_editnormals(em);
-
-	BKE_mesh_end_editmesh(obedit->data, em);
-
-	DAG_id_flush_update(obedit->data, OB_RECALC_DATA);
-	WM_event_add_notifier(C, NC_GEOM|ND_DATA, obedit->data);
-
-	return OPERATOR_FINISHED;
-}
-
-void MESH_OT_flip_normals(wmOperatorType *ot)
-{
-	/* identifiers */
-	ot->name= "Flip Normals";
-	ot->description= "Toggle the direction of selected face's vertex and face normals.";
-	ot->idname= "MESH_OT_flip_normals";
-	
-	/* api callbacks */
-	ot->exec= flip_normals;
-	ot->poll= ED_operator_editmesh;
-	
-	/* flags */
-	ot->flag= OPTYPE_REGISTER|OPTYPE_UNDO;
-}
-
-
-static int solidify_exec(bContext *C, wmOperator *op)
-{
-	Object *obedit= CTX_data_edit_object(C);
-	EditMesh *em= BKE_mesh_get_editmesh(((Mesh *)obedit->data));
-	float nor[3] = {0,0,1};
-
-	float thickness= RNA_float_get(op->ptr, "thickness");
-
-	extrudeflag(obedit, em, SELECT, nor, 1);
-	EM_make_hq_normals(em);
-	EM_solidify(em, thickness);
-
-
-	/* update vertex normals too */
-	recalc_editnormals(em);
-
-	BKE_mesh_end_editmesh(obedit->data, em);
-
-	DAG_id_flush_update(obedit->data, OB_RECALC_DATA);
-	WM_event_add_notifier(C, NC_GEOM|ND_DATA, obedit->data);
-
-	return OPERATOR_FINISHED;
-}
-
-
-void MESH_OT_solidify(wmOperatorType *ot)
-{
-	PropertyRNA *prop;
-	/* identifiers */
-	ot->name= "Solidify";
-	ot->description= "Create a solid skin by extruding, compensating for sharp angles.";
-	ot->idname= "MESH_OT_solidify";
-
-	/* api callbacks */
-	ot->exec= solidify_exec;
-	ot->poll= ED_operator_editmesh;
-
-	/* flags */
-	ot->flag= OPTYPE_REGISTER|OPTYPE_UNDO;
-
-	prop= RNA_def_float(ot->srna, "thickness", 0.01f, -FLT_MAX, FLT_MAX, "thickness", "", -10.0f, 10.0f);
-	RNA_def_property_ui_range(prop, -10, 10, 0.1, 4);
-}
-
-static int mesh_select_nth_exec(bContext *C, wmOperator *op)
-{
-	Object *obedit= CTX_data_edit_object(C);
-	EditMesh *em= BKE_mesh_get_editmesh(((Mesh *)obedit->data));
-	int nth = RNA_int_get(op->ptr, "nth");
-
-	if(EM_deselect_nth(em, nth) == 0) {
-		BKE_report(op->reports, RPT_ERROR, "Mesh has no active vert/edge/face.");
-		return OPERATOR_CANCELLED;
-	}
-
-	BKE_mesh_end_editmesh(obedit->data, em);
-
-	DAG_id_flush_update(obedit->data, OB_RECALC_DATA);
-	WM_event_add_notifier(C, NC_GEOM|ND_DATA, obedit->data);
-
-	return OPERATOR_FINISHED;
-}
-
-
-void MESH_OT_select_nth(wmOperatorType *ot)
-{
-	/* identifiers */
-	ot->name= "Select Nth";
-	ot->description= "";
-	ot->idname= "MESH_OT_select_nth";
-
-	/* api callbacks */
-	ot->exec= mesh_select_nth_exec;
-	ot->poll= ED_operator_editmesh;
-
-	/* flags */
-	ot->flag= OPTYPE_REGISTER|OPTYPE_UNDO;
-
-	RNA_def_int(ot->srna, "nth", 2, 2, 100, "Nth Selection", "", 1, INT_MAX);
-}
->>>>>>> ffe13aeb
+}
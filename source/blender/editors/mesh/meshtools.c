/**
 * $Id: 
 *
 * ***** BEGIN GPL LICENSE BLOCK *****
 *
 * This program is free software; you can redistribute it and/or
 * modify it under the terms of the GNU General Public License
 * as published by the Free Software Foundation; either version 2
 * of the License, or (at your option) any later version.
 *
 * This program is distributed in the hope that it will be useful,
 * but WITHOUT ANY WARRANTY; without even the implied warranty of
 * MERCHANTABILITY or FITNESS FOR A PARTICULAR PURPOSE.  See the
 * GNU General Public License for more details.
 *
 * You should have received a copy of the GNU General Public License
 * along with this program; if not, write to the Free Software Foundation,
 * Inc., 51 Franklin Street, Fifth Floor, Boston, MA 02110-1301, USA.
 *
 * The Original Code is Copyright (C) 2004 by Blender Foundation
 * All rights reserved.
 *
 * The Original Code is: all of this file.
 *
 * Contributor(s): none yet.
 *
 * ***** END GPL LICENSE BLOCK *****
 */

/*
	meshtools.c: no editmode (violated already :), tools operating on meshes
*/

#include <stddef.h>
#include <stdlib.h>
#include <string.h>
#include <math.h>
#include <float.h>

#include "MEM_guardedalloc.h"

#include "DNA_image_types.h"
#include "DNA_key_types.h"
#include "DNA_material_types.h"
#include "DNA_meshdata_types.h"
#include "DNA_mesh_types.h"
#include "DNA_object_types.h"
#include "DNA_scene_types.h"
#include "DNA_screen_types.h"
#include "DNA_space_types.h"
#include "DNA_view3d_types.h"
#include "DNA_windowmanager_types.h"
#include "DNA_world_types.h"

#include "BLI_math.h"
#include "BLI_blenlib.h"
#include "BLI_editVert.h"
#include "BLI_ghash.h"
#include "BLI_rand.h" /* for randome face sorting */
#include "BLI_threads.h"


#include "BKE_blender.h"
#include "BKE_context.h"
#include "BKE_depsgraph.h"
#include "BKE_DerivedMesh.h"
#include "BKE_customdata.h"
#include "BKE_global.h"
#include "BKE_image.h"
#include "BKE_key.h"
#include "BKE_library.h"
#include "BKE_main.h"
#include "BKE_mesh.h"
#include "BKE_material.h"
#include "BKE_object.h"
#include "BKE_utildefines.h"
#include "BKE_report.h"
#include "BKE_tessmesh.h"

#include "BLO_sys_types.h" // for intptr_t support

#include "ED_mesh.h"
#include "ED_object.h"
#include "ED_view3d.h"

#include "WM_api.h"
#include "WM_types.h"

/* own include */
#include "mesh_intern.h"

/* XXX */
static int pupmenu() {return 0;}
/* XXX */


/* * ********************** no editmode!!! *********** */

/*********************** JOIN ***************************/

/* join selected meshes into the active mesh, context sensitive
return 0 if no join is made (error) and 1 of the join is done */

int join_mesh_exec(bContext *C, wmOperator *op)
{
	Scene *scene= CTX_data_scene(C);
	Object *ob= CTX_data_active_object(C);
	Material **matar, *ma;
	Mesh *me;
	MVert *mvert, *mv, *mvertmain;
	MEdge *medge = NULL, *medgemain;
	MFace *mface = NULL, *mfacemain;
	MPoly *mpoly = NULL, *mpolymain;
	MLoop *mloop = NULL, *mloopmain;
	Key *key, *nkey=NULL;
	KeyBlock *kb, *okb, *kbn;
	float imat[4][4], cmat[4][4], *fp1, *fp2, curpos;
	int a, b, totcol, totmat=0, totedge=0, totvert=0, totface=0, ok=0;
	int totloop=0, totpoly=0, vertofs, *matmap=NULL;
	int i, j, index, haskey=0, edgeofs, faceofs, loopofs, polyofs;
	bDeformGroup *dg, *odg;
	MDeformVert *dvert;
	CustomData vdata, edata, fdata, ldata, pdata;

	if(scene->obedit)
		return OPERATOR_CANCELLED;
	
	/* ob is the object we are adding geometry to */
	if(!ob || ob->type!=OB_MESH)
		return OPERATOR_CANCELLED;
	
	/* count & check */
	CTX_DATA_BEGIN(C, Base*, base, selected_editable_bases) {
		if(base->object->type==OB_MESH) {
			me= base->object->data;
			
			totvert+= me->totvert;
			totedge+= me->totedge;
			totface+= me->totface;
			totloop+= me->totloop;
			totpoly+= me->totpoly;
			totmat+= base->object->totcol;
			
			if(base->object == ob)
				ok= 1;
			
			/* check for shapekeys */
			if(me->key)
				haskey++;
		}
	}
	CTX_DATA_END;
	
	/* that way the active object is always selected */ 
	if(ok==0)
		return OPERATOR_CANCELLED;
	
	/* only join meshes if there are verts to join, there aren't too many, and we only had one mesh selected */
	me= (Mesh *)ob->data;
	key= me->key;
	if(totvert==0 || totvert>MESH_MAX_VERTS || totvert==me->totvert) 
		return OPERATOR_CANCELLED;
	
	/* new material indices and material array */
	matar= MEM_callocN(sizeof(void*)*totmat, "join_mesh matar");
	if (totmat) matmap= MEM_callocN(sizeof(int)*totmat, "join_mesh matmap");
	totcol= ob->totcol;
	
	/* obact materials in new main array, is nicer start! */
	for(a=0; a<ob->totcol; a++) {
		matar[a]= give_current_material(ob, a+1);
		id_us_plus((ID *)matar[a]);
		/* increase id->us : will be lowered later */
	}
	
	/* - if destination mesh had shapekeys, move them somewhere safe, and set up placeholders
	 * 	with arrays that are large enough to hold shapekey data for all meshes
	 * -	if destination mesh didn't have shapekeys, but we encountered some in the meshes we're 
	 *	joining, set up a new keyblock and assign to the mesh
	 */
	if(key) {
		/* make a duplicate copy that will only be used here... (must remember to free it!) */
		nkey= copy_key(key);
		
		/* for all keys in old block, clear data-arrays */
		for(kb= key->block.first; kb; kb= kb->next) {
			if(kb->data) MEM_freeN(kb->data);
			kb->data= MEM_callocN(sizeof(float)*3*totvert, "join_shapekey");
			kb->totelem= totvert;
			kb->weights= NULL;
		}
	}
	else if(haskey) {
		/* add a new key-block and add to the mesh */
		key= me->key= add_key((ID *)me);
		key->type = KEY_RELATIVE;
	}
	
	/* first pass over objects - copying materials and vertexgroups across */
	CTX_DATA_BEGIN(C, Base*, base, selected_editable_bases) {
		/* only act if a mesh, and not the one we're joining to */
		if((ob!=base->object) && (base->object->type==OB_MESH)) {
			me= base->object->data;
			
			/* Join this object's vertex groups to the base one's */
			for(dg=base->object->defbase.first; dg; dg=dg->next) {
				/* See if this group exists in the object (if it doesn't, add it to the end) */
				for(odg=ob->defbase.first; odg; odg=odg->next) {
					if(!strcmp(odg->name, dg->name)) {
						break;
					}
				}
				if(!odg) {
					odg = MEM_callocN(sizeof(bDeformGroup), "join deformGroup");
					memcpy(odg, dg, sizeof(bDeformGroup));
					BLI_addtail(&ob->defbase, odg);
				}
			}
			if(ob->defbase.first && ob->actdef==0)
				ob->actdef=1;
			
			
			if(me->totvert) {
				/* Add this object's materials to the base one's if they don't exist already (but only if limits not exceeded yet) */
				if(totcol < MAXMAT-1) {
					for(a=1; a<=base->object->totcol; a++) {
						ma= give_current_material(base->object, a);

						for(b=0; b<totcol; b++) {
							if(ma == matar[b]) break;
						}
						if(b==totcol) {
							matar[b]= ma;
							if(ma)
								ma->id.us++;
							totcol++;
						}
						if(totcol>=MAXMAT-1) 
							break;
					}
				}
				
				/* if this mesh has shapekeys, check if destination mesh already has matching entries too */
				if(me->key && key) {
					for(kb= me->key->block.first; kb; kb= kb->next) {
						/* if key doesn't exist in destination mesh, add it */
						if(key_get_named_keyblock(key, kb->name) == NULL) {
							/* copy this existing one over to the new shapekey block */
							kbn= MEM_dupallocN(kb);
							kbn->prev= kbn->next= NULL;
							
							/* adjust adrcode and other settings to fit (allocate a new data-array) */
							kbn->data= MEM_callocN(sizeof(float)*3*totvert, "joined_shapekey");
							kbn->totelem= totvert;
							kbn->weights= NULL;
							
							okb= key->block.last;
							curpos= (okb) ? okb->pos : -0.1f;
							if(key->type == KEY_RELATIVE)
								kbn->pos= curpos + 0.1f;
							else
								kbn->pos= curpos;
							
							BLI_addtail(&key->block, kbn);
							kbn->adrcode= key->totkey;
							key->totkey++;
							if(key->totkey==1) key->refkey= kbn;
							
							// XXX 2.5 Animato
#if 0
							/* also, copy corresponding ipo-curve to ipo-block if applicable */
							if(me->key->ipo && key->ipo) {
								// FIXME... this is a luxury item!
								puts("FIXME: ignoring IPO's when joining shapekeys on Meshes for now...");
							}
#endif
						}
					}
				}
			}
		}
	}
	CTX_DATA_END;
	
	/* setup new data for destination mesh */
	memset(&vdata, 0, sizeof(vdata));
	memset(&edata, 0, sizeof(edata));
	memset(&fdata, 0, sizeof(fdata));
	memset(&ldata, 0, sizeof(ldata));
	memset(&pdata, 0, sizeof(pdata));
	
	mvert= CustomData_add_layer(&vdata, CD_MVERT, CD_CALLOC, NULL, totvert);
	medge= CustomData_add_layer(&edata, CD_MEDGE, CD_CALLOC, NULL, totedge);
	mface= CustomData_add_layer(&fdata, CD_MFACE, CD_CALLOC, NULL, totface);
	mloop= CustomData_add_layer(&ldata, CD_MLOOP, CD_CALLOC, NULL, totloop);
	mpoly= CustomData_add_layer(&pdata, CD_MPOLY, CD_CALLOC, NULL, totpoly);
	
	mvertmain= mvert;
	medgemain= medge;
	mfacemain= mface;
	mloopmain = mloop;
	mpolymain = mpoly;
	
	vertofs= 0;
	edgeofs= 0;
	faceofs= 0;
	loopofs= 0;
	polyofs= 0;
	
	/* inverse transform for all selected meshes in this object */
	invert_m4_m4(imat, ob->obmat);
	
	CTX_DATA_BEGIN(C, Base*, base, selected_editable_bases) {
		/* only join if this is a mesh */
		if(base->object->type==OB_MESH) {
			me= base->object->data;
			
			if(me->totvert) {
				/* standard data */
				CustomData_merge(&me->vdata, &vdata, CD_MASK_MESH, CD_DEFAULT, totvert);
				CustomData_copy_data(&me->vdata, &vdata, 0, vertofs, me->totvert);
				
				/* vertex groups */
				dvert= CustomData_get(&vdata, vertofs, CD_MDEFORMVERT);
				
				/* NB: vertex groups here are new version */
				if(dvert) {
					for(i=0; i<me->totvert; i++) {
						for(j=0; j<dvert[i].totweight; j++) {
							/*	Find the old vertex group */
							odg = BLI_findlink(&base->object->defbase, dvert[i].dw[j].def_nr);
							if(odg) {
								/*	Search for a match in the new object, and set new index */
								for(dg=ob->defbase.first, index=0; dg; dg=dg->next, index++) {
									if(!strcmp(dg->name, odg->name)) {
										dvert[i].dw[j].def_nr = index;
										break;
									}
								}
							}
						}
					}
				}
				
				/* if this is the object we're merging into, no need to do anything */
				if(base->object != ob) {
					/* watch this: switch matmul order really goes wrong */
					mul_m4_m4m4(cmat, base->object->obmat, imat);
					
					/* transform vertex coordinates into new space */
					for(a=0, mv=mvert; a < me->totvert; a++, mv++) {
						mul_m4_v3(cmat, mv->co);
					}
					
					/* for each shapekey in destination mesh:
					 *	- if there's a matching one, copy it across (will need to transform vertices into new space...)
					 *	- otherwise, just copy own coordinates of mesh (no need to transform vertex coordinates into new space)
					 */
					if(key) {
						/* if this mesh has any shapekeys, check first, otherwise just copy coordinates */
						for(kb= key->block.first; kb; kb= kb->next) {
							/* get pointer to where to write data for this mesh in shapekey's data array */
							fp1= ((float *)kb->data) + (vertofs*3);	
							
							/* check if this mesh has such a shapekey */
							okb= key_get_named_keyblock(me->key, kb->name);
							if(okb) {
								/* copy this mesh's shapekey to the destination shapekey (need to transform first) */
								fp2= ((float *)(okb->data));
								for(a=0; a < me->totvert; a++, fp1+=3, fp2+=3) {
									VECCOPY(fp1, fp2);
									mul_m4_v3(cmat, fp1);
								}
							}
							else {
								/* copy this mesh's vertex coordinates to the destination shapekey */
								mv= mvert;
								for(a=0; a < me->totvert; a++, fp1+=3, mv++) {
									VECCOPY(fp1, mv->co);
								}
							}
						}
					}
				}
				else {
					/* for each shapekey in destination mesh:
					 *	- if it was an 'original', copy the appropriate data from nkey
					 *	- otherwise, copy across plain coordinates (no need to transform coordinates)
					 */
					if(key) {
						for(kb= key->block.first; kb; kb= kb->next) {
							/* get pointer to where to write data for this mesh in shapekey's data array */
							fp1= ((float *)kb->data) + (vertofs*3);	
							
							/* check if this was one of the original shapekeys */
							okb= key_get_named_keyblock(nkey, kb->name);
							if(okb) {
								/* copy this mesh's shapekey to the destination shapekey */
								fp2= ((float *)(okb->data));
								for(a=0; a < me->totvert; a++, fp1+=3, fp2+=3) {
									VECCOPY(fp1, fp2);
								}
							}
							else {
								/* copy base-coordinates to the destination shapekey */
								mv= mvert;
								for(a=0; a < me->totvert; a++, fp1+=3, mv++) {
									VECCOPY(fp1, mv->co);
								}
							}
						}
					}
				}
				
				/* advance mvert pointer to end of base mesh's data */
				mvert+= me->totvert;
			}
			
			if(me->totface) {
				/* make mapping for materials */
				for(a=1; a<=base->object->totcol; a++) {
					ma= give_current_material(base->object, a);

					for(b=0; b<totcol; b++) {
						if(ma == matar[b]) {
							matmap[a-1]= b;
							break;
						}
					}
				}
				
				CustomData_merge(&me->fdata, &fdata, CD_MASK_MESH, CD_DEFAULT, totface);
				CustomData_copy_data(&me->fdata, &fdata, 0, faceofs, me->totface);
				
				for(a=0; a<me->totface; a++, mface++) {
					mface->v1+= vertofs;
					mface->v2+= vertofs;
					mface->v3+= vertofs;
					if(mface->v4) mface->v4+= vertofs;
					
					if (matmap)
						mface->mat_nr= matmap[(int)mface->mat_nr];
					else 
						mface->mat_nr= 0;
				}
				
				faceofs += me->totface;
			}
			
			if(me->totedge) {
				CustomData_merge(&me->edata, &edata, CD_MASK_MESH, CD_DEFAULT, totedge);
				CustomData_copy_data(&me->edata, &edata, 0, edgeofs, me->totedge);
				
				for(a=0; a<me->totedge; a++, medge++) {
					medge->v1+= vertofs;
					medge->v2+= vertofs;
				}
				
				edgeofs += me->totedge;
			}

			if (me->totloop) {
				CustomData_merge(&me->ldata, &ldata, CD_MASK_MESH, CD_DEFAULT, totloop);
				CustomData_copy_data(&me->ldata, &ldata, 0, loopofs, me->totloop);
				
				for(a=0; a<me->totloop; a++, mloop++) {
					mloop->v += vertofs;
					mloop->e += edgeofs;
				}
				
				loopofs += me->totloop;
			}
			
			if(me->totpoly) {
				/* make mapping for materials */
				for(a=1; a<=base->object->totcol; a++) {
					ma= give_current_material(base->object, a);

					for(b=0; b<totcol; b++) {
						if(ma == matar[b]) {
							matmap[a-1]= b;
							break;
						}
					}
				}
				
				CustomData_merge(&me->pdata, &pdata, CD_MASK_MESH, CD_DEFAULT, totpoly);
				CustomData_copy_data(&me->pdata, &pdata, 0, polyofs, me->totpoly);
				
				for(a=0; a<me->totpoly; a++, mpoly++) {
					mpoly->loopstart += loopofs;
					mpoly->mat_nr= matmap[(int)mpoly->mat_nr];
				}
				
				polyofs += me->totface;
			}

			/* vertofs is used to help newly added verts be reattached to their edge/face 
			 * (cannot be set earlier, or else reattaching goes wrong)
			 */
			vertofs += me->totvert;
			
			/* free base, now that data is merged */
			if(base->object != ob)
				ED_base_object_free_and_unlink(scene, base);
		}
	}
	CTX_DATA_END;
	
	/* return to mesh we're merging to */
	me= ob->data;
	
	CustomData_free(&me->vdata, me->totvert);
	CustomData_free(&me->edata, me->totedge);
	CustomData_free(&me->fdata, me->totface);
	CustomData_free(&me->ldata, me->totloop);
	CustomData_free(&me->pdata, me->totpoly);

	me->totvert= totvert;
	me->totedge= totedge;
	me->totface= totface;
	me->totloop= totloop;
	me->totpoly= totpoly;
	
	me->vdata= vdata;
	me->edata= edata;
	me->fdata= fdata;
	me->ldata= ldata;
	me->pdata= pdata;

	mesh_update_customdata_pointers(me);
	
	/* old material array */
	for(a=1; a<=ob->totcol; a++) {
		ma= ob->mat[a-1];
		if(ma) ma->id.us--;
	}
	for(a=1; a<=me->totcol; a++) {
		ma= me->mat[a-1];
		if(ma) ma->id.us--;
	}
	if(ob->mat) MEM_freeN(ob->mat);
	if(ob->matbits) MEM_freeN(ob->matbits);
	if(me->mat) MEM_freeN(me->mat);
	ob->mat= me->mat= NULL;
	ob->matbits= NULL;
	
	if(totcol) {
		me->mat= matar;
		ob->mat= MEM_callocN(sizeof(void *)*totcol, "join obmatar");
		ob->matbits= MEM_callocN(sizeof(char)*totcol, "join obmatbits");
	}
	else
		MEM_freeN(matar);
	
	ob->totcol= me->totcol= totcol;
	ob->colbits= 0;

	if (matmap) MEM_freeN(matmap);
	
	/* other mesh users */
	test_object_materials((ID *)me);
	
	/* free temp copy of destination shapekeys (if applicable) */
	if(nkey) {
		// XXX 2.5 Animato
#if 0
		/* free it's ipo too - both are not actually freed from memory yet as ID-blocks */
		if(nkey->ipo) {
			free_ipo(nkey->ipo);
			BLI_remlink(&G.main->ipo, nkey->ipo);
			MEM_freeN(nkey->ipo);
		}
#endif
		
		free_key(nkey);
		BLI_remlink(&G.main->key, nkey);
		MEM_freeN(nkey);
	}
	
	DAG_scene_sort(scene);	// removed objects, need to rebuild dag before editmode call
	
	ED_object_enter_editmode(C, EM_WAITCURSOR);
	ED_object_exit_editmode(C, EM_FREEDATA|EM_WAITCURSOR|EM_DO_UNDO);

	WM_event_add_notifier(C, NC_SCENE|ND_OB_ACTIVE, scene);

	return OPERATOR_FINISHED;
}

/*********************** JOIN AS SHAPES ***************************/

/* Append selected meshes vertex locations as shapes of the active mesh, 
  return 0 if no join is made (error) and 1 of the join is done */

int join_mesh_shapes_exec(bContext *C, wmOperator *op)
{
	Scene *scene= CTX_data_scene(C);
	Object *ob= CTX_data_active_object(C);
	Mesh *me= (Mesh *)ob->data;
	Mesh *selme=NULL;
	DerivedMesh *dm=NULL;
	Key *key=me->key;
	KeyBlock *kb;
	int ok=0, nonequal_verts=0;
	
	CTX_DATA_BEGIN(C, Base*, base, selected_editable_bases) {
		if (base->object == ob) continue;
		
		if (base->object->type==OB_MESH) {
			selme = (Mesh *)base->object->data;
			
			if (selme->totvert==me->totvert)
				ok++;
			else
				nonequal_verts=1;
		}
	}
	CTX_DATA_END;
	
	if (!ok) {
		if (nonequal_verts)
			BKE_report(op->reports, RPT_ERROR, "Selected meshes must have equal numbers of vertices.");
		else
			BKE_report(op->reports, RPT_ERROR, "No additional selected meshes with equal vertex count to join.");
		return OPERATOR_CANCELLED;
	}
	
	if(key == NULL) {
		key= me->key= add_key((ID *)me);
		key->type= KEY_RELATIVE;

		/* first key added, so it was the basis. initialise it with the existing mesh */
		kb= add_keyblock(key, NULL);
		mesh_to_key(me, kb);
	}
	
	/* now ready to add new keys from selected meshes */
	CTX_DATA_BEGIN(C, Base*, base, selected_editable_bases) {
		if (base->object == ob) continue;
		
		if(base->object->type==OB_MESH) {
			selme = (Mesh *)base->object->data;
			
			if (selme->totvert==me->totvert) {
				dm = mesh_get_derived_deform(scene, base->object, CD_MASK_BAREMESH);
				
				if (!dm) continue;
					
				kb= add_keyblock(key, base->object->id.name+2);
				
				DM_to_meshkey(dm, me, kb);
				
				dm->release(dm);
			}
		}
	}
	CTX_DATA_END;
	
	WM_event_add_notifier(C, NC_SCENE|ND_OB_ACTIVE, scene);
	
	return OPERATOR_FINISHED;
}

/* ********************** SORT FACES ******************* */

static void permutate(void *list, int num, int size, int *index)
{
	void *buf;
	int len;
	int i;

	len = num * size;

	buf = MEM_mallocN(len, "permutate");
	memcpy(buf, list, len);
	
	for (i = 0; i < num; i++) {
		memcpy((char *)list + (i * size), (char *)buf + (index[i] * size), size);
	}
	MEM_freeN(buf);
}

/* sort faces on view axis */
static float *face_sort_floats;
static int float_sort(const void *v1, const void *v2)
{
	float x1, x2;
	
	x1 = face_sort_floats[((int *) v1)[0]];
	x2 = face_sort_floats[((int *) v2)[0]];
	
	if( x1 > x2 ) return 1;
	else if( x1 < x2 ) return -1;
	return 0;
}


void sort_faces(Scene *scene, View3D *v3d)
{
	RegionView3D *rv3d= NULL; // get from context 
	Object *ob= OBACT;
	Mesh *me;
	CustomDataLayer *layer;
	int i, *index;
	short event;
	float reverse = 1;
	int ctrl= 0;	// XXX
	
	if(!ob) return;
	if(scene->obedit) return;
	if(ob->type!=OB_MESH) return;
	if (!v3d) return;
	
	me= ob->data;
	if(me->totface==0) return;
	
	event = pupmenu(
	"Sort Faces (Ctrl to reverse)%t|"
	"View Axis%x1|"
	"Cursor Distance%x2|"
	"Material%x3|"
	"Selection%x4|"
	"Randomize%x5");
	
	if (event==-1) return;
	
	if(ctrl)
		reverse = -1;
	
/*	create index list */
	index = (int *) MEM_mallocN(sizeof(int) * me->totface, "sort faces");
	for (i = 0; i < me->totface; i++) {
		index[i] = i;
	}
	
	face_sort_floats = (float *) MEM_mallocN(sizeof(float) * me->totface, "sort faces float");
	
/* sort index list instead of faces itself 
   and apply this permutation to all face layers */
   
  	if (event == 5) {
		/* Random */
		for(i=0; i<me->totface; i++) {
			face_sort_floats[i] = BLI_frand();
		}
		qsort(index, me->totface, sizeof(int), float_sort);		
	} else {
		MFace *mf;
		float vec[3];
		float mat[4][4];
		float cur[3];
		
		if (event == 1)
			mul_m4_m4m4(mat, OBACT->obmat, rv3d->viewmat); /* apply the view matrix to the object matrix */
		else if (event == 2) { /* sort from cursor */
			if( v3d && v3d->localvd ) {
				VECCOPY(cur, v3d->cursor);
			} else {
				VECCOPY(cur, scene->cursor);
			}
			invert_m4_m4(mat, OBACT->obmat);
			mul_m4_v3(mat, cur);
		}
		
		mf= me->mface;
		for(i=0; i<me->totface; i++, mf++) {
			
			if (event==3) {
				face_sort_floats[i] = ((float)mf->mat_nr)*reverse;
			} else if (event==4) {
				/*selected first*/
				if (mf->flag & ME_FACE_SEL)	face_sort_floats[i] = 0.0;
				else						face_sort_floats[i] = reverse;
			} else {
				/* find the faces center */
				add_v3_v3v3(vec, (me->mvert+mf->v1)->co, (me->mvert+mf->v2)->co);
				if (mf->v4) {
					add_v3_v3v3(vec, vec, (me->mvert+mf->v3)->co);
					add_v3_v3v3(vec, vec, (me->mvert+mf->v4)->co);
					mul_v3_fl(vec, 0.25f);
				} else {
					add_v3_v3v3(vec, vec, (me->mvert+mf->v3)->co);
					mul_v3_fl(vec, 1.0f/3.0f);
				} /* done */
				
				if (event == 1) { /* sort on view axis */
					mul_m4_v3(mat, vec);
					face_sort_floats[i] = vec[2] * reverse;
				} else if(event == 2) { /* distance from cursor*/
					face_sort_floats[i] = len_v3v3(cur, vec) * reverse; /* back to front */
				}
			}
		}
		qsort(index, me->totface, sizeof(int), float_sort);
	}
	
	MEM_freeN(face_sort_floats);
	
	for(i = 0; i < me->fdata.totlayer; i++) {
		layer = &me->fdata.layers[i];
		permutate(layer->data, me->totface, CustomData_sizeof(layer->type), index);
	}

	MEM_freeN(index);

	DAG_id_flush_update(ob->data, OB_RECALC_DATA);
}



/* ********************* MESH VERTEX OCTREE LOOKUP ************* */

/* important note; this is unfinished, needs better API for editmode, and custom threshold */

#define MOC_RES			8
#define MOC_NODE_RES	8
#define MOC_THRESH		0.00002f

typedef struct MocNode {
	struct MocNode *next;
	intptr_t index[MOC_NODE_RES];
} MocNode;

static int mesh_octree_get_base_offs(float *co, float *offs, float *div)
{
	int vx, vy, vz;
	
	vx= floor( (co[0]-offs[0])/div[0] );
	vy= floor( (co[1]-offs[1])/div[1] );
	vz= floor( (co[2]-offs[2])/div[2] );
	
	CLAMP(vx, 0, MOC_RES-1);
	CLAMP(vy, 0, MOC_RES-1);
	CLAMP(vz, 0, MOC_RES-1);

	return (vx*MOC_RES*MOC_RES) + vy*MOC_RES + vz;
}

static void mesh_octree_add_node(MocNode **bt, intptr_t index)
{
	if(*bt==NULL) {
		*bt= MEM_callocN(sizeof(MocNode), "MocNode");
		(*bt)->index[0]= index;
	}
	else {
		int a;
		for(a=0; a<MOC_NODE_RES; a++) {
			if((*bt)->index[a]==index)
				return;
			else if((*bt)->index[a]==0) {
				(*bt)->index[a]= index;
				return;
			}
		}
		mesh_octree_add_node(&(*bt)->next, index);
	}
}

static void mesh_octree_free_node(MocNode **bt)
{
	if( (*bt)->next ) {
		mesh_octree_free_node(&(*bt)->next);
	}
	MEM_freeN(*bt);
}


/* temporal define, just to make nicer code below */
#define MOC_ADDNODE(vx, vy, vz)	mesh_octree_add_node(basetable + ((vx)*MOC_RES*MOC_RES) + (vy)*MOC_RES + (vz), index)

static void mesh_octree_add_nodes(MocNode **basetable, float *co, float *offs, float *div, intptr_t index)
{
	float fx, fy, fz;
	int vx, vy, vz;
	
	if (!finite(co[0]) ||
		!finite(co[1]) ||
		!finite(co[2])
	) {
		return;
	}
	
	fx= (co[0]-offs[0])/div[0];
	fy= (co[1]-offs[1])/div[1];
	fz= (co[2]-offs[2])/div[2];
	CLAMP(fx, 0.0f, MOC_RES-MOC_THRESH);
	CLAMP(fy, 0.0f, MOC_RES-MOC_THRESH);
	CLAMP(fz, 0.0f, MOC_RES-MOC_THRESH);
	
	vx= floor(fx);
	vy= floor(fy);
	vz= floor(fz);
	
	MOC_ADDNODE(vx, vy, vz);
	
	if( vx>0 )
		if( fx-((float)vx)-MOC_THRESH < 0.0f)
			MOC_ADDNODE(vx-1, vy, vz);
	if( vx<MOC_RES-2 )
		if( fx-((float)vx)+MOC_THRESH > 1.0f)
			MOC_ADDNODE(vx+1, vy, vz);

	if( vy>0 )
		if( fy-((float)vy)-MOC_THRESH < 0.0f) 
			MOC_ADDNODE(vx, vy-1, vz);
	if( vy<MOC_RES-2 )
		if( fy-((float)vy)+MOC_THRESH > 1.0f) 
			MOC_ADDNODE(vx, vy+1, vz);

	if( vz>0 )
		if( fz-((float)vz)-MOC_THRESH < 0.0f) 
			MOC_ADDNODE(vx, vy, vz-1);
	if( vz<MOC_RES-2 )
		if( fz-((float)vz)+MOC_THRESH > 1.0f) 
			MOC_ADDNODE(vx, vy, vz+1);
	
}

static intptr_t mesh_octree_find_index(MocNode **bt, MVert *mvert, float *co)
{
	float *vec;
	int a;
	
	if(*bt==NULL)
		return -1;
	
	for(a=0; a<MOC_NODE_RES; a++) {
		if((*bt)->index[a]) {
			/* does mesh verts and editmode, code looks potential dangerous, octree should really be filled OK! */
			if(mvert) {
				vec= (mvert+(*bt)->index[a]-1)->co;
				if(compare_v3v3(vec, co, MOC_THRESH))
					return (*bt)->index[a]-1;
			}
			else {
				EditVert *eve= (EditVert *)((*bt)->index[a]);
				if(compare_v3v3(eve->co, co, MOC_THRESH))
					return (*bt)->index[a];
			}
		}
		else return -1;
	}
	if( (*bt)->next)
		return mesh_octree_find_index(&(*bt)->next, mvert, co);
	
	return -1;
}

static struct {
	MocNode **table;
	float offs[3], div[3];
} MeshOctree = {NULL, {0, 0, 0}, {0, 0, 0}};

/* mode is 's' start, or 'e' end, or 'u' use */
/* if end, ob can be NULL */
intptr_t mesh_octree_table(Object *ob, BMEditMesh *em, float *co, char mode)
{
	MocNode **bt;
	
	if(mode=='u') {		/* use table */
		if(MeshOctree.table==NULL)
			mesh_octree_table(ob, em, NULL, 's');
	   
		if(MeshOctree.table) {
			Mesh *me= ob->data;
			bt= MeshOctree.table + mesh_octree_get_base_offs(co, MeshOctree.offs, MeshOctree.div);
			if(em)
				return mesh_octree_find_index(bt, NULL, co);
			else
				return mesh_octree_find_index(bt, me->mvert, co);
		}
		return -1;
	}
	else if(mode=='s') {	/* start table */
		Mesh *me= ob->data;
		float min[3], max[3];

		/* we compute own bounding box and don't reuse ob->bb because
		 * we are using the undeformed coordinates*/
		INIT_MINMAX(min, max);

		if(em && me->edit_btmesh==em) {
			BMIter iter;
			BMVert *eve;
			
			eve = BMIter_New(&iter, em->bm, BM_VERTS_OF_MESH, NULL);
			for (; eve; eve=BMIter_Step(&iter))
				DO_MINMAX(eve->co, min, max)
		}
		else {		
			MVert *mvert;
			int a;
			
			for(a=0, mvert= me->mvert; a<me->totvert; a++, mvert++)
				DO_MINMAX(mvert->co, min, max);
		}
		
		/* for quick unit coordinate calculus */
		VECCOPY(MeshOctree.offs, min);
		MeshOctree.offs[0]-= MOC_THRESH;		/* we offset it 1 threshold unit extra */
		MeshOctree.offs[1]-= MOC_THRESH;
		MeshOctree.offs[2]-= MOC_THRESH;
		
		sub_v3_v3v3(MeshOctree.div, max, min);
		MeshOctree.div[0]+= 2*MOC_THRESH;	/* and divide with 2 threshold unit more extra (try 8x8 unit grid on paint) */
		MeshOctree.div[1]+= 2*MOC_THRESH;
		MeshOctree.div[2]+= 2*MOC_THRESH;
		
		mul_v3_fl(MeshOctree.div, 1.0f/MOC_RES);
		if(MeshOctree.div[0]==0.0f) MeshOctree.div[0]= 1.0f;
		if(MeshOctree.div[1]==0.0f) MeshOctree.div[1]= 1.0f;
		if(MeshOctree.div[2]==0.0f) MeshOctree.div[2]= 1.0f;
			
		if(MeshOctree.table) /* happens when entering this call without ending it */
			mesh_octree_table(ob, em, co, 'e');
		
		MeshOctree.table= MEM_callocN(MOC_RES*MOC_RES*MOC_RES*sizeof(void *), "sym table");
		
		if(em && me->edit_btmesh==em) {
			BMVert *eve;
			BMIter iter;

			eve = BMIter_New(&iter, em->bm, BM_VERTS_OF_MESH, NULL);
			for (; eve; eve=BMIter_Step(&iter)) {
				mesh_octree_add_nodes(MeshOctree.table, eve->co, MeshOctree.offs, MeshOctree.div, (intptr_t)(eve));
			}
		}
		else {		
			MVert *mvert;
			int a;
			
			for(a=0, mvert= me->mvert; a<me->totvert; a++, mvert++)
				mesh_octree_add_nodes(MeshOctree.table, mvert->co, MeshOctree.offs, MeshOctree.div, a+1);
		}
	}
	else if(mode=='e') { /* end table */
		if(MeshOctree.table) {
			int a;
			
			for(a=0, bt=MeshOctree.table; a<MOC_RES*MOC_RES*MOC_RES; a++, bt++) {
				if(*bt) mesh_octree_free_node(bt);
			}
			MEM_freeN(MeshOctree.table);
			MeshOctree.table= NULL;
		}
	}
	return 0;
}


/* ********************* MESH VERTEX MIRR TOPO LOOKUP *************** */

#define MIRRHASH_TYPE int

typedef struct MirrTopoPair {
	long hash;
	int vIndex;
} MirrTopoPair;

static int MirrTopo_long_sort(const void *l1, const void *l2)
{
	if(			(MIRRHASH_TYPE)(intptr_t)l1 > (MIRRHASH_TYPE)(intptr_t)l2 ) return  1;
	else if(	(MIRRHASH_TYPE)(intptr_t)l1 < (MIRRHASH_TYPE)(intptr_t)l2 ) return -1;
	return 0;
}

static int MirrTopo_item_sort(const void *v1, const void *v2)
{
	if(			((MirrTopoPair *)v1)->hash > ((MirrTopoPair *)v2)->hash ) return  1;
	else if(	((MirrTopoPair *)v1)->hash < ((MirrTopoPair *)v2)->hash ) return -1;
	return 0;
}

static long *mesh_topo_lookup = NULL;
static int  mesh_topo_lookup_tot = -1;
static int  mesh_topo_lookup_mode = -1;

/* mode is 's' start, or 'e' end, or 'u' use */
/* if end, ob can be NULL */
long mesh_mirrtopo_table(Object *ob, char mode)
{
	if(mode=='u') {		/* use table */
		Mesh *me= ob->data;
		if(	(mesh_topo_lookup==NULL) ||
			(mesh_topo_lookup_mode != ob->mode) ||
			(me->edit_mesh && me->edit_mesh->totvert != mesh_topo_lookup_tot) ||
			(me->edit_mesh==NULL && me->totvert != mesh_topo_lookup_tot)
		) {
			mesh_mirrtopo_table(ob, 's');
		}
	} else if(mode=='s') { /* start table */
		Mesh *me= ob->data;
		MEdge *medge;
		EditMesh *em= me->edit_mesh;


		/* editmode*/
		EditEdge *eed;

		int a, last, totvert;
		int totUnique= -1, totUniqueOld= -1;

		MIRRHASH_TYPE *MirrTopoHash = NULL;
		MIRRHASH_TYPE *MirrTopoHash_Prev = NULL;
		MirrTopoPair *MirrTopoPairs;
		mesh_topo_lookup_mode= ob->mode;

		/* reallocate if needed */
		if (mesh_topo_lookup) {
			MEM_freeN(mesh_topo_lookup);
			mesh_topo_lookup = NULL;
		}

		if(em) {
			EditVert *eve;
			totvert= 0;
			for(eve= em->verts.first; eve; eve= eve->next) {
				eve->hash = totvert++;
			}
		} else {
			totvert = me->totvert;
		}

		MirrTopoHash = MEM_callocN( totvert * sizeof(MIRRHASH_TYPE), "TopoMirr" );

		/* Initialize the vert-edge-user counts used to detect unique topology */
		if(em) {
			for(eed=em->edges.first; eed; eed= eed->next) {
				MirrTopoHash[eed->v1->hash]++;
				MirrTopoHash[eed->v2->hash]++;
			}
		} else {
			for(a=0, medge=me->medge; a<me->totedge; a++, medge++) {
				MirrTopoHash[medge->v1]++;
				MirrTopoHash[medge->v2]++;
			}
		}

		MirrTopoHash_Prev = MEM_dupallocN( MirrTopoHash );

		totUniqueOld = -1;
		while(1) {
			/* use the number of edges per vert to give verts unique topology IDs */

			if(em) {
				for(eed=em->edges.first; eed; eed= eed->next) {
					MirrTopoHash[eed->v1->hash] += MirrTopoHash_Prev[eed->v2->hash];
					MirrTopoHash[eed->v2->hash] += MirrTopoHash_Prev[eed->v1->hash];
				}
			} else {
				for(a=0, medge=me->medge; a<me->totedge; a++, medge++) {
					/* This can make realy big numbers, wrapping around here is fine */
					MirrTopoHash[medge->v1] += MirrTopoHash_Prev[medge->v2];
					MirrTopoHash[medge->v2] += MirrTopoHash_Prev[medge->v1];
				}
			}
			memcpy(MirrTopoHash_Prev, MirrTopoHash, sizeof(MIRRHASH_TYPE) * totvert);

			/* sort so we can count unique values */
			qsort(MirrTopoHash_Prev, totvert, sizeof(MIRRHASH_TYPE), MirrTopo_long_sort);

			totUnique = 1; /* account for skiping the first value */
			for(a=1; a<totvert; a++) {
				if (MirrTopoHash_Prev[a-1] != MirrTopoHash_Prev[a]) {
					totUnique++;
				}
			}

			if (totUnique <= totUniqueOld) {
				/* Finish searching for unique valus when 1 loop dosnt give a
				 * higher number of unique values compared to the previous loop */
				break;
			} else {
				totUniqueOld = totUnique;
			}
			/* Copy the hash calculated this iter, so we can use them next time */
			memcpy(MirrTopoHash_Prev, MirrTopoHash, sizeof(MIRRHASH_TYPE) * totvert);
		}

		/* Hash/Index pairs are needed for sorting to find index pairs */
		MirrTopoPairs= MEM_callocN( sizeof(MirrTopoPair) * totvert, "MirrTopoPairs");

		/* since we are looping through verts, initialize these values here too */
		mesh_topo_lookup = MEM_mallocN( totvert * sizeof(long), "mesh_topo_lookup" );

		if(em) {
			EM_init_index_arrays(em,1,0,0);
		}


		for(a=0; a<totvert; a++) {
			MirrTopoPairs[a].hash= MirrTopoHash[a];
			MirrTopoPairs[a].vIndex = a;

			/* initialize lookup */
			mesh_topo_lookup[a] = -1;
		}

		qsort(MirrTopoPairs, totvert, sizeof(MirrTopoPair), MirrTopo_item_sort);

		/* Since the loop starts at 2, we must define the last index where the hash's differ */
		last = ((totvert >= 2) && (MirrTopoPairs[0].hash == MirrTopoPairs[1].hash)) ? 0 : 1;

		/* Get the pairs out of the sorted hashes, note, totvert+1 means we can use the previous 2,
		 * but you cant ever access the last 'a' index of MirrTopoPairs */
		for(a=2; a < totvert+1; a++) {
			/* printf("I %d %ld %d\n", (a-last), MirrTopoPairs[a  ].hash, MirrTopoPairs[a  ].vIndex ); */
			if ((a==totvert) || (MirrTopoPairs[a-1].hash != MirrTopoPairs[a].hash)) {
				if (a-last==2) {
					if(em) {
						mesh_topo_lookup[MirrTopoPairs[a-1].vIndex] =	(long)EM_get_vert_for_index(MirrTopoPairs[a-2].vIndex);
						mesh_topo_lookup[MirrTopoPairs[a-2].vIndex] =	(long)EM_get_vert_for_index(MirrTopoPairs[a-1].vIndex);
					} else {
						mesh_topo_lookup[MirrTopoPairs[a-1].vIndex] =	MirrTopoPairs[a-2].vIndex;
						mesh_topo_lookup[MirrTopoPairs[a-2].vIndex] =	MirrTopoPairs[a-1].vIndex;
					}
				}
				last= a;
			}
		}
		if(em) {
			EM_free_index_arrays();
		}

		MEM_freeN( MirrTopoPairs );
		MirrTopoPairs = NULL;

		MEM_freeN( MirrTopoHash );
		MEM_freeN( MirrTopoHash_Prev );

		mesh_topo_lookup_tot = totvert;

	} else if(mode=='e') { /* end table */
		if (mesh_topo_lookup) {
			MEM_freeN(mesh_topo_lookup);
		}
		mesh_topo_lookup = NULL;
		mesh_topo_lookup_tot= -1;
	}
	return 0;
}

int mesh_get_x_mirror_vert_spacial(Object *ob, int index)
{
	Mesh *me= ob->data;
	MVert *mvert;
	float vec[3];
	
	mvert= me->mvert+index;
	vec[0]= -mvert->co[0];
	vec[1]= mvert->co[1];
	vec[2]= mvert->co[2];
	
	return mesh_octree_table(ob, NULL, vec, 'u');
}

<<<<<<< HEAD
BMVert *editmesh_get_x_mirror_vert(Object *ob, BMEditMesh *em, float *co)
=======
static int mesh_get_x_mirror_vert_topo(Object *ob, int index)
{
	if (mesh_mirrtopo_table(ob, 'u')==-1)
		return -1;

	return mesh_topo_lookup[index];
}

int mesh_get_x_mirror_vert(Object *ob, int index)
{
	if (((Mesh *)ob->data)->editflag & ME_EDIT_MIRROR_TOPO) {
		return mesh_get_x_mirror_vert_topo(ob, index);
	} else {
		return mesh_get_x_mirror_vert_spacial(ob, index);
	}
}

static EditVert *editmesh_get_x_mirror_vert_spacial(Object *ob, EditMesh *em, float *co)
>>>>>>> 790d6ca2
{
	float vec[3];
	intptr_t poinval;
	
	/* ignore nan verts */
	if (!finite(co[0]) ||
		!finite(co[1]) ||
		!finite(co[2])
	   )
		return NULL;
	
	vec[0]= -co[0];
	vec[1]= co[1];
	vec[2]= co[2];
	
	poinval= mesh_octree_table(ob, em, vec, 'u');
	if(poinval != -1)
		return (BMVert *)(poinval);
	return NULL;
}

static EditVert *editmesh_get_x_mirror_vert_topo(Object *ob, struct EditMesh *em, EditVert *eve, int index)
{
	long poinval;
	if (mesh_mirrtopo_table(ob, 'u')==-1)
		return NULL;

	if (index!=-1) {
		index = BLI_findindex(&em->verts, eve);
	}

	if (index==-1)
		return NULL;

	poinval= mesh_topo_lookup[ index ];

	if(poinval != -1)
		return (EditVert *)(poinval);
	return NULL;
}

EditVert *editmesh_get_x_mirror_vert(Object *ob, struct EditMesh *em, EditVert *eve, float *co, int index)
{
	if (((Mesh *)ob->data)->editflag & ME_EDIT_MIRROR_TOPO) {
		return editmesh_get_x_mirror_vert_topo(ob, em, eve, index);
	} else {
		return editmesh_get_x_mirror_vert_spacial(ob, em, eve->co);
	}
}


#if 0
float *editmesh_get_mirror_uv(int axis, float *uv, float *mirrCent, float *face_cent)
{
	float vec[2];
	float cent_vec[2];
	float cent[2];

	/* ignore nan verts */
	if (isnan(uv[0]) || !finite(uv[0]) ||
		isnan(uv[1]) || !finite(uv[1])
	   )
		return NULL;

	if (axis) {
		vec[0]= uv[0];
		vec[1]= -((uv[1])-mirrCent[1]) + mirrCent[1];

		cent_vec[0] = face_cent[0];
		cent_vec[1]= -((face_cent[1])-mirrCent[1]) + mirrCent[1];
	} else {
		vec[0]= -((uv[0])-mirrCent[0]) + mirrCent[0];
		vec[1]= uv[1];

		cent_vec[0]= -((face_cent[0])-mirrCent[0]) + mirrCent[0];
		cent_vec[1] = face_cent[1];
	}

	/*
	G.v2d->cursor[0] = mirrCent[0];
	G.v2d->cursor[1] = mirrCent[1];
	*/

	/* TODO - Optimize */
	{
		EditFace *efa;
		int i, len;
		for(efa=em->faces.first; efa; efa=efa->next) {
			MTFace *tf= (MTFace *)CustomData_em_get(&em->fdata, efa->data, CD_MTFACE);
			uv_center(tf->uv, cent, (void *)efa->v4);

			if ( (fabs(cent[0] - cent_vec[0]) < 0.001) && (fabs(cent[1] - cent_vec[1]) < 0.001) ) {
				len = efa->v4 ? 4 : 3;
				for (i=0; i<len; i++) {
					if ( (fabs(tf->uv[i][0] - vec[0]) < 0.001) && (fabs(tf->uv[i][1] - vec[1]) < 0.001) ) {
						return tf->uv[i];
					}
				}
			}
		}
	}

	return NULL;
}
#endif

static unsigned int mirror_facehash(void *ptr)
{
	MFace *mf= ptr;
	int v0, v1;

	if(mf->v4) {
		v0= MIN4(mf->v1, mf->v2, mf->v3, mf->v4);
		v1= MAX4(mf->v1, mf->v2, mf->v3, mf->v4);
	}
	else {
		v0= MIN3(mf->v1, mf->v2, mf->v3);
		v1= MAX3(mf->v1, mf->v2, mf->v3);
	}

	return ((v0*39)^(v1*31));
}

static int mirror_facerotation(MFace *a, MFace *b)
{
	if(b->v4) {
		if(a->v1==b->v1 && a->v2==b->v2 && a->v3==b->v3 && a->v4==b->v4)
			return 0;
		else if(a->v4==b->v1 && a->v1==b->v2 && a->v2==b->v3 && a->v3==b->v4)
			return 1;
		else if(a->v3==b->v1 && a->v4==b->v2 && a->v1==b->v3 && a->v2==b->v4)
			return 2;
		else if(a->v2==b->v1 && a->v3==b->v2 && a->v4==b->v3 && a->v1==b->v4)
			return 3;
	}
	else {
		if(a->v1==b->v1 && a->v2==b->v2 && a->v3==b->v3)
			return 0;
		else if(a->v3==b->v1 && a->v1==b->v2 && a->v2==b->v3)
			return 1;
		else if(a->v2==b->v1 && a->v3==b->v2 && a->v1==b->v3)
			return 2;
	}
	
	return -1;
}

static int mirror_facecmp(void *a, void *b)
{
	return (mirror_facerotation((MFace*)a, (MFace*)b) == -1);
}

int *mesh_get_x_mirror_faces(Object *ob, BMEditMesh *em)
{
	Mesh *me= ob->data;
	MVert *mv, *mvert= me->mvert;
	MFace mirrormf, *mf, *hashmf, *mface= me->mface;
	GHash *fhash;
	int *mirrorverts, *mirrorfaces;
	int a;

	mirrorverts= MEM_callocN(sizeof(int)*me->totvert, "MirrorVerts");
	mirrorfaces= MEM_callocN(sizeof(int)*2*me->totface, "MirrorFaces");

	mesh_octree_table(ob, em, NULL, 's');

	for(a=0, mv=mvert; a<me->totvert; a++, mv++)
		mirrorverts[a]= mesh_get_x_mirror_vert(ob, a);

	mesh_octree_table(ob, em, NULL, 'e');

	fhash= BLI_ghash_new(mirror_facehash, mirror_facecmp);
	for(a=0, mf=mface; a<me->totface; a++, mf++)
		BLI_ghash_insert(fhash, mf, mf);

	for(a=0, mf=mface; a<me->totface; a++, mf++) {
		mirrormf.v1= mirrorverts[mf->v3];
		mirrormf.v2= mirrorverts[mf->v2];
		mirrormf.v3= mirrorverts[mf->v1];
		mirrormf.v4= (mf->v4)? mirrorverts[mf->v4]: 0;

		/* make sure v4 is not 0 if a quad */
		if(mf->v4 && mirrormf.v4==0) {
			SWAP(int, mirrormf.v1, mirrormf.v3);
			SWAP(int, mirrormf.v2, mirrormf.v4);
		}

		hashmf= BLI_ghash_lookup(fhash, &mirrormf);
		if(hashmf) {
			mirrorfaces[a*2]= hashmf - mface;
			mirrorfaces[a*2+1]= mirror_facerotation(&mirrormf, hashmf);
		}
		else
			mirrorfaces[a*2]= -1;
	}

	BLI_ghash_free(fhash, NULL, NULL);
	MEM_freeN(mirrorverts);
	
	return mirrorfaces;
}<|MERGE_RESOLUTION|>--- conflicted
+++ resolved
@@ -1080,6 +1080,7 @@
 /* if end, ob can be NULL */
 long mesh_mirrtopo_table(Object *ob, char mode)
 {
+#if 0
 	if(mode=='u') {		/* use table */
 		Mesh *me= ob->data;
 		if(	(mesh_topo_lookup==NULL) ||
@@ -1239,6 +1240,9 @@
 		mesh_topo_lookup_tot= -1;
 	}
 	return 0;
+#endif
+
+	return 0;
 }
 
 int mesh_get_x_mirror_vert_spacial(Object *ob, int index)
@@ -1255,28 +1259,33 @@
 	return mesh_octree_table(ob, NULL, vec, 'u');
 }
 
-<<<<<<< HEAD
+/*BMESH_TODO: hook into editbmesh_bvh.h code, though that'll require caching the
+              bvh structure most likely, not too difficult*/
 BMVert *editmesh_get_x_mirror_vert(Object *ob, BMEditMesh *em, float *co)
-=======
-static int mesh_get_x_mirror_vert_topo(Object *ob, int index)
-{
+{
+#if 0
 	if (mesh_mirrtopo_table(ob, 'u')==-1)
 		return -1;
 
 	return mesh_topo_lookup[index];
+#endif
+	return NULL;
+
 }
 
 int mesh_get_x_mirror_vert(Object *ob, int index)
 {
+#if 0 //BMESH_TODO
 	if (((Mesh *)ob->data)->editflag & ME_EDIT_MIRROR_TOPO) {
 		return mesh_get_x_mirror_vert_topo(ob, index);
 	} else {
 		return mesh_get_x_mirror_vert_spacial(ob, index);
 	}
+#endif
+	return 0;
 }
 
 static EditVert *editmesh_get_x_mirror_vert_spacial(Object *ob, EditMesh *em, float *co)
->>>>>>> 790d6ca2
 {
 	float vec[3];
 	intptr_t poinval;
@@ -1318,14 +1327,17 @@
 	return NULL;
 }
 
+#if 0
 EditVert *editmesh_get_x_mirror_vert(Object *ob, struct EditMesh *em, EditVert *eve, float *co, int index)
 {
+	//BMESH_TODO use this flag, ME_EDIT_MIRROR_TOPO, at appropriate places
 	if (((Mesh *)ob->data)->editflag & ME_EDIT_MIRROR_TOPO) {
 		return editmesh_get_x_mirror_vert_topo(ob, em, eve, index);
 	} else {
 		return editmesh_get_x_mirror_vert_spacial(ob, em, eve->co);
 	}
 }
+#endif
 
 
 #if 0

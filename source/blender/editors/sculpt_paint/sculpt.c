--- conflicted
+++ resolved
@@ -101,8 +101,6 @@
 		multires_force_update(ob);
 }
 
-<<<<<<< HEAD
-=======
 float *ED_sculpt_get_last_stroke(struct Object *ob)
 {
 	return (ob && ob->sculpt && ob->sculpt->last_stroke_valid) ? ob->sculpt->last_stroke : NULL;
@@ -123,7 +121,6 @@
 	}
 }
 
->>>>>>> d7f214b5
 /* Sculpt mode handles multires differently from regular meshes, but only if
  * it's the last modifier on the stack and it is not on the first level */
 struct MultiresModifierData *sculpt_multires_active(Scene *scene, Object *ob)
@@ -3514,14 +3511,11 @@
 			}
 		}
 
-<<<<<<< HEAD
-=======
 		/* update last stroke position */
 		ob->sculpt->last_stroke_valid = 1;
 		copy_v3_v3(ob->sculpt->last_stroke, ss->cache->true_location);
 		mul_m4_v3(ob->obmat, ob->sculpt->last_stroke);
 
->>>>>>> d7f214b5
 		sculpt_cache_free(ss->cache);
 		ss->cache = NULL;
 

--- conflicted
+++ resolved
@@ -81,205 +81,29 @@
 	ScrVert *sv = MEM_callocN(sizeof(ScrVert), "addscrvert");
 	sv->vec.x = x;
 	sv->vec.y = y;
-<<<<<<< HEAD
-	
+
 	BLI_addtail(&area_map->vertbase, sv);
-=======
-
-	BLI_addtail(&sc->vertbase, sv);
->>>>>>> 44505b38
 	return sv;
 }
 static ScrVert *screen_addvert(bScreen *sc, short x, short y)
 {
-<<<<<<< HEAD
 	return screen_addvert_ex(AREAMAP_FROM_SCREEN(sc), x, y);
-=======
-	ScrVert *tmp;
-
-	if (*v1 > *v2) {
-		tmp = *v1;
-		*v1 = *v2;
-		*v2 = tmp;
-	}
->>>>>>> 44505b38
 }
 
 static ScrEdge *screen_addedge_ex(ScrAreaMap *area_map, ScrVert *v1, ScrVert *v2)
 {
 	ScrEdge *se = MEM_callocN(sizeof(ScrEdge), "addscredge");
 
-<<<<<<< HEAD
 	BKE_screen_sort_scrvert(&v1, &v2);
 	se->v1 = v1;
 	se->v2 = v2;
 
 	BLI_addtail(&area_map->edgebase, se);
 	return se;
-=======
-	sortscrvert(&v1, &v2);
-	se->v1 = v1;
-	se->v2 = v2;
-
-	BLI_addtail(&sc->edgebase, se);
-	return se;
-}
-
-
-ScrEdge *screen_findedge(bScreen *sc, ScrVert *v1, ScrVert *v2)
-{
-	ScrEdge *se;
-
-	sortscrvert(&v1, &v2);
-	for (se = sc->edgebase.first; se; se = se->next)
-		if (se->v1 == v1 && se->v2 == v2)
-			return se;
-
-	return NULL;
-}
-
-void removedouble_scrverts(bScreen *sc)
-{
-	ScrVert *v1, *verg;
-	ScrEdge *se;
-	ScrArea *sa;
-
-	verg = sc->vertbase.first;
-	while (verg) {
-		if (verg->newv == NULL) { /* !!! */
-			v1 = verg->next;
-			while (v1) {
-				if (v1->newv == NULL) {   /* !?! */
-					if (v1->vec.x == verg->vec.x && v1->vec.y == verg->vec.y) {
-						/* printf("doublevert\n"); */
-						v1->newv = verg;
-					}
-				}
-				v1 = v1->next;
-			}
-		}
-		verg = verg->next;
-	}
-
-	/* replace pointers in edges and faces */
-	se = sc->edgebase.first;
-	while (se) {
-		if (se->v1->newv) se->v1 = se->v1->newv;
-		if (se->v2->newv) se->v2 = se->v2->newv;
-		/* edges changed: so.... */
-		sortscrvert(&(se->v1), &(se->v2));
-		se = se->next;
-	}
-	sa = sc->areabase.first;
-	while (sa) {
-		if (sa->v1->newv) sa->v1 = sa->v1->newv;
-		if (sa->v2->newv) sa->v2 = sa->v2->newv;
-		if (sa->v3->newv) sa->v3 = sa->v3->newv;
-		if (sa->v4->newv) sa->v4 = sa->v4->newv;
-		sa = sa->next;
-	}
-
-	/* remove */
-	verg = sc->vertbase.first;
-	while (verg) {
-		v1 = verg->next;
-		if (verg->newv) {
-			BLI_remlink(&sc->vertbase, verg);
-			MEM_freeN(verg);
-		}
-		verg = v1;
-	}
-
-}
-
-void removenotused_scrverts(bScreen *sc)
-{
-	ScrVert *sv, *svn;
-	ScrEdge *se;
-
-	/* we assume edges are ok */
-
-	se = sc->edgebase.first;
-	while (se) {
-		se->v1->flag = 1;
-		se->v2->flag = 1;
-		se = se->next;
-	}
-
-	sv = sc->vertbase.first;
-	while (sv) {
-		svn = sv->next;
-		if (sv->flag == 0) {
-			BLI_remlink(&sc->vertbase, sv);
-			MEM_freeN(sv);
-		}
-		else {
-			sv->flag = 0;
-		}
-		sv = svn;
-	}
-}
-
-void removedouble_scredges(bScreen *sc)
-{
-	ScrEdge *verg, *se, *sn;
-
-	/* compare */
-	verg = sc->edgebase.first;
-	while (verg) {
-		se = verg->next;
-		while (se) {
-			sn = se->next;
-			if (verg->v1 == se->v1 && verg->v2 == se->v2) {
-				BLI_remlink(&sc->edgebase, se);
-				MEM_freeN(se);
-			}
-			se = sn;
-		}
-		verg = verg->next;
-	}
->>>>>>> 44505b38
 }
 static ScrEdge *screen_addedge(bScreen *sc, ScrVert *v1, ScrVert *v2)
 {
-<<<<<<< HEAD
 	return screen_addedge_ex(AREAMAP_FROM_SCREEN(sc), v1, v2);
-=======
-	ScrEdge *se, *sen;
-	ScrArea *sa;
-	int a = 0;
-
-	/* sets flags when edge is used in area */
-	sa = sc->areabase.first;
-	while (sa) {
-		se = screen_findedge(sc, sa->v1, sa->v2);
-		if (se == NULL) printf("error: area %d edge 1 doesn't exist\n", a);
-		else se->flag = 1;
-		se = screen_findedge(sc, sa->v2, sa->v3);
-		if (se == NULL) printf("error: area %d edge 2 doesn't exist\n", a);
-		else se->flag = 1;
-		se = screen_findedge(sc, sa->v3, sa->v4);
-		if (se == NULL) printf("error: area %d edge 3 doesn't exist\n", a);
-		else se->flag = 1;
-		se = screen_findedge(sc, sa->v4, sa->v1);
-		if (se == NULL) printf("error: area %d edge 4 doesn't exist\n", a);
-		else se->flag = 1;
-		sa = sa->next;
-		a++;
-	}
-	se = sc->edgebase.first;
-	while (se) {
-		sen = se->next;
-		if (se->flag == 0) {
-			BLI_remlink(&sc->edgebase, se);
-			MEM_freeN(se);
-		}
-		else {
-			se->flag = 0;
-		}
-		se = sen;
-	}
->>>>>>> 44505b38
 }
 
 bool scredge_is_horizontal(ScrEdge *se)
@@ -297,15 +121,9 @@
 {
 	int safety = U.widget_unit / 10;
 
-<<<<<<< HEAD
 	CLAMP_MIN(safety, 2);
 
 	for (ScrEdge *se = area_map->edgebase.first; se; se = se->next) {
-=======
-	if (safety < 2) safety = 2;
-
-	for (se = sc->edgebase.first; se; se = se->next) {
->>>>>>> 44505b38
 		if (scredge_is_horizontal(se)) {
 			if ((se->v1->vec.y > bounds_rect->ymin) && (se->v1->vec.y < (bounds_rect->ymax - 1))) {
 				short min, max;
@@ -361,7 +179,6 @@
         short spacetype)
 {
 	ScrArea *sa = MEM_callocN(sizeof(ScrArea), "addscrarea");
-<<<<<<< HEAD
 
 	sa->v1 = bottom_left;
 	sa->v2 = top_left;
@@ -370,16 +187,6 @@
 	sa->spacetype = spacetype;
 
 	BLI_addtail(&area_map->areabase, sa);
-=======
-	sa->v1 = v1;
-	sa->v2 = v2;
-	sa->v3 = v3;
-	sa->v4 = v4;
-	sa->headertype = headertype;
-	sa->spacetype = sa->butspacetype = spacetype;
-
-	BLI_addtail(&sc->areabase, sa);
->>>>>>> 44505b38
 
 	return sa;
 }
@@ -419,40 +226,24 @@
 	CLAMP(fac, 0.0f, 1.0f);
 
 	if (dir == 'h') {
-<<<<<<< HEAD
 		y = sa->v1->vec.y +
 		        round_fl_to_short(fac * (float)(sa->v2->vec.y - sa->v1->vec.y));
-=======
-		y = sa->v1->vec.y + fac * (sa->v2->vec.y - sa->v1->vec.y);
->>>>>>> 44505b38
 
 		if (y - sa->v1->vec.y < area_min_y)
 			y = sa->v1->vec.y + area_min_y;
 		else if (sa->v2->vec.y - y < area_min_y)
 			y = sa->v2->vec.y - area_min_y;
-<<<<<<< HEAD
-=======
-		else y -= (y % AREAGRID);
->>>>>>> 44505b38
 
 		return y;
 	}
 	else {
-<<<<<<< HEAD
 		x = sa->v1->vec.x +
 		        round_fl_to_short(fac * (float)(sa->v4->vec.x - sa->v1->vec.x));
-=======
-		x = sa->v1->vec.x + fac * (sa->v4->vec.x - sa->v1->vec.x);
->>>>>>> 44505b38
 
 		if (x - sa->v1->vec.x < area_min_x)
 			x = sa->v1->vec.x + area_min_x;
 		else if (sa->v4->vec.x - x < area_min_x)
 			x = sa->v4->vec.x - area_min_x;
-<<<<<<< HEAD
-=======
-		else x -= (x % AREAGRID);
->>>>>>> 44505b38
 
 		return x;
 	}
@@ -539,17 +330,10 @@
 
 	/* remove double vertices en edges */
 	if (merge)
-<<<<<<< HEAD
 		BKE_screen_remove_double_scrverts(sc);
 	BKE_screen_remove_double_scredges(sc);
 	BKE_screen_remove_unused_scredges(sc);
-	
-=======
-		removedouble_scrverts(sc);
-	removedouble_scredges(sc);
-	removenotused_scredges(sc);
-
->>>>>>> 44505b38
+
 	return newa;
 }
 
@@ -565,32 +349,19 @@
 	sc->do_refresh = true;
 	sc->redraws_flag = TIME_ALL_3D_WIN | TIME_ALL_ANIM_WIN;
 
-<<<<<<< HEAD
 	sv1 = screen_addvert(sc, rect->xmin,     rect->ymin);
 	sv2 = screen_addvert(sc, rect->xmin,     rect->ymax - 1);
 	sv3 = screen_addvert(sc, rect->xmax - 1, rect->ymax - 1);
 	sv4 = screen_addvert(sc, rect->xmax - 1, rect->ymin);
-	
-=======
-	sv1 = screen_addvert(sc, 0, 0);
-	sv2 = screen_addvert(sc, 0, winsize_y - 1);
-	sv3 = screen_addvert(sc, winsize_x - 1, winsize_y - 1);
-	sv4 = screen_addvert(sc, winsize_x - 1, 0);
-
->>>>>>> 44505b38
+
 	screen_addedge(sc, sv1, sv2);
 	screen_addedge(sc, sv2, sv3);
 	screen_addedge(sc, sv3, sv4);
 	screen_addedge(sc, sv4, sv1);
 
 	/* dummy type, no spacedata */
-<<<<<<< HEAD
 	screen_addarea(sc, sv1, sv2, sv3, sv4, SPACE_EMPTY);
-		
-=======
-	screen_addarea(sc, sv1, sv2, sv3, sv4, HEADERDOWN, SPACE_EMPTY);
-
->>>>>>> 44505b38
+
 	return sc;
 }
 
@@ -744,14 +515,8 @@
 
 	if (edge->v1->vec.x == edge->v2->vec.x) dir = 'v';
 	else dir = 'h';
-<<<<<<< HEAD
-	
+
 	ED_screen_verts_iter(win, sc, sv) {
-=======
-
-	sv = sc->vertbase.first;
-	while (sv) {
->>>>>>> 44505b38
 		sv->flag = 0;
 	}
 
@@ -798,13 +563,8 @@
 	const int screen_size_y = BLI_rcti_size_y(screen_rect);
 	ScrVert *sv = NULL;
 	ScrArea *sa;
-<<<<<<< HEAD
 	int screen_size_x_prev, screen_size_y_prev;
 	float min[2], max[2];
-=======
-	int winsize_x_prev, winsize_y_prev;
-	float facx, facy, tempf, min[2], max[2];
->>>>>>> 44505b38
 
 	/* calculate size */
 	min[0] = min[1] = 20000.0f;
@@ -815,19 +575,8 @@
 		minmax_v2v2_v2(min, max, fv);
 	}
 
-<<<<<<< HEAD
 	screen_size_x_prev = (max[0] - min[0]) + 1;
 	screen_size_y_prev = (max[1] - min[1]) + 1;
-=======
-	/* always make 0.0 left under */
-	for (sv = sc->vertbase.first; sv; sv = sv->next) {
-		sv->vec.x -= min[0];
-		sv->vec.y -= min[1];
-	}
-
-	winsize_x_prev = (max[0] - min[0]) + 1;
-	winsize_y_prev = (max[1] - min[1]) + 1;
->>>>>>> 44505b38
 
 
 #ifdef USE_HEADER_SIZE_CLAMP
@@ -858,7 +607,6 @@
 #endif
 
 
-<<<<<<< HEAD
 	if (screen_size_x_prev != screen_size_x || screen_size_y_prev != screen_size_y) {
 		const float facx = ((float)screen_size_x - 1) / ((float)screen_size_x_prev - 1);
 		const float facy = ((float)screen_size_y - 1) / ((float)screen_size_y_prev - 1);
@@ -867,27 +615,6 @@
 		for (sv = sc->vertbase.first; sv; sv = sv->next) {
 			sv->vec.x = screen_rect->xmin + round_fl_to_short((sv->vec.x - min[0]) * facx);
 			CLAMP(sv->vec.x, screen_rect->xmin, screen_rect->xmax - 1);
-=======
-	if (winsize_x_prev != winsize_x || winsize_y_prev != winsize_y) {
-		facx = ((float)winsize_x - 1) / ((float)winsize_x_prev - 1);
-		facy = ((float)winsize_y - 1) / ((float)winsize_y_prev - 1);
-
-		/* make sure it fits! */
-		for (sv = sc->vertbase.first; sv; sv = sv->next) {
-			/* FIXME, this re-sizing logic is no good when re-sizing the window + redrawing [#24428]
-			 * need some way to store these as floats internally and re-apply from there. */
-			tempf = ((float)sv->vec.x) * facx;
-			sv->vec.x = (short)(tempf + 0.5f);
-			//sv->vec.x += AREAGRID - 1;
-			//sv->vec.x -=  (sv->vec.x % AREAGRID);
-
-			CLAMP(sv->vec.x, 0, winsize_x - 1);
-
-			tempf = ((float)sv->vec.y) * facy;
-			sv->vec.y = (short)(tempf + 0.5f);
-			//sv->vec.y += AREAGRID - 1;
-			//sv->vec.y -=  (sv->vec.y % AREAGRID);
->>>>>>> 44505b38
 
 			sv->vec.y = screen_rect->ymin + round_fl_to_short((sv->vec.y - min[1]) * facy);
 			CLAMP(sv->vec.y, screen_rect->ymin, screen_rect->ymax - 1);
@@ -963,15 +690,9 @@
 			/* lower edge */
 			ScrEdge *se = BKE_screen_find_edge(sc, sa->v4, sa->v1);
 			if (se && sa->v1 != sa->v2) {
-<<<<<<< HEAD
 				const int yval = sa->v2->vec.y - headery + 1;
 
 				select_connected_scredge(win, se);
-=======
-				int yval;
-
-				select_connected_scredge(sc, se);
->>>>>>> 44505b38
 
 				/* all selected vertices get the right offset */
 				for (sv = sc->vertbase.first; sv; sv = sv->next) {
@@ -986,7 +707,6 @@
 		}
 	}
 
-<<<<<<< HEAD
 	/* Global areas have a fixed size that only changes with the DPI. Here we ensure that exactly this size is set. */
 	for (ScrArea *area = win->global_areas.areabase.first; area; area = area->next) {
 		if (area->global->flag & GLOBAL_AREA_IS_HIDDEN) {
@@ -1007,8 +727,6 @@
 				break;
 		}
 	}
-=======
->>>>>>> 44505b38
 }
 
 
@@ -1017,18 +735,7 @@
 /* screen sets cursor based on active region */
 static void region_cursor_set(wmWindow *win, bool swin_changed)
 {
-<<<<<<< HEAD
 	bScreen *screen = WM_window_get_active_screen(win);
-=======
-	bScreen *newsc;
-
-	if (sc->state != SCREENNORMAL) return NULL;  /* XXX handle this case! */
-
-	/* make new empty screen: */
-	newsc = ED_screen_add(win, sc->scene, sc->id.name + 2);
-	/* copy all data */
-	screen_copy(newsc, sc);
->>>>>>> 44505b38
 
 	ED_screen_areas_iter(win, screen, sa) {
 		for (ARegion *ar = sa->regionbase.first; ar; ar = ar->next) {
@@ -1050,10 +757,7 @@
 void ED_screen_do_listen(bContext *C, wmNotifier *note)
 {
 	wmWindow *win = CTX_wm_window(C);
-<<<<<<< HEAD
 	bScreen *screen = CTX_wm_screen(C);
-=======
->>>>>>> 44505b38
 
 	/* generic notes */
 	switch (note->category) {
@@ -1091,49 +795,22 @@
 /* for file read and first use, for scaling window, area moves */
 void ED_screen_refresh(wmWindowManager *wm, wmWindow *win)
 {
-<<<<<<< HEAD
 	bScreen *screen = WM_window_get_active_screen(win);
 
 	/* exception for bg mode, we only need the screen context */
 	if (!G.background) {
 		rcti window_rect, screen_rect;
-=======
-	/* exception for bg mode, we only need the screen context */
-	if (!G.background) {
-		const int winsize_x = WM_window_pixels_x(win);
-		const int winsize_y = WM_window_pixels_y(win);
-		ScrArea *sa;
-		rcti winrct;
-
-		winrct.xmin = 0;
-		winrct.xmax = winsize_x - 1;
-		winrct.ymin = 0;
-		winrct.ymax = winsize_y - 1;
->>>>>>> 44505b38
 
 		/* header size depends on DPI, let's verify */
 		WM_window_set_dpi(win);
 		screen_refresh_headersizes();
 
-<<<<<<< HEAD
 		WM_window_rect_calc(win, &window_rect);
 		WM_window_screen_rect_calc(win, &screen_rect); /* Get screen bounds __after__ updating window DPI! */
 
 		screen_vertices_scale(win, screen, &window_rect, &screen_rect);
 
 		ED_screen_areas_iter(win, screen, area) {
-=======
-		screen_test_scale(win->screen, winsize_x, winsize_y);
-
-		if (win->screen->mainwin == 0) {
-			win->screen->mainwin = wm_subwindow_open(win, &winrct, false);
-		}
-		else {
-			wm_subwindow_position(win, win->screen->mainwin, &winrct, false);
-		}
-
-		for (sa = win->screen->areabase.first; sa; sa = sa->next) {
->>>>>>> 44505b38
 			/* set spacetype and region callbacks, calls init() */
 			/* sets subwindows for regions, adds handlers */
 			ED_area_initialize(wm, win, area);
@@ -1160,7 +837,6 @@
 	wmWindow *win;
 
 	for (win = wm->windows.first; win; win = win->next) {
-<<<<<<< HEAD
 		if (WM_window_get_active_workspace(win) == NULL) {
 			WM_window_set_active_workspace(win, G.main->workspaces.first);
 		}
@@ -1178,12 +854,6 @@
 void ED_screen_ensure_updated(wmWindowManager *wm, wmWindow *win, bScreen *screen)
 {
 	if (screen->do_refresh) {
-=======
-
-		if (win->screen == NULL)
-			win->screen = G.main->screen.first;
-
->>>>>>> 44505b38
 		ED_screen_refresh(wm, win);
 	}
 }
@@ -1203,17 +873,9 @@
 	CTX_wm_region_set(C, ar);
 
 	WM_event_remove_handlers(C, &ar->handlers);
-<<<<<<< HEAD
 	WM_event_modal_handler_region_replace(win, ar, NULL);
 	WM_draw_region_free(ar);
-	
-=======
-	if (ar->swinid) {
-		wm_subwindow_close(CTX_wm_window(C), ar->swinid);
-		ar->swinid = 0;
-	}
-
->>>>>>> 44505b38
+
 	if (ar->headerstr) {
 		MEM_freeN(ar->headerstr);
 		ar->headerstr = NULL;
@@ -1262,18 +924,9 @@
 	screen->animtimer = NULL;
 	screen->scrubbing = false;
 
-<<<<<<< HEAD
 	screen->active_region = NULL;
-	
+
 	for (ARegion *ar = screen->regionbase.first; ar; ar = ar->next) {
-=======
-	if (screen->mainwin)
-		wm_subwindow_close(window, screen->mainwin);
-	screen->mainwin = 0;
-	screen->subwinactive = 0;
-
-	for (ar = screen->regionbase.first; ar; ar = ar->next)
->>>>>>> 44505b38
 		ED_region_exit(C, ar);
 	}
 	for (ScrArea *sa = screen->areabase.first; sa; sa = sa->next) {
@@ -1286,13 +939,8 @@
 
 	/* mark it available for use for other windows */
 	screen->winid = 0;
-<<<<<<< HEAD
-	
+
 	if (!WM_window_is_temp_screen(prevwin)) {
-=======
-
-	if (prevwin->screen->temp == 0) {
->>>>>>> 44505b38
 		/* use previous window if possible */
 		CTX_wm_window_set(C, prevwin);
 	}
@@ -1311,15 +959,9 @@
 	const bScreen *screen = WM_window_get_active_screen(win);
 	AZone *az = NULL;
 	ScrArea *sa;
-<<<<<<< HEAD
-	
+
 	for (sa = screen->areabase.first; sa; sa = sa->next)
 		if ((az = is_in_area_actionzone(sa, xy)))
-=======
-
-	for (sa = win->screen->areabase.first; sa; sa = sa->next)
-		if ((az = is_in_area_actionzone(sa, &event->x)))
->>>>>>> 44505b38
 			break;
 
 	if (sa) {
@@ -1333,11 +975,7 @@
 		}
 	}
 	else {
-<<<<<<< HEAD
 		ScrEdge *actedge = screen_find_active_scredge(win, screen, xy[0], xy[1]);
-=======
-		ScrEdge *actedge = screen_find_active_scredge(win->screen, winsize_x, winsize_y, event->x, event->y);
->>>>>>> 44505b38
 
 		if (actedge) {
 			if (scredge_is_horizontal(actedge))
@@ -1355,18 +993,10 @@
 /* event type is mouse move */
 void ED_screen_set_active_region(bContext *C, wmWindow *win, const int xy[2])
 {
-<<<<<<< HEAD
 	bScreen *scr = WM_window_get_active_screen(win);
 
 	if (scr) {
 		ScrArea *sa = NULL;
-=======
-	wmWindow *win = CTX_wm_window(C);
-
-	if (win->screen) {
-		bScreen *scr = win->screen;
-		ScrArea *sa;
->>>>>>> 44505b38
 		ARegion *ar;
 		ARegion *old_ar = scr->active_region;
 
@@ -1390,33 +1020,20 @@
 			}
 		}
 		else
-<<<<<<< HEAD
 			scr->active_region = NULL;
-		
-=======
-			scr->subwinactive = scr->mainwin;
-
->>>>>>> 44505b38
+
 		/* check for redraw headers */
 		if (old_ar != scr->active_region) {
 
 			ED_screen_areas_iter(win, scr, area_iter) {
 				bool do_draw = false;
-<<<<<<< HEAD
-				
+
 				for (ar = area_iter->regionbase.first; ar; ar = ar->next) {
 					if (ar == old_ar || ar == scr->active_region) {
 						do_draw = true;
 					}
 				}
-				
-=======
-
-				for (ar = sa->regionbase.first; ar; ar = ar->next)
-					if (ar->swinid == oldswin || ar->swinid == scr->subwinactive)
-						do_draw = true;
-
->>>>>>> 44505b38
+
 				if (do_draw) {
 					for (ar = area_iter->regionbase.first; ar; ar = ar->next) {
 						if (ar->regiontype == RGN_TYPE_HEADER) {
@@ -1477,7 +1094,6 @@
         ScrAreaMap *area_map, const rcti *rect,
         short spacetype)
 {
-<<<<<<< HEAD
 	ScrVert *bottom_left  = screen_addvert_ex(area_map, rect->xmin, rect->ymin);
 	ScrVert *top_left     = screen_addvert_ex(area_map, rect->xmin, rect->ymax);
 	ScrVert *top_right    = screen_addvert_ex(area_map, rect->xmax, rect->ymax);
@@ -1540,16 +1156,6 @@
 	if (screen->temp == 0) {
 		screen_global_topbar_area_create(win);
 		screen_global_statusbar_area_create(win);
-=======
-	Main *bmain = CTX_data_main(C);
-	wmWindowManager *wm = CTX_wm_manager(C);
-	wmWindow *win = CTX_wm_window(C);
-	bScreen *oldscreen = CTX_wm_screen(C);
-
-	/* validate screen, it's called with notifier reference */
-	if (BLI_findindex(&bmain->screen, sc) == -1) {
-		return true;
->>>>>>> 44505b38
 	}
 }
 
@@ -1589,15 +1195,8 @@
 		return NULL;
 	}
 
-<<<<<<< HEAD
 	if (screen_old != screen_new) {
 		wmTimer *wt = screen_old->animtimer;
-=======
-	if (oldscreen != sc) {
-		wmTimer *wt = oldscreen->animtimer;
-		ScrArea *sa;
-		Scene *oldscene = oldscreen->scene;
->>>>>>> 44505b38
 
 		/* remove handlers referencing areas in old screen */
 		for (ScrArea *sa = screen_old->areabase.first; sa; sa = sa->next) {
@@ -1616,42 +1215,7 @@
 			screen_new->animtimer = wt;
 		}
 
-<<<<<<< HEAD
 		return screen_new;
-=======
-		win->screen = sc;
-		CTX_wm_window_set(C, win);  // stores C->wm.screen... hrmf
-
-		/* prevent multiwin errors */
-		sc->winid = win->winid;
-
-		ED_screen_refresh(CTX_wm_manager(C), CTX_wm_window(C));
-		WM_event_add_notifier(C, NC_WINDOW, NULL);
-		WM_event_add_notifier(C, NC_SCREEN | ND_SCREENSET, sc);
-
-		/* makes button hilites work */
-		WM_event_add_mousemove(C);
-
-		/* Needed to make sure all the derivedMeshes are
-		 * up-to-date before viewport starts acquiring this.
-		 *
-		 * This is needed in cases when, for example, boolean
-		 * modifier uses operant from invisible layer.
-		 * Without this trick boolean wouldn't apply correct.
-		 *
-		 * Quite the same happens when setting screen's scene,
-		 * so perhaps this is in fact correct thing to do.
-		 */
-		if (oldscene != sc->scene) {
-			BKE_scene_set_background(bmain, sc->scene);
-		}
-
-		/* Always do visible update since it's possible new screen will
-		 * have different layers visible in 3D view-ports.
-		 * This is possible because of view3d.lock_camera_and_layers option.
-		 */
-		DAG_on_visible_update(bmain, false);
->>>>>>> 44505b38
 	}
 
 	return NULL;
@@ -1688,35 +1252,8 @@
 {
 	Main *bmain = CTX_data_main(C);
 	wmWindow *win = CTX_wm_window(C);
-<<<<<<< HEAD
 	bScreen *screen_old = CTX_wm_screen(C);
 	bScreen *screen_new = screen_change_prepare(screen_old, sc, bmain, C, win);
-=======
-	bScreen *newsc;
-
-	/* don't allow deleting temp fullscreens for now */
-	if (ELEM(sc->state, SCREENMAXIMIZED, SCREENFULL)) {
-		return false;
-	}
-
-	/* screen can only be in use by one window at a time, so as
-	 * long as we are able to find a screen that is unused, we
-	 * can safely assume ours is not in use anywhere an delete it */
-
-	for (newsc = sc->id.prev; newsc; newsc = newsc->id.prev)
-		if (!ed_screen_used(wm, newsc) && !newsc->temp)
-			break;
-
-	if (!newsc) {
-		for (newsc = sc->id.next; newsc; newsc = newsc->id.next)
-			if (!ed_screen_used(wm, newsc) && !newsc->temp)
-				break;
-	}
-
-	if (!newsc) {
-		return false;
-	}
->>>>>>> 44505b38
 
 	if (screen_new) {
 		WorkSpace *workspace = BKE_workspace_active_get(win->workspace_hook);
@@ -1761,7 +1298,6 @@
 
 void ED_screen_update_after_scene_change(const bScreen *screen, Scene *scene_new, ViewLayer *view_layer)
 {
-<<<<<<< HEAD
 	for (ScrArea *sa = screen->areabase.first; sa; sa = sa->next) {
 		for (SpaceLink *sl = sa->spacedata.first; sl; sl = sl->next) {
 			if (sl->spacetype == SPACE_VIEW3D) {
@@ -1770,93 +1306,6 @@
 			}
 		}
 	}
-=======
-	Main *bmain = CTX_data_main(C);
-	bScreen *sc;
-
-	if (screen == NULL)
-		return;
-
-	if (ed_screen_used(CTX_wm_manager(C), screen)) {
-		ED_object_editmode_exit(C, EM_FREEDATA);
-	}
-
-	for (sc = bmain->screen.first; sc; sc = sc->id.next) {
-		if ((U.flag & USER_SCENEGLOBAL) || sc == screen) {
-
-			if (scene != sc->scene) {
-				/* all areas endlocalview */
-				// XXX	ScrArea *sa = sc->areabase.first;
-				//	while (sa) {
-				//		endlocalview(sa);
-				//		sa = sa->next;
-				//	}
-				sc->scene = scene;
-			}
-
-		}
-	}
-
-	//  copy_view3d_lock(0);	/* space.c */
-
-	/* are there cameras in the views that are not in the scene? */
-	for (sc = bmain->screen.first; sc; sc = sc->id.next) {
-		if ((U.flag & USER_SCENEGLOBAL) || sc == screen) {
-			ScrArea *sa = sc->areabase.first;
-			while (sa) {
-				SpaceLink *sl = sa->spacedata.first;
-				while (sl) {
-					if (sl->spacetype == SPACE_VIEW3D) {
-						View3D *v3d = (View3D *) sl;
-						ed_screen_set_3dview_camera(scene, sc, sa, v3d);
-
-					}
-					sl = sl->next;
-				}
-				sa = sa->next;
-			}
-		}
-	}
-
-	CTX_data_scene_set(C, scene);
-	BKE_scene_set_background(bmain, scene);
-	DAG_on_visible_update(bmain, false);
-
-	ED_render_engine_changed(bmain);
-	ED_update_for_newframe(bmain, scene, 1);
-
-	/* complete redraw */
-	WM_event_add_notifier(C, NC_WINDOW, NULL);
-
-}
-
-/**
- * \note Only call outside of area/region loops
- * \return true if successful
- */
-bool ED_screen_delete_scene(bContext *C, Scene *scene)
-{
-	Main *bmain = CTX_data_main(C);
-	Scene *newscene;
-
-	if (scene->id.prev)
-		newscene = scene->id.prev;
-	else if (scene->id.next)
-		newscene = scene->id.next;
-	else
-		return false;
-
-	ED_screen_set_scene(C, CTX_wm_screen(C), newscene);
-
-	BKE_libblock_remap(bmain, scene, newscene, ID_REMAP_SKIP_INDIRECT_USAGE | ID_REMAP_SKIP_NEVER_NULL_USAGE);
-
-	id_us_clear_real(&scene->id);
-	if (scene->id.us == 0) {
-		BKE_libblock_free(bmain, scene);
-	}
-
-	return true;
->>>>>>> 44505b38
 }
 
 ScrArea *ED_screen_full_newspace(bContext *C, ScrArea *sa, int type)

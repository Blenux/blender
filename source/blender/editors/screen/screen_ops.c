/*
 * ***** BEGIN GPL LICENSE BLOCK *****
 *
 * This program is free software; you can redistribute it and/or
 * modify it under the terms of the GNU General Public License
 * as published by the Free Software Foundation; either version 2
 * of the License, or (at your option) any later version.
 *
 * This program is distributed in the hope that it will be useful,
 * but WITHOUT ANY WARRANTY; without even the implied warranty of
 * MERCHANTABILITY or FITNESS FOR A PARTICULAR PURPOSE.  See the
 * GNU General Public License for more details.
 *
 * You should have received a copy of the GNU General Public License
 * along with this program; if not, write to the Free Software Foundation,
 * Inc., 51 Franklin Street, Fifth Floor, Boston, MA 02110-1301, USA.
 *
 * The Original Code is Copyright (C) 2008 Blender Foundation.
 * All rights reserved.
 *
 *
 * ***** END GPL LICENSE BLOCK *****
 */

/** \file blender/editors/screen/screen_ops.c
 *  \ingroup edscr
 */


#include <math.h>
#include <string.h>

#include "MEM_guardedalloc.h"

#include "BLI_math.h"
#include "BLI_blenlib.h"
#include "BLI_dlrbTree.h"
#include "BLI_utildefines.h"

#include "BLT_translation.h"

#include "DNA_anim_types.h"
#include "DNA_armature_types.h"
#include "DNA_lattice_types.h"
#include "DNA_object_types.h"
#include "DNA_curve_types.h"
#include "DNA_gpencil_types.h"
#include "DNA_scene_types.h"
#include "DNA_meta_types.h"
#include "DNA_mask_types.h"
#include "DNA_node_types.h"
#include "DNA_workspace_types.h"
#include "DNA_userdef_types.h"

#include "BKE_context.h"
#include "BKE_customdata.h"
#include "BKE_fcurve.h"
#include "BKE_global.h"
#include "BKE_icons.h"
#include "BKE_main.h"
#include "BKE_object.h"
#include "BKE_report.h"
#include "BKE_scene.h"
#include "BKE_screen.h"
#include "BKE_editmesh.h"
#include "BKE_sound.h"
#include "BKE_mask.h"
#include "BKE_workspace.h"

#include "WM_api.h"
#include "WM_types.h"

#include "DEG_depsgraph.h"

#include "ED_anim_api.h"
#include "ED_armature.h"
#include "ED_clip.h"
#include "ED_image.h"
#include "ED_keyframes_draw.h"
#include "ED_object.h"
#include "ED_screen.h"
#include "ED_screen_types.h"
#include "ED_sequencer.h"
#include "ED_util.h"
#include "ED_undo.h"
#include "ED_view3d.h"

#include "RNA_access.h"
#include "RNA_define.h"

#include "UI_interface.h"
#include "UI_resources.h"
#include "UI_view2d.h"

#include "screen_intern.h"  /* own module include */

#define KM_MODAL_CANCEL     1
#define KM_MODAL_APPLY      2
#define KM_MODAL_SNAP_ON    3
#define KM_MODAL_SNAP_OFF   4

/* -------------------------------------------------------------------- */
/** \name Public Poll API
 * \{ */

bool ED_operator_regionactive(bContext *C)
{
	if (CTX_wm_window(C) == NULL) return 0;
	if (CTX_wm_screen(C) == NULL) return 0;
	if (CTX_wm_region(C) == NULL) return 0;
	return 1;
}

bool ED_operator_areaactive(bContext *C)
{
	if (CTX_wm_window(C) == NULL) return 0;
	if (CTX_wm_screen(C) == NULL) return 0;
	if (CTX_wm_area(C) == NULL) return 0;
	return 1;
}

bool ED_operator_screenactive(bContext *C)
{
	if (CTX_wm_window(C) == NULL) return 0;
	if (CTX_wm_screen(C) == NULL) return 0;
	return 1;
}

/* XXX added this to prevent anim state to change during renders */
static bool ED_operator_screenactive_norender(bContext *C)
{
	if (G.is_rendering) return 0;
	if (CTX_wm_window(C) == NULL) return 0;
	if (CTX_wm_screen(C) == NULL) return 0;
	return 1;
}

/* when mouse is over area-edge */
bool ED_operator_screen_mainwinactive(bContext *C)
{
	bScreen *screen;
	if (CTX_wm_window(C) == NULL) return 0;
	screen = CTX_wm_screen(C);
	if (screen == NULL) return 0;
	if (screen->active_region != NULL) return 0;
	return 1;
}

bool ED_operator_scene(bContext *C)
{
	Scene *scene = CTX_data_scene(C);
	if (scene)
		return 1;
	return 0;
}

bool ED_operator_scene_editable(bContext *C)
{
	Scene *scene = CTX_data_scene(C);
	if (scene && !ID_IS_LINKED(scene))
		return 1;
	return 0;
}

bool ED_operator_objectmode(bContext *C)
{
	Scene *scene = CTX_data_scene(C);
	Object *obact = CTX_data_active_object(C);

	if (scene == NULL || ID_IS_LINKED(scene))
		return 0;
	if (CTX_data_edit_object(C))
		return 0;

	/* add a check for ob->mode too? */
	if (obact && (obact->mode != OB_MODE_OBJECT))
		return 0;

	return 1;
}


static bool ed_spacetype_test(bContext *C, int type)
{
	if (ED_operator_areaactive(C)) {
		SpaceLink *sl = (SpaceLink *)CTX_wm_space_data(C);
		return sl && (sl->spacetype == type);
	}
	return 0;
}

bool ED_operator_view3d_active(bContext *C)
{
	return ed_spacetype_test(C, SPACE_VIEW3D);
}

bool ED_operator_region_view3d_active(bContext *C)
{
	if (CTX_wm_region_view3d(C))
		return true;

	CTX_wm_operator_poll_msg_set(C, "expected a view3d region");
	return false;
}

/* generic for any view2d which uses anim_ops */
bool ED_operator_animview_active(bContext *C)
{
	if (ED_operator_areaactive(C)) {
		SpaceLink *sl = (SpaceLink *)CTX_wm_space_data(C);
		if (sl && (ELEM(sl->spacetype, SPACE_SEQ, SPACE_ACTION, SPACE_NLA, SPACE_IPO)))
			return true;
	}

	CTX_wm_operator_poll_msg_set(C, "expected a timeline/animation area to be active");
	return 0;
}

bool ED_operator_outliner_active(bContext *C)
{
	return ed_spacetype_test(C, SPACE_OUTLINER);
}

bool ED_operator_outliner_active_no_editobject(bContext *C)
{
	if (ed_spacetype_test(C, SPACE_OUTLINER)) {
		Object *ob = ED_object_active_context(C);
		Object *obedit = CTX_data_edit_object(C);
		if (ob && ob == obedit)
			return 0;
		else
			return 1;
	}
	return 0;
}

bool ED_operator_file_active(bContext *C)
{
	return ed_spacetype_test(C, SPACE_FILE);
}

bool ED_operator_action_active(bContext *C)
{
	return ed_spacetype_test(C, SPACE_ACTION);
}

bool ED_operator_buttons_active(bContext *C)
{
	return ed_spacetype_test(C, SPACE_BUTS);
}

bool ED_operator_node_active(bContext *C)
{
	SpaceNode *snode = CTX_wm_space_node(C);

	if (snode && snode->edittree)
		return 1;

	return 0;
}

bool ED_operator_node_editable(bContext *C)
{
	SpaceNode *snode = CTX_wm_space_node(C);

	if (snode && snode->edittree && !ID_IS_LINKED(snode->edittree))
		return 1;

	return 0;
}

bool ED_operator_graphedit_active(bContext *C)
{
	return ed_spacetype_test(C, SPACE_IPO);
}

bool ED_operator_sequencer_active(bContext *C)
{
	return ed_spacetype_test(C, SPACE_SEQ);
}

bool ED_operator_sequencer_active_editable(bContext *C)
{
	return ed_spacetype_test(C, SPACE_SEQ) && ED_operator_scene_editable(C);
}

bool ED_operator_image_active(bContext *C)
{
	return ed_spacetype_test(C, SPACE_IMAGE);
}

bool ED_operator_nla_active(bContext *C)
{
	return ed_spacetype_test(C, SPACE_NLA);
}

bool ED_operator_info_active(bContext *C)
{
	return ed_spacetype_test(C, SPACE_INFO);
}


bool ED_operator_console_active(bContext *C)
{
	return ed_spacetype_test(C, SPACE_CONSOLE);
}

static bool ed_object_hidden(Object *ob)
{
	/* if hidden but in edit mode, we still display, can happen with animation */
	return ((ob->restrictflag & OB_RESTRICT_VIEW) && !(ob->mode & OB_MODE_EDIT));
}

bool ED_operator_object_active(bContext *C)
{
	Object *ob = ED_object_active_context(C);
	return ((ob != NULL) && !ed_object_hidden(ob));
}

bool ED_operator_object_active_editable(bContext *C)
{
	Object *ob = ED_object_active_context(C);
	return ((ob != NULL) && !ID_IS_LINKED(ob) && !ed_object_hidden(ob));
}

bool ED_operator_object_active_editable_mesh(bContext *C)
{
	Object *ob = ED_object_active_context(C);
	return ((ob != NULL) && !ID_IS_LINKED(ob) && !ed_object_hidden(ob) &&
	        (ob->type == OB_MESH) && !ID_IS_LINKED(ob->data));
}

bool ED_operator_object_active_editable_font(bContext *C)
{
	Object *ob = ED_object_active_context(C);
	return ((ob != NULL) && !ID_IS_LINKED(ob) && !ed_object_hidden(ob) &&
	        (ob->type == OB_FONT));
}

bool ED_operator_editmesh(bContext *C)
{
	Object *obedit = CTX_data_edit_object(C);
	if (obedit && obedit->type == OB_MESH)
		return NULL != BKE_editmesh_from_object(obedit);
	return 0;
}

bool ED_operator_editmesh_view3d(bContext *C)
{
	return ED_operator_editmesh(C) && ED_operator_view3d_active(C);
}

bool ED_operator_editmesh_region_view3d(bContext *C)
{
	if (ED_operator_editmesh(C) && CTX_wm_region_view3d(C))
		return 1;

	CTX_wm_operator_poll_msg_set(C, "expected a view3d region & editmesh");
	return 0;
}

bool ED_operator_editarmature(bContext *C)
{
	Object *obedit = CTX_data_edit_object(C);
	if (obedit && obedit->type == OB_ARMATURE)
		return NULL != ((bArmature *)obedit->data)->edbo;
	return 0;
}

/**
 * \brief check for pose mode (no mixed modes)
 *
 * We want to enable most pose operations in weight paint mode,
 * when it comes to transforming bones, but managing bones layers/groups
 * can be left for pose mode only. (not weight paint mode)
 */
bool ED_operator_posemode_exclusive(bContext *C)
{
	Object *obact = CTX_data_active_object(C);

	if (obact && !(obact->mode & OB_MODE_EDIT)) {
		Object *obpose;
		if ((obpose = BKE_object_pose_armature_get(obact))) {
			if (obact == obpose) {
				return 1;
			}
		}
	}

	return 0;
}

/* allows for pinned pose objects to be used in the object buttons
 * and the non-active pose object to be used in the 3D view */
bool ED_operator_posemode_context(bContext *C)
{
	Object *obpose = ED_pose_object_from_context(C);

	if (obpose && !(obpose->mode & OB_MODE_EDIT)) {
		if (BKE_object_pose_context_check(obpose)) {
			return 1;
		}
	}

	return 0;
}

bool ED_operator_posemode(bContext *C)
{
	Object *obact = CTX_data_active_object(C);

	if (obact && !(obact->mode & OB_MODE_EDIT)) {
		Object *obpose;
		if ((obpose = BKE_object_pose_armature_get(obact))) {
			if ((obact == obpose) || (obact->mode & OB_MODE_WEIGHT_PAINT)) {
				return 1;
			}
		}
	}

	return 0;
}

bool ED_operator_posemode_local(bContext *C)
{
	if (ED_operator_posemode(C)) {
		Object *ob = BKE_object_pose_armature_get(CTX_data_active_object(C));
		bArmature *arm = ob->data;
		return !(ID_IS_LINKED(&ob->id) ||
		         ID_IS_LINKED(&arm->id));
	}
	return false;
}

/* wrapper for ED_space_image_show_uvedit */
bool ED_operator_uvedit(bContext *C)
{
	SpaceImage *sima = CTX_wm_space_image(C);
	Object *obedit = CTX_data_edit_object(C);
	return ED_space_image_show_uvedit(sima, obedit);
}

bool ED_operator_uvedit_space_image(bContext *C)
{
	SpaceImage *sima = CTX_wm_space_image(C);
	Object *obedit = CTX_data_edit_object(C);
	return sima && ED_space_image_show_uvedit(sima, obedit);
}

bool ED_operator_uvmap(bContext *C)
{
	Object *obedit = CTX_data_edit_object(C);
	BMEditMesh *em = NULL;

	if (obedit && obedit->type == OB_MESH) {
		em = BKE_editmesh_from_object(obedit);
	}

	if (em && (em->bm->totface)) {
		return true;
	}

	return false;
}

bool ED_operator_editsurfcurve(bContext *C)
{
	Object *obedit = CTX_data_edit_object(C);
	if (obedit && ELEM(obedit->type, OB_CURVE, OB_SURF))
		return NULL != ((Curve *)obedit->data)->editnurb;
	return 0;
}

bool ED_operator_editsurfcurve_region_view3d(bContext *C)
{
	if (ED_operator_editsurfcurve(C) && CTX_wm_region_view3d(C))
		return 1;

	CTX_wm_operator_poll_msg_set(C, "expected a view3d region & editcurve");
	return 0;
}

bool ED_operator_editcurve(bContext *C)
{
	Object *obedit = CTX_data_edit_object(C);
	if (obedit && obedit->type == OB_CURVE)
		return NULL != ((Curve *)obedit->data)->editnurb;
	return 0;
}

bool ED_operator_editcurve_3d(bContext *C)
{
	Object *obedit = CTX_data_edit_object(C);
	if (obedit && obedit->type == OB_CURVE) {
		Curve *cu = (Curve *)obedit->data;

		return (cu->flag & CU_3D) && (NULL != cu->editnurb);
	}
	return 0;
}

bool ED_operator_editsurf(bContext *C)
{
	Object *obedit = CTX_data_edit_object(C);
	if (obedit && obedit->type == OB_SURF)
		return NULL != ((Curve *)obedit->data)->editnurb;
	return 0;
}

bool ED_operator_editfont(bContext *C)
{
	Object *obedit = CTX_data_edit_object(C);
	if (obedit && obedit->type == OB_FONT)
		return NULL != ((Curve *)obedit->data)->editfont;
	return 0;
}

bool ED_operator_editlattice(bContext *C)
{
	Object *obedit = CTX_data_edit_object(C);
	if (obedit && obedit->type == OB_LATTICE)
		return NULL != ((Lattice *)obedit->data)->editlatt;
	return 0;
}

bool ED_operator_editmball(bContext *C)
{
	Object *obedit = CTX_data_edit_object(C);
	if (obedit && obedit->type == OB_MBALL)
		return NULL != ((MetaBall *)obedit->data)->editelems;
	return 0;
}

bool ED_operator_mask(bContext *C)
{
	ScrArea *sa = CTX_wm_area(C);
	if (sa && sa->spacedata.first) {
		switch (sa->spacetype) {
			case SPACE_CLIP:
			{
				SpaceClip *sc = sa->spacedata.first;
				return ED_space_clip_check_show_maskedit(sc);
			}
			case SPACE_SEQ:
			{
				SpaceSeq *sseq = sa->spacedata.first;
				Scene *scene = CTX_data_scene(C);
				return ED_space_sequencer_check_show_maskedit(sseq, scene);
			}
			case SPACE_IMAGE:
			{
				SpaceImage *sima = sa->spacedata.first;
				ViewLayer *view_layer = CTX_data_view_layer(C);
				return ED_space_image_check_show_maskedit(sima, view_layer);
			}
		}
	}

	return false;
}

bool ED_operator_camera(bContext *C)
{
	struct Camera *cam = CTX_data_pointer_get_type(C, "camera", &RNA_Camera).data;
	return (cam != NULL);
}

/** \} */

/* -------------------------------------------------------------------- */
/** \name Internal Screen Utilities
 * \{ */

static bool screen_active_editable(bContext *C)
{
	if (ED_operator_screenactive(C)) {
		/* no full window splitting allowed */
		if (CTX_wm_screen(C)->state != SCREENNORMAL)
			return 0;
		return 1;
	}
	return 0;
}

static ARegion *screen_find_region_type(bContext *C, int type)
{
	ARegion *ar = CTX_wm_region(C);

	/* find the header region
	 * - try context first, but upon failing, search all regions in area...
	 */
	if ((ar == NULL) || (ar->regiontype != type)) {
		ScrArea *sa = CTX_wm_area(C);
		ar = BKE_area_find_region_type(sa, type);
	}
	else {
		ar = NULL;
	}

	return ar;
}

/** \} */

/* -------------------------------------------------------------------- */
/** \name Action Zone Operator
 * \{ */

/* operator state vars used:
 * none
 *
 * functions:
 *
 * apply() set actionzone event
 *
 * exit()	free customdata
 *
 * callbacks:
 *
 * exec()	never used
 *
 * invoke() check if in zone
 * add customdata, put mouseco and area in it
 * add modal handler
 *
 * modal()	accept modal events while doing it
 * call apply() with gesture info, active window, nonactive window
 * call exit() and remove handler when LMB confirm
 */

typedef struct sActionzoneData {
	ScrArea *sa1, *sa2;
	AZone *az;
	int x, y, gesture_dir, modifier;
} sActionzoneData;

/* quick poll to save operators to be created and handled */
static bool actionzone_area_poll(bContext *C)
{
	wmWindow *win = CTX_wm_window(C);
	ScrArea *sa = CTX_wm_area(C);

	if (sa && win && win->eventstate) {
		const int *xy = &win->eventstate->x;
		AZone *az;

		for (az = sa->actionzones.first; az; az = az->next)
			if (BLI_rcti_isect_pt_v(&az->rect, xy))
				return 1;
	}
	return 0;
}

/* the debug drawing of the click_rect is in area_draw_azone_fullscreen, keep both in sync */
static void fullscreen_click_rcti_init(rcti *rect, const short x1, const short y1, const short x2, const short y2)
{
	int x = x2 - ((float) x2 - x1) * 0.5f / UI_DPI_FAC;
	int y = y2 - ((float) y2 - y1) * 0.5f / UI_DPI_FAC;
	float icon_size = UI_DPI_ICON_SIZE + 7 * UI_DPI_FAC;

	/* adjust the icon distance from the corner */
	x += 36.0f / UI_DPI_FAC;
	y += 36.0f / UI_DPI_FAC;

	/* draws from the left bottom corner of the icon */
	x -= UI_DPI_ICON_SIZE;
	y -= UI_DPI_ICON_SIZE;

	BLI_rcti_init(rect, x, x + icon_size, y, y + icon_size);
}

static AZone *area_actionzone_refresh_xy(ScrArea *sa, const int xy[2], const bool test_only)
{
	AZone *az = NULL;

	for (az = sa->actionzones.first; az; az = az->next) {
		if (BLI_rcti_isect_pt_v(&az->rect, xy)) {
			if (az->type == AZONE_AREA) {
				/* no triangle intersect but a hotspot circle based on corner */
				int radius_sq = SQUARE(xy[0] - az->x1) + SQUARE(xy[1] - az->y1);
				if (radius_sq <= SQUARE(AZONESPOT)) {
					break;
				}
			}
			else if (az->type == AZONE_REGION) {
				break;
			}
			else if (az->type == AZONE_FULLSCREEN) {
				rcti click_rect;
				fullscreen_click_rcti_init(&click_rect, az->x1, az->y1, az->x2, az->y2);
				const bool click_isect = BLI_rcti_isect_pt_v(&click_rect, xy);

				if (test_only) {
					if (click_isect) {
						break;
					}
				}
				else {
					if (click_isect) {
						az->alpha = 1.0f;
					}
					else {
						const int mouse_sq = SQUARE(xy[0] - az->x2) + SQUARE(xy[1] - az->y2);
						const int spot_sq = SQUARE(AZONESPOT);
						const int fadein_sq = SQUARE(AZONEFADEIN);
						const int fadeout_sq = SQUARE(AZONEFADEOUT);

						if (mouse_sq < spot_sq) {
							az->alpha = 1.0f;
						}
						else if (mouse_sq < fadein_sq) {
							az->alpha = 1.0f;
						}
						else if (mouse_sq < fadeout_sq) {
							az->alpha = 1.0f - ((float)(mouse_sq - fadein_sq)) / ((float)(fadeout_sq - fadein_sq));
						}
						else {
							az->alpha = 0.0f;
						}

						/* fade in/out but no click */
						az = NULL;
					}

					/* XXX force redraw to show/hide the action zone */
					ED_area_tag_redraw(sa);
					break;
				}
			}
			else if (az->type == AZONE_REGION_SCROLL) {
				ARegion *ar = az->ar;
				View2D *v2d = &ar->v2d;
				const short isect_value = UI_view2d_mouse_in_scrollers(ar, v2d, xy[0], xy[1]);
				if (test_only) {
					if (isect_value != 0) {
						break;
					}
				}
				else {
					bool redraw = false;

					if (isect_value == 'h') {
						if (az->direction == AZ_SCROLL_HOR) {
							az->alpha = 1.0f;
							v2d->alpha_hor = 255;
							v2d->size_hor = V2D_SCROLL_HEIGHT;
							redraw = true;
						}
					}
					else if (isect_value == 'v') {
						if (az->direction == AZ_SCROLL_VERT) {
							az->alpha = 1.0f;
							v2d->alpha_vert = 255;
							v2d->size_vert = V2D_SCROLL_WIDTH;
							redraw = true;
						}
					}
					else {
						const int local_xy[2] = {xy[0] - ar->winrct.xmin, xy[1] - ar->winrct.ymin};
						float dist_fac = 0.0f, alpha = 0.0f;

						if (az->direction == AZ_SCROLL_HOR) {
							dist_fac = BLI_rcti_length_y(&v2d->hor, local_xy[1]) / AZONEFADEIN;
							CLAMP(dist_fac, 0.0f, 1.0f);
							alpha = 1.0f - dist_fac;

							v2d->alpha_hor = alpha * 255;
							v2d->size_hor = round_fl_to_int(
							        V2D_SCROLL_HEIGHT -
							        ((V2D_SCROLL_HEIGHT - V2D_SCROLL_HEIGHT_MIN) * dist_fac));
						}
						else if (az->direction == AZ_SCROLL_VERT) {
							dist_fac = BLI_rcti_length_x(&v2d->vert, local_xy[0]) / AZONEFADEIN;
							CLAMP(dist_fac, 0.0f, 1.0f);
							alpha = 1.0f - dist_fac;

							v2d->alpha_vert = alpha * 255;
							v2d->size_vert = round_fl_to_int(
							        V2D_SCROLL_WIDTH -
							        ((V2D_SCROLL_WIDTH - V2D_SCROLL_WIDTH_MIN) * dist_fac));
						}
						az->alpha = alpha;
						redraw = true;
					}

					if (redraw) {
						ED_area_tag_redraw_no_rebuild(sa);
					}
					/* Don't return! */
				}
			}
		}
	}

	return az;
}

AZone *ED_area_actionzone_find_xy(ScrArea *sa, const int xy[2])
{
	return area_actionzone_refresh_xy(sa, xy, true);
}

AZone *ED_area_actionzone_refresh_xy(ScrArea *sa, const int xy[2])
{
	return area_actionzone_refresh_xy(sa, xy, false);
}

static void actionzone_exit(wmOperator *op)
{
	if (op->customdata)
		MEM_freeN(op->customdata);
	op->customdata = NULL;
}

/* send EVT_ACTIONZONE event */
static void actionzone_apply(bContext *C, wmOperator *op, int type)
{
	wmEvent event;
	wmWindow *win = CTX_wm_window(C);
	sActionzoneData *sad = op->customdata;

	sad->modifier = RNA_int_get(op->ptr, "modifier");

	wm_event_init_from_window(win, &event);

	if (type == AZONE_AREA)
		event.type = EVT_ACTIONZONE_AREA;
	else if (type == AZONE_FULLSCREEN)
		event.type = EVT_ACTIONZONE_FULLSCREEN;
	else
		event.type = EVT_ACTIONZONE_REGION;

	event.val = KM_NOTHING;
	event.customdata = op->customdata;
	event.customdatafree = true;
	op->customdata = NULL;

	wm_event_add(win, &event);
}

static int actionzone_invoke(bContext *C, wmOperator *op, const wmEvent *event)
{
	ScrArea *sa = CTX_wm_area(C);
	AZone *az = ED_area_actionzone_find_xy(sa, &event->x);
	sActionzoneData *sad;

	/* quick escape - Scroll azones only hide/unhide the scroll-bars, they have their own handling. */
	if (az == NULL || ELEM(az->type, AZONE_REGION_SCROLL))
		return OPERATOR_PASS_THROUGH;

	/* ok we do the actionzone */
	sad = op->customdata = MEM_callocN(sizeof(sActionzoneData), "sActionzoneData");
	sad->sa1 = sa;
	sad->az = az;
	sad->x = event->x; sad->y = event->y;

	/* region azone directly reacts on mouse clicks */
	if (ELEM(sad->az->type, AZONE_REGION, AZONE_FULLSCREEN)) {
		actionzone_apply(C, op, sad->az->type);
		actionzone_exit(op);
		return OPERATOR_FINISHED;
	}
	else {
		/* add modal handler */
		WM_event_add_modal_handler(C, op);

		return OPERATOR_RUNNING_MODAL;
	}
}


static int actionzone_modal(bContext *C, wmOperator *op, const wmEvent *event)
{
	bScreen *sc = CTX_wm_screen(C);
	sActionzoneData *sad = op->customdata;

	switch (event->type) {
		case MOUSEMOVE:
		{
			bool is_gesture;

			const int delta_x = (event->x - sad->x);
			const int delta_y = (event->y - sad->y);

			/* calculate gesture direction */
			if (delta_y > ABS(delta_x))
				sad->gesture_dir = 'n';
			else if (delta_x > ABS(delta_y))
				sad->gesture_dir = 'e';
			else if (delta_y < -ABS(delta_x))
				sad->gesture_dir = 's';
			else
				sad->gesture_dir = 'w';

			if (sad->az->type == AZONE_AREA) {
				const wmWindow *win = CTX_wm_window(C);
				rcti screen_rect;

				WM_window_screen_rect_calc(win, &screen_rect);
				/* once we drag outside the actionzone, register a gesture
				 * check we're not on an edge so join finds the other area */
				is_gesture = ((ED_area_actionzone_find_xy(sad->sa1, &event->x) != sad->az) &&
				              (screen_geom_area_map_find_active_scredge(
				                   AREAMAP_FROM_SCREEN(sc), &screen_rect, event->x, event->y) == NULL));
			}
			else {
				const int delta_min = 1;
				is_gesture = (ABS(delta_x) > delta_min || ABS(delta_y) > delta_min);
			}

			/* gesture is large enough? */
			if (is_gesture) {
				/* second area, for join when (sa1 != sa2) */
				sad->sa2 = BKE_screen_find_area_xy(sc, SPACE_TYPE_ANY, event->x, event->y);
				/* apply sends event */
				actionzone_apply(C, op, sad->az->type);
				actionzone_exit(op);

				return OPERATOR_FINISHED;
			}
			break;
		}
		case ESCKEY:
			actionzone_exit(op);
			return OPERATOR_CANCELLED;
		case LEFTMOUSE:
			actionzone_exit(op);
			return OPERATOR_CANCELLED;

	}

	return OPERATOR_RUNNING_MODAL;
}

static void actionzone_cancel(bContext *UNUSED(C), wmOperator *op)
{
	actionzone_exit(op);
}

static void SCREEN_OT_actionzone(wmOperatorType *ot)
{
	/* identifiers */
	ot->name = "Handle Area Action Zones";
	ot->description = "Handle area action zones for mouse actions/gestures";
	ot->idname = "SCREEN_OT_actionzone";

	ot->invoke = actionzone_invoke;
	ot->modal = actionzone_modal;
	ot->poll = actionzone_area_poll;
	ot->cancel = actionzone_cancel;

	/* flags */
	ot->flag = OPTYPE_BLOCKING | OPTYPE_INTERNAL;

	RNA_def_int(ot->srna, "modifier", 0, 0, 2, "Modifier", "Modifier state", 0, 2);
}

/** \} */

/* -------------------------------------------------------------------- */
/** \name Swap Area Operator
 * \{ */

/* operator state vars used:
 * sa1      start area
 * sa2      area to swap with
 *
 * functions:
 *
 * init()   set custom data for operator, based on actionzone event custom data
 *
 * cancel() cancel the operator
 *
 * exit()   cleanup, send notifier
 *
 * callbacks:
 *
 * invoke() gets called on shift+lmb drag in actionzone
 * call init(), add handler
 *
 * modal()  accept modal events while doing it
 */

typedef struct sAreaSwapData {
	ScrArea *sa1, *sa2;
} sAreaSwapData;

static int area_swap_init(wmOperator *op, const wmEvent *event)
{
	sAreaSwapData *sd = NULL;
	sActionzoneData *sad = event->customdata;

	if (sad == NULL || sad->sa1 == NULL)
		return 0;

	sd = MEM_callocN(sizeof(sAreaSwapData), "sAreaSwapData");
	sd->sa1 = sad->sa1;
	sd->sa2 = sad->sa2;
	op->customdata = sd;

	return 1;
}


static void area_swap_exit(bContext *C, wmOperator *op)
{
	WM_cursor_modal_restore(CTX_wm_window(C));
	if (op->customdata)
		MEM_freeN(op->customdata);
	op->customdata = NULL;
}

static void area_swap_cancel(bContext *C, wmOperator *op)
{
	area_swap_exit(C, op);
}

static int area_swap_invoke(bContext *C, wmOperator *op, const wmEvent *event)
{

	if (!area_swap_init(op, event))
		return OPERATOR_PASS_THROUGH;

	/* add modal handler */
	WM_cursor_modal_set(CTX_wm_window(C), BC_SWAPAREA_CURSOR);
	WM_event_add_modal_handler(C, op);

	return OPERATOR_RUNNING_MODAL;

}

static int area_swap_modal(bContext *C, wmOperator *op, const wmEvent *event)
{
	sActionzoneData *sad = op->customdata;

	switch (event->type) {
		case MOUSEMOVE:
			/* second area, for join */
			sad->sa2 = BKE_screen_find_area_xy(CTX_wm_screen(C), SPACE_TYPE_ANY, event->x, event->y);
			break;
		case LEFTMOUSE: /* release LMB */
			if (event->val == KM_RELEASE) {
				if (!sad->sa2 || sad->sa1 == sad->sa2) {
					area_swap_cancel(C, op);
					return OPERATOR_CANCELLED;
				}

				ED_area_tag_redraw(sad->sa1);
				ED_area_tag_redraw(sad->sa2);

				ED_area_swapspace(C, sad->sa1, sad->sa2);

				area_swap_exit(C, op);

				WM_event_add_notifier(C, NC_SCREEN | NA_EDITED, NULL);

				return OPERATOR_FINISHED;
			}
			break;

		case ESCKEY:
			area_swap_cancel(C, op);
			return OPERATOR_CANCELLED;
	}
	return OPERATOR_RUNNING_MODAL;
}

static void SCREEN_OT_area_swap(wmOperatorType *ot)
{
	ot->name = "Swap Areas";
	ot->description = "Swap selected areas screen positions";
	ot->idname = "SCREEN_OT_area_swap";

	ot->invoke = area_swap_invoke;
	ot->modal = area_swap_modal;
	ot->poll = ED_operator_areaactive;
	ot->cancel = area_swap_cancel;

	ot->flag = OPTYPE_BLOCKING;
}

/** \} */

/* -------------------------------------------------------------------- */
/** \name Area Duplicate Operator
 *
 * Create new window from area.
 * \{ */

/* operator callback */
static int area_dupli_invoke(bContext *C, wmOperator *op, const wmEvent *event)
{
	Main *bmain = CTX_data_main(C);
	wmWindow *newwin, *win = CTX_wm_window(C);
	Scene *scene;
	WorkSpace *workspace = WM_window_get_active_workspace(win);
	WorkSpaceLayout *layout_old = WM_window_get_active_layout(win);
	WorkSpaceLayout *layout_new;
	bScreen *newsc;
	ScrArea *sa;
	rcti rect;

	win = CTX_wm_window(C);
	scene = CTX_data_scene(C);
	sa = CTX_wm_area(C);

	/* XXX hrmf! */
	if (event->type == EVT_ACTIONZONE_AREA) {
		sActionzoneData *sad = event->customdata;

		if (sad == NULL)
			return OPERATOR_PASS_THROUGH;

		sa = sad->sa1;
	}

	/* adds window to WM */
	rect = sa->totrct;
	BLI_rcti_translate(&rect, win->posx, win->posy);
	rect.xmax = rect.xmin + BLI_rcti_size_x(&rect) / U.pixelsize;
	rect.ymax = rect.ymin + BLI_rcti_size_y(&rect) / U.pixelsize;

	newwin = WM_window_open(C, &rect);
	if (newwin == NULL) {
		BKE_report(op->reports, RPT_ERROR, "Failed to open window!");
		goto finally;
	}

	*newwin->stereo3d_format = *win->stereo3d_format;

	newwin->scene = scene;

	WM_window_set_active_workspace(newwin, workspace);
	/* allocs new screen and adds to newly created window, using window size */
	layout_new = ED_workspace_layout_add(bmain, workspace, newwin, BKE_workspace_layout_name_get(layout_old));
	newsc = BKE_workspace_layout_screen_get(layout_new);
	WM_window_set_active_layout(newwin, workspace, layout_new);

	/* copy area to new screen */
	ED_area_data_copy((ScrArea *)newsc->areabase.first, sa, true);

	ED_area_tag_redraw((ScrArea *)newsc->areabase.first);

	/* screen, areas init */
	WM_event_add_notifier(C, NC_SCREEN | NA_EDITED, NULL);


finally:
	if (event->type == EVT_ACTIONZONE_AREA)
		actionzone_exit(op);

	if (newwin) {
		return OPERATOR_FINISHED;
	}
	else {
		return OPERATOR_CANCELLED;
	}
}

static void SCREEN_OT_area_dupli(wmOperatorType *ot)
{
	ot->name = "Duplicate Area into New Window";
	ot->description = "Duplicate selected area into new window";
	ot->idname = "SCREEN_OT_area_dupli";

	ot->invoke = area_dupli_invoke;
	ot->poll = ED_operator_areaactive;
}

/** \} */

/* -------------------------------------------------------------------- */
/** \name Move Area Edge Operator
 * \{ */

/* operator state vars used:
 * x, y             mouse coord near edge
 * delta            movement of edge
 *
 * functions:
 *
 * init()   set default property values, find edge based on mouse coords, test
 * if the edge can be moved, select edges, calculate min and max movement
 *
 * apply()	apply delta on selection
 *
 * exit()	cleanup, send notifier
 *
 * cancel() cancel moving
 *
 * callbacks:
 *
 * exec()   execute without any user interaction, based on properties
 * call init(), apply(), exit()
 *
 * invoke() gets called on mouse click near edge
 * call init(), add handler
 *
 * modal()  accept modal events while doing it
 * call apply() with delta motion
 * call exit() and remove handler
 */

typedef struct sAreaMoveData {
	int bigger, smaller, origval, step;
	char dir;
	enum AreaMoveSnapType {
		/* Snapping disabled */
		SNAP_NONE = 0,
		/* Snap to an invisible grid with a unit defined in AREAGRID */
		SNAP_AREAGRID,
		/* Snap to mid-point and adjacent edges. */
		SNAP_MIDPOINT_AND_ADJACENT,
		/* Snap to either bigger or smaller, nothing in-between (used for
		 * global areas). This has priority over other snap types, if it is
		 * used, toggling SNAP_MIDPOINT_AND_ADJACENT doesn't work. */
		SNAP_BIGGER_SMALLER_ONLY,
	} snap_type;
} sAreaMoveData;

/* helper call to move area-edge, sets limits
 * need window bounds in order to get correct limits */
static void area_move_set_limits(
        wmWindow *win, bScreen *sc, int dir,
        int *bigger, int *smaller,
        bool *use_bigger_smaller_snap)
{
	rcti window_rect;
	int areaminy = ED_area_headersize();
	int areamin;

	/* we check all areas and test for free space with MINSIZE */
	*bigger = *smaller = 100000;

	if (use_bigger_smaller_snap != NULL) {
		*use_bigger_smaller_snap = false;
		for (ScrArea *area = win->global_areas.areabase.first; area; area = area->next) {
			int size_min = ED_area_global_min_size_y(area) - 1;
			int size_max = ED_area_global_max_size_y(area) - 1;

			size_min = MAX2(size_min, 0);
			BLI_assert(size_min < size_max);

			/* logic here is only tested for lower edge :) */
			/* left edge */
			if ((area->v1->editflag && area->v2->editflag)) {
				*smaller = area->v4->vec.x - size_max;
				*bigger  = area->v4->vec.x - size_min;
				*use_bigger_smaller_snap = true;
				return;
			}
			/* top edge */
			else if ((area->v2->editflag && area->v3->editflag)) {
				*smaller = area->v1->vec.y + size_min;
				*bigger  = area->v1->vec.y + size_max;
				*use_bigger_smaller_snap = true;
				return;
			}
			/* right edge */
			else if ((area->v3->editflag && area->v4->editflag)) {
				*smaller = area->v1->vec.x + size_min;
				*bigger  = area->v1->vec.x + size_max;
				*use_bigger_smaller_snap = true;
				return;
			}
			/* lower edge */
			else if ((area->v4->editflag && area->v1->editflag)) {
				*smaller = area->v2->vec.y - size_max;
				*bigger  = area->v2->vec.y - size_min;
				*use_bigger_smaller_snap = true;
				return;
			}
		}
	}

	WM_window_rect_calc(win, &window_rect);

	for (ScrArea *sa = sc->areabase.first; sa; sa = sa->next) {
		if (dir == 'h') {
			int y1;
			areamin = areaminy;

			if (sa->v1->vec.y > window_rect.ymin)
				areamin += U.pixelsize;
			if (sa->v2->vec.y < (window_rect.ymax - 1))
				areamin += U.pixelsize;

			y1 = screen_geom_area_height(sa) - areamin;

			/* if top or down edge selected, test height */
			if (sa->v1->editflag && sa->v4->editflag)
				*bigger = min_ii(*bigger, y1);
			else if (sa->v2->editflag && sa->v3->editflag)
				*smaller = min_ii(*smaller, y1);
		}
		else {
			int x1;
			areamin = AREAMINX;

			if (sa->v1->vec.x > window_rect.xmin)
				areamin += U.pixelsize;
			if (sa->v4->vec.x < (window_rect.xmax - 1))
				areamin += U.pixelsize;

			x1 = screen_geom_area_width(sa) - areamin;

			/* if left or right edge selected, test width */
			if (sa->v1->editflag && sa->v2->editflag)
				*bigger = min_ii(*bigger, x1);
			else if (sa->v3->editflag && sa->v4->editflag)
				*smaller = min_ii(*smaller, x1);
		}
	}
}

/* validate selection inside screen, set variables OK */
/* return 0: init failed */
static int area_move_init(bContext *C, wmOperator *op)
{
	bScreen *sc = CTX_wm_screen(C);
	wmWindow *win = CTX_wm_window(C);
	ScrEdge *actedge;
	sAreaMoveData *md;
	int x, y;

	/* required properties */
	x = RNA_int_get(op->ptr, "x");
	y = RNA_int_get(op->ptr, "y");

	/* setup */
	actedge = screen_geom_find_active_scredge(win, sc, x, y);
	if (actedge == NULL) return 0;

	md = MEM_callocN(sizeof(sAreaMoveData), "sAreaMoveData");
	op->customdata = md;

	md->dir = screen_geom_edge_is_horizontal(actedge) ? 'h' : 'v';
	if (md->dir == 'h') md->origval = actedge->v1->vec.y;
	else md->origval = actedge->v1->vec.x;

	screen_geom_select_connected_edge(win, actedge);
	/* now all vertices with 'flag == 1' are the ones that can be moved. Move this to editflag */
	ED_screen_verts_iter(win, sc, v1) {
		v1->editflag = v1->flag;
	}

	bool use_bigger_smaller_snap = false;
	area_move_set_limits(win, sc, md->dir, &md->bigger, &md->smaller, &use_bigger_smaller_snap);

	md->snap_type = use_bigger_smaller_snap ? SNAP_BIGGER_SMALLER_ONLY : SNAP_AREAGRID;

	return 1;
}

static int area_snap_calc_location(
        const bScreen *sc, const enum AreaMoveSnapType snap_type,
        const int delta, const int origval, const int dir,
        const int bigger, const int smaller)
{
	BLI_assert(snap_type != SNAP_NONE);
	int final_loc = -1;
	const int m_loc = origval + delta;

	switch (snap_type) {
		case SNAP_AREAGRID:
			final_loc = m_loc;
			if (delta != bigger && delta != -smaller) {
				final_loc -= (m_loc % AREAGRID);
				CLAMP(final_loc, origval - smaller, origval + bigger);
			}
			break;

		case SNAP_BIGGER_SMALLER_ONLY:
			final_loc = (m_loc >= bigger) ? bigger : smaller;
			break;

		case SNAP_MIDPOINT_AND_ADJACENT:
		{
			const int axis = (dir == 'v') ? 0 : 1;
			int snap_dist;
			int dist;
			{
				/* Test the snap to middle. */
				int middle = origval + (bigger - smaller) / 2;
				snap_dist = abs(m_loc - middle);
				final_loc = middle;
			}

			for (const ScrVert *v1 = sc->vertbase.first; v1; v1 = v1->next) {
				if (!v1->editflag) {
					continue;
				}
				const int v_loc = (&v1->vec.x)[!axis];

				for (const ScrVert *v2 = sc->vertbase.first; v2; v2 = v2->next) {
					if (v2->editflag) {
						continue;
					}
					if (v_loc == (&v2->vec.x)[!axis]) {
						const int v_loc2 = (&v2->vec.x)[axis];
						/* Do not snap to the vertices at the ends. */
						if ((origval - smaller) < v_loc2 && v_loc2 < (origval + bigger)) {
							dist = abs(m_loc - v_loc2);
							if (dist <= snap_dist) {
								snap_dist = dist;
								final_loc = v_loc2;
							}
						}
					}
				}
			}
			break;
		}
		case SNAP_NONE:
			break;
	}

	BLI_assert(ELEM(snap_type, SNAP_BIGGER_SMALLER_ONLY) ||
	           IN_RANGE_INCL(final_loc, origval - smaller, origval + bigger));

	return final_loc;
}

/* moves selected screen edge amount of delta, used by split & move */
static void area_move_apply_do(
        const bContext *C, int delta,
        const int origval, const int dir,
        const int bigger, const int smaller,
        const enum AreaMoveSnapType snap_type)
{
	wmWindow *win = CTX_wm_window(C);
	bScreen *sc = CTX_wm_screen(C);
	short final_loc = -1;
	bool doredraw = false;

	if (snap_type != SNAP_BIGGER_SMALLER_ONLY) {
		CLAMP(delta, -smaller, bigger);
	}

	if (snap_type == SNAP_NONE) {
		final_loc = origval + delta;
	}
	else {
		final_loc = area_snap_calc_location(sc, snap_type, delta, origval, dir, bigger, smaller);
	}

	BLI_assert(final_loc != -1);
	short axis = (dir == 'v') ? 0 : 1;

	ED_screen_verts_iter(win, sc, v1) {
		if (v1->editflag) {
			short oldval = (&v1->vec.x)[axis];
			(&v1->vec.x)[axis] = final_loc;

			if (oldval == final_loc) {
				/* nothing will change to the other vertices either. */
				break;
			}
			doredraw = true;
		}
	}

	/* only redraw if we actually moved a screen vert, for AREAGRID */
	if (doredraw) {
		bool redraw_all = false;
		ED_screen_areas_iter(win, sc, sa) {
			if (sa->v1->editflag || sa->v2->editflag || sa->v3->editflag || sa->v4->editflag) {
				if (ED_area_is_global(sa)) {
					sa->global->cur_fixed_height = round_fl_to_int(screen_geom_area_height(sa) / UI_DPI_FAC);
					sc->do_refresh = true;
					redraw_all = true;
				}
				ED_area_tag_redraw(sa);
			}
		}
		if (redraw_all) {
			ED_screen_areas_iter(win, sc, sa) {
				ED_area_tag_redraw(sa);
			}
		}

		WM_event_add_notifier(C, NC_SCREEN | NA_EDITED, NULL); /* redraw everything */
		/* Update preview thumbnail */
		BKE_icon_changed(sc->id.icon_id);
	}
}

static void area_move_apply(bContext *C, wmOperator *op)
{
	sAreaMoveData *md = op->customdata;
	int delta = RNA_int_get(op->ptr, "delta");

	area_move_apply_do(C, delta, md->origval, md->dir, md->bigger, md->smaller, md->snap_type);
}

static void area_move_exit(bContext *C, wmOperator *op)
{
	if (op->customdata)
		MEM_freeN(op->customdata);
	op->customdata = NULL;

	/* this makes sure aligned edges will result in aligned grabbing */
	BKE_screen_remove_double_scrverts(CTX_wm_screen(C));
	BKE_screen_remove_double_scredges(CTX_wm_screen(C));
}

static int area_move_exec(bContext *C, wmOperator *op)
{
	if (!area_move_init(C, op))
		return OPERATOR_CANCELLED;

	area_move_apply(C, op);
	area_move_exit(C, op);

	return OPERATOR_FINISHED;
}

/* interaction callback */
static int area_move_invoke(bContext *C, wmOperator *op, const wmEvent *event)
{
	RNA_int_set(op->ptr, "x", event->x);
	RNA_int_set(op->ptr, "y", event->y);

	if (!area_move_init(C, op))
		return OPERATOR_PASS_THROUGH;

	/* add temp handler */
	WM_event_add_modal_handler(C, op);

	return OPERATOR_RUNNING_MODAL;
}

static void area_move_cancel(bContext *C, wmOperator *op)
{

	RNA_int_set(op->ptr, "delta", 0);
	area_move_apply(C, op);
	area_move_exit(C, op);
}

/* modal callback for while moving edges */
static int area_move_modal(bContext *C, wmOperator *op, const wmEvent *event)
{
	sAreaMoveData *md = op->customdata;
	int delta, x, y;

	/* execute the events */
	switch (event->type) {
		case MOUSEMOVE:
		{
			x = RNA_int_get(op->ptr, "x");
			y = RNA_int_get(op->ptr, "y");

			delta = (md->dir == 'v') ? event->x - x : event->y - y;
			RNA_int_set(op->ptr, "delta", delta);

			area_move_apply(C, op);
			break;
		}
		case EVT_MODAL_MAP:
		{
			switch (event->val) {
				case KM_MODAL_APPLY:
					area_move_exit(C, op);
					return OPERATOR_FINISHED;

				case KM_MODAL_CANCEL:
					area_move_cancel(C, op);
					return OPERATOR_CANCELLED;

				case KM_MODAL_SNAP_ON:
					if (md->snap_type != SNAP_BIGGER_SMALLER_ONLY) {
						md->snap_type = SNAP_MIDPOINT_AND_ADJACENT;
					}
					break;

				case KM_MODAL_SNAP_OFF:
					if (md->snap_type != SNAP_BIGGER_SMALLER_ONLY) {
						md->snap_type = SNAP_AREAGRID;
					}
					break;
			}
			break;
		}
	}

	return OPERATOR_RUNNING_MODAL;
}

static void SCREEN_OT_area_move(wmOperatorType *ot)
{
	/* identifiers */
	ot->name = "Move Area Edges";
	ot->description = "Move selected area edges";
	ot->idname = "SCREEN_OT_area_move";

	ot->exec = area_move_exec;
	ot->invoke = area_move_invoke;
	ot->cancel = area_move_cancel;
	ot->modal = area_move_modal;
	ot->poll = ED_operator_screen_mainwinactive; /* when mouse is over area-edge */

	/* flags */
	ot->flag = OPTYPE_BLOCKING | OPTYPE_INTERNAL;

	/* rna */
	RNA_def_int(ot->srna, "x", 0, INT_MIN, INT_MAX, "X", "", INT_MIN, INT_MAX);
	RNA_def_int(ot->srna, "y", 0, INT_MIN, INT_MAX, "Y", "", INT_MIN, INT_MAX);
	RNA_def_int(ot->srna, "delta", 0, INT_MIN, INT_MAX, "Delta", "", INT_MIN, INT_MAX);
}

/** \} */

/* -------------------------------------------------------------------- */
/** \name Split Area Operator
 * \{ */

/*
 * operator state vars:
 * fac              spit point
 * dir              direction 'v' or 'h'
 *
 * operator customdata:
 * area             pointer to (active) area
 * x, y             last used mouse pos
 * (more, see below)
 *
 * functions:
 *
 * init()   set default property values, find area based on context
 *
 * apply()  split area based on state vars
 *
 * exit()   cleanup, send notifier
 *
 * cancel() remove duplicated area
 *
 * callbacks:
 *
 * exec()   execute without any user interaction, based on state vars
 * call init(), apply(), exit()
 *
 * invoke() gets called on mouse click in action-widget
 * call init(), add modal handler
 * call apply() with initial motion
 *
 * modal()  accept modal events while doing it
 * call move-areas code with delta motion
 * call exit() or cancel() and remove handler
 */

typedef struct sAreaSplitData {
	int origval;            /* for move areas */
	int bigger, smaller;    /* constraints for moving new edge */
	int delta;              /* delta move edge */
	int origmin, origsize;  /* to calculate fac, for property storage */
	int previewmode;        /* draw previewline, then split */
	void *draw_callback;    /* call `ED_screen_draw_split_preview` */
	bool do_snap;

	ScrEdge *nedge;         /* new edge */
	ScrArea *sarea;         /* start area */
	ScrArea *narea;         /* new area */

} sAreaSplitData;

static void area_split_draw_cb(const struct wmWindow *UNUSED(win), void *userdata)
{
	const wmOperator *op = userdata;

	sAreaSplitData *sd = op->customdata;
	if (sd->sarea) {
		int dir = RNA_enum_get(op->ptr, "direction");
		float fac = RNA_float_get(op->ptr, "factor");

		ED_screen_draw_split_preview(sd->sarea, dir, fac);
	}
}

/* generic init, menu case, doesn't need active area */
static int area_split_menu_init(bContext *C, wmOperator *op)
{
	sAreaSplitData *sd;

	/* custom data */
	sd = (sAreaSplitData *)MEM_callocN(sizeof(sAreaSplitData), "op_area_split");
	op->customdata = sd;

	sd->sarea = CTX_wm_area(C);

	return 1;
}

/* generic init, no UI stuff here, assumes active area */
static int area_split_init(bContext *C, wmOperator *op)
{
	ScrArea *sa = CTX_wm_area(C);
	sAreaSplitData *sd;
	int areaminy = ED_area_headersize();
	int dir;

	/* required context */
	if (sa == NULL) return 0;

	/* required properties */
	dir = RNA_enum_get(op->ptr, "direction");

	/* minimal size */
	if (dir == 'v' && sa->winx < 2 * AREAMINX) return 0;
	if (dir == 'h' && sa->winy < 2 * areaminy) return 0;

	/* custom data */
	sd = (sAreaSplitData *)MEM_callocN(sizeof(sAreaSplitData), "op_area_split");
	op->customdata = sd;

	sd->sarea = sa;
	if (dir == 'v') {
		sd->origmin = sa->v1->vec.x;
		sd->origsize = sa->v4->vec.x - sd->origmin;
	}
	else {
		sd->origmin = sa->v1->vec.y;
		sd->origsize = sa->v2->vec.y - sd->origmin;
	}

	return 1;
}

/* with sa as center, sb is located at: 0=W, 1=N, 2=E, 3=S */
/* used with split operator */
static ScrEdge *area_findsharededge(bScreen *screen, ScrArea *sa, ScrArea *sb)
{
	ScrVert *sav1 = sa->v1;
	ScrVert *sav2 = sa->v2;
	ScrVert *sav3 = sa->v3;
	ScrVert *sav4 = sa->v4;
	ScrVert *sbv1 = sb->v1;
	ScrVert *sbv2 = sb->v2;
	ScrVert *sbv3 = sb->v3;
	ScrVert *sbv4 = sb->v4;

	if (sav1 == sbv4 && sav2 == sbv3) { /* sa to right of sb = W */
		return BKE_screen_find_edge(screen, sav1, sav2);
	}
	else if (sav2 == sbv1 && sav3 == sbv4) { /* sa to bottom of sb = N */
		return BKE_screen_find_edge(screen, sav2, sav3);
	}
	else if (sav3 == sbv2 && sav4 == sbv1) { /* sa to left of sb = E */
		return BKE_screen_find_edge(screen, sav3, sav4);
	}
	else if (sav1 == sbv2 && sav4 == sbv3) { /* sa on top of sb = S*/
		return BKE_screen_find_edge(screen, sav1, sav4);
	}

	return NULL;
}


/* do the split, return success */
static int area_split_apply(bContext *C, wmOperator *op)
{
	const wmWindow *win = CTX_wm_window(C);
	bScreen *sc = CTX_wm_screen(C);
	sAreaSplitData *sd = (sAreaSplitData *)op->customdata;
	float fac;
	int dir;

	fac = RNA_float_get(op->ptr, "factor");
	dir = RNA_enum_get(op->ptr, "direction");

	sd->narea = area_split(win, sc, sd->sarea, dir, fac, 0); /* 0 = no merge */

	if (sd->narea) {
		sd->nedge = area_findsharededge(sc, sd->sarea, sd->narea);

		/* select newly created edge, prepare for moving edge */
		ED_screen_verts_iter(win, sc, sv) {
			sv->editflag = 0;
		}

		sd->nedge->v1->editflag = 1;
		sd->nedge->v2->editflag = 1;

		if (dir == 'h') sd->origval = sd->nedge->v1->vec.y;
		else sd->origval = sd->nedge->v1->vec.x;

		ED_area_tag_redraw(sd->sarea);
		ED_area_tag_redraw(sd->narea);

		WM_event_add_notifier(C, NC_SCREEN | NA_EDITED, NULL);
		/* Update preview thumbnail */
		BKE_icon_changed(sc->id.icon_id);

		return 1;
	}

	return 0;
}

static void area_split_exit(bContext *C, wmOperator *op)
{
	if (op->customdata) {
		sAreaSplitData *sd = (sAreaSplitData *)op->customdata;
		if (sd->sarea) ED_area_tag_redraw(sd->sarea);
		if (sd->narea) ED_area_tag_redraw(sd->narea);

		if (sd->draw_callback)
			WM_draw_cb_exit(CTX_wm_window(C), sd->draw_callback);

		MEM_freeN(op->customdata);
		op->customdata = NULL;
	}

	WM_cursor_modal_restore(CTX_wm_window(C));
	WM_event_add_notifier(C, NC_SCREEN | NA_EDITED, NULL);

	/* this makes sure aligned edges will result in aligned grabbing */
	BKE_screen_remove_double_scrverts(CTX_wm_screen(C));
	BKE_screen_remove_double_scredges(CTX_wm_screen(C));
}

static void area_split_preview_update_cursor(bContext *C, wmOperator *op)
{
	wmWindow *win = CTX_wm_window(C);
	int dir = RNA_enum_get(op->ptr, "direction");
	WM_cursor_set(win, (dir == 'v') ? CURSOR_X_MOVE : CURSOR_Y_MOVE);
}

/* UI callback, adds new handler */
static int area_split_invoke(bContext *C, wmOperator *op, const wmEvent *event)
{
	wmWindow *win = CTX_wm_window(C);
	bScreen *sc = CTX_wm_screen(C);
	sAreaSplitData *sd;
	int dir;

	/* no full window splitting allowed */
	BLI_assert(sc->state == SCREENNORMAL);

	PropertyRNA *prop_dir = RNA_struct_find_property(op->ptr, "direction");
	PropertyRNA *prop_factor = RNA_struct_find_property(op->ptr, "factor");
	PropertyRNA *prop_cursor = RNA_struct_find_property(op->ptr, "cursor");

	if (event->type == EVT_ACTIONZONE_AREA) {
		sActionzoneData *sad = event->customdata;

		if (sad == NULL || sad->modifier > 0) {
			return OPERATOR_PASS_THROUGH;
		}

		/* verify *sad itself */
		if (sad->sa1 == NULL || sad->az == NULL)
			return OPERATOR_PASS_THROUGH;

		/* is this our *sad? if areas not equal it should be passed on */
		if (CTX_wm_area(C) != sad->sa1 || sad->sa1 != sad->sa2)
			return OPERATOR_PASS_THROUGH;

		/* prepare operator state vars */
		if (sad->gesture_dir == 'n' || sad->gesture_dir == 's') {
			dir = 'h';
			RNA_property_float_set(
			        op->ptr, prop_factor,
			        ((float)(event->x - sad->sa1->v1->vec.x)) / (float)sad->sa1->winx);
		}
		else {
			dir = 'v';
			RNA_property_float_set(
			        op->ptr, prop_factor,
			        ((float)(event->y - sad->sa1->v1->vec.y)) / (float)sad->sa1->winy);
		}
		RNA_property_enum_set(op->ptr, prop_dir, dir);

		/* general init, also non-UI case, adds customdata, sets area and defaults */
		if (!area_split_init(C, op)) {
			return OPERATOR_PASS_THROUGH;
		}
	}
	else if (RNA_property_is_set(op->ptr, prop_dir)) {
		ScrArea *sa = CTX_wm_area(C);
		if (sa == NULL) {
			return OPERATOR_CANCELLED;
		}
		dir = RNA_property_enum_get(op->ptr, prop_dir);
		if (dir == 'h') {
			RNA_property_float_set(
			        op->ptr, prop_factor,
			        ((float)(event->x - sa->v1->vec.x)) / (float)sa->winx);
		}
		else {
			RNA_property_float_set(
			        op->ptr, prop_factor,
			        ((float)(event->y - sa->v1->vec.y)) / (float)sa->winy);
		}

		if (!area_split_init(C, op)) {
			return OPERATOR_CANCELLED;
		}
	}
	else {
		ScrEdge *actedge;
<<<<<<< HEAD
		rcti screen_rect;
		int x, y;
=======
		int event_co[2];
>>>>>>> c6416ae6

		/* retrieve initial mouse coord, so we can find the active edge */
		if (RNA_property_is_set(op->ptr, prop_cursor)) {
			RNA_property_int_get_array(op->ptr, prop_cursor, event_co);
		}
		else {
			copy_v2_v2_int(event_co, &event->x);
		}

<<<<<<< HEAD
		WM_window_screen_rect_calc(win, &screen_rect);

		actedge = screen_geom_area_map_find_active_scredge(AREAMAP_FROM_SCREEN(sc), &screen_rect, x, y);
		if (actedge == NULL)
=======
		actedge = screen_find_active_scredge(sc, winsize_x, winsize_y, event_co[0], event_co[1]);
		if (actedge == NULL) {
>>>>>>> c6416ae6
			return OPERATOR_CANCELLED;
		}

		dir = screen_geom_edge_is_horizontal(actedge) ? 'v' : 'h';

		RNA_property_enum_set(op->ptr, prop_dir, dir);

		/* special case, adds customdata, sets defaults */
		if (!area_split_menu_init(C, op)) {
			return OPERATOR_CANCELLED;
		}
	}

	sd = (sAreaSplitData *)op->customdata;

	if (event->type == EVT_ACTIONZONE_AREA) {

		/* do the split */
		if (area_split_apply(C, op)) {
			area_move_set_limits(win, sc, dir, &sd->bigger, &sd->smaller, NULL);

			/* add temp handler for edge move or cancel */
			WM_event_add_modal_handler(C, op);

			return OPERATOR_RUNNING_MODAL;
		}
	}
	else {
		sd->previewmode = 1;
		sd->draw_callback = WM_draw_cb_activate(win, area_split_draw_cb, op);
		/* add temp handler for edge move or cancel */
		WM_event_add_modal_handler(C, op);
		area_split_preview_update_cursor(C, op);

		return OPERATOR_RUNNING_MODAL;

	}

	return OPERATOR_PASS_THROUGH;
}

/* function to be called outside UI context, or for redo */
static int area_split_exec(bContext *C, wmOperator *op)
{

	if (!area_split_init(C, op))
		return OPERATOR_CANCELLED;

	area_split_apply(C, op);
	area_split_exit(C, op);

	return OPERATOR_FINISHED;
}


static void area_split_cancel(bContext *C, wmOperator *op)
{
	sAreaSplitData *sd = (sAreaSplitData *)op->customdata;

	if (sd->previewmode) {
		/* pass */
	}
	else {
		if (screen_area_join(C, CTX_wm_screen(C), sd->sarea, sd->narea)) {
			if (CTX_wm_area(C) == sd->narea) {
				CTX_wm_area_set(C, NULL);
				CTX_wm_region_set(C, NULL);
			}
			sd->narea = NULL;
		}
	}
	area_split_exit(C, op);
}

static int area_split_modal(bContext *C, wmOperator *op, const wmEvent *event)
{
	sAreaSplitData *sd = (sAreaSplitData *)op->customdata;
	PropertyRNA *prop_dir = RNA_struct_find_property(op->ptr, "direction");
	bool update_factor = false;

	/* execute the events */
	switch (event->type) {
		case MOUSEMOVE:
			update_factor = true;
			break;

		case LEFTMOUSE:
			if (sd->previewmode) {
				area_split_apply(C, op);
				area_split_exit(C, op);
				return OPERATOR_FINISHED;
			}
			else {
				if (event->val == KM_RELEASE) { /* mouse up */
					area_split_exit(C, op);
					return OPERATOR_FINISHED;
				}
			}
			break;

		case MIDDLEMOUSE:
		case TABKEY:
			if (sd->previewmode == 0) {
				/* pass */
			}
			else {
				if (event->val == KM_PRESS) {
					if (sd->sarea) {
						int dir = RNA_property_enum_get(op->ptr, prop_dir);
						RNA_property_enum_set(op->ptr, prop_dir, (dir == 'v') ? 'h' : 'v');
						area_split_preview_update_cursor(C, op);
						update_factor = true;
					}
				}
			}

			break;

		case RIGHTMOUSE: /* cancel operation */
		case ESCKEY:
			area_split_cancel(C, op);
			return OPERATOR_CANCELLED;

		case LEFTCTRLKEY:
			sd->do_snap = event->val == KM_PRESS;
			update_factor = true;
			break;
	}

	if (update_factor) {
		const int dir = RNA_property_enum_get(op->ptr, prop_dir);

		sd->delta = (dir == 'v') ? event->x - sd->origval : event->y - sd->origval;

		if (sd->previewmode == 0) {
			if (sd->do_snap) {
				const int snap_loc = area_snap_calc_location(
				        CTX_wm_screen(C), SNAP_MIDPOINT_AND_ADJACENT, sd->delta, sd->origval, dir,
				        sd->bigger, sd->smaller);
				sd->delta = snap_loc - sd->origval;
			}
			area_move_apply_do(C, sd->delta, sd->origval, dir, sd->bigger, sd->smaller, SNAP_NONE);
		}
		else {
			if (sd->sarea) {
				ED_area_tag_redraw(sd->sarea);
			}
			/* area context not set */
			sd->sarea = BKE_screen_find_area_xy(CTX_wm_screen(C), SPACE_TYPE_ANY, event->x, event->y);

			if (sd->sarea) {
				ScrArea *sa = sd->sarea;
				if (dir == 'v') {
					sd->origmin = sa->v1->vec.x;
					sd->origsize = sa->v4->vec.x - sd->origmin;
				}
				else {
					sd->origmin = sa->v1->vec.y;
					sd->origsize = sa->v2->vec.y - sd->origmin;
				}

				if (sd->do_snap) {
					sa->v1->editflag = sa->v2->editflag = sa->v3->editflag = sa->v4->editflag = 1;

					const int snap_loc = area_snap_calc_location(
					        CTX_wm_screen(C), SNAP_MIDPOINT_AND_ADJACENT, sd->delta, sd->origval, dir,
					        sd->origmin + sd->origsize, -sd->origmin);

					sa->v1->editflag = sa->v2->editflag = sa->v3->editflag = sa->v4->editflag = 0;
					sd->delta = snap_loc - sd->origval;
				}

				ED_area_tag_redraw(sd->sarea);
			}

			CTX_wm_screen(C)->do_draw = true;
		}

		float fac = (float)(sd->delta + sd->origval - sd->origmin) / sd->origsize;
		RNA_float_set(op->ptr, "factor", fac);
	}

	return OPERATOR_RUNNING_MODAL;
}

static const EnumPropertyItem prop_direction_items[] = {
	{'h', "HORIZONTAL", 0, "Horizontal", ""},
	{'v', "VERTICAL", 0, "Vertical", ""},
	{0, NULL, 0, NULL, NULL}
};

static void SCREEN_OT_area_split(wmOperatorType *ot)
{
	ot->name = "Split Area";
	ot->description = "Split selected area into new windows";
	ot->idname = "SCREEN_OT_area_split";

	ot->exec = area_split_exec;
	ot->invoke = area_split_invoke;
	ot->modal = area_split_modal;
	ot->cancel = area_split_cancel;

	ot->poll = screen_active_editable;

	/* flags */
	ot->flag = OPTYPE_BLOCKING | OPTYPE_INTERNAL;

	/* rna */
	RNA_def_enum(ot->srna, "direction", prop_direction_items, 'h', "Direction", "");
	RNA_def_float(ot->srna, "factor", 0.5f, 0.0, 1.0, "Factor", "", 0.0, 1.0);
	RNA_def_int_vector(ot->srna, "cursor", 2, NULL, INT_MIN, INT_MAX, "Cursor", "", INT_MIN, INT_MAX);
}

/** \} */

/* -------------------------------------------------------------------- */
/** \name Scale Region Edge Operator
 * \{ */

typedef struct RegionMoveData {
	AZone *az;
	ARegion *ar;
	ScrArea *sa;
	int bigger, smaller, origval;
	int origx, origy;
	int maxsize;
	AZEdge edge;

} RegionMoveData;


static int area_max_regionsize(ScrArea *sa, ARegion *scalear, AZEdge edge)
{
	ARegion *ar;
	int dist;

	if (edge == AE_RIGHT_TO_TOPLEFT || edge == AE_LEFT_TO_TOPRIGHT) {
		dist = BLI_rcti_size_x(&sa->totrct);
	}
	else {  /* AE_BOTTOM_TO_TOPLEFT, AE_TOP_TO_BOTTOMRIGHT */
		dist = BLI_rcti_size_y(&sa->totrct);
	}

	/* subtractwidth of regions on opposite side
	 * prevents dragging regions into other opposite regions */
	for (ar = sa->regionbase.first; ar; ar = ar->next) {
		if (ar == scalear)
			continue;

		if (scalear->alignment == RGN_ALIGN_TOP && ar->alignment == RGN_ALIGN_BOTTOM)
			dist -= ar->winy;
		else if (scalear->alignment == RGN_ALIGN_BOTTOM && ar->alignment == RGN_ALIGN_TOP)
			dist -= ar->winy;
		else if (scalear->alignment == RGN_ALIGN_LEFT && ar->alignment == RGN_ALIGN_RIGHT)
			dist -= ar->winx;
		else if (scalear->alignment == RGN_ALIGN_RIGHT && ar->alignment == RGN_ALIGN_LEFT)
			dist -= ar->winx;

		/* case of regions in regions, like operator properties panel */
		/* these can sit on top of other regions such as headers, so account for this */
		else if (edge == AE_BOTTOM_TO_TOPLEFT && scalear->alignment & RGN_ALIGN_TOP &&
		         ar->alignment == RGN_ALIGN_TOP && ar->regiontype == RGN_TYPE_HEADER)
		{
			dist -= ar->winy;
		}
		else if (edge == AE_TOP_TO_BOTTOMRIGHT && scalear->alignment & RGN_ALIGN_BOTTOM &&
		         ar->alignment == RGN_ALIGN_BOTTOM && ar->regiontype == RGN_TYPE_HEADER)
		{
			dist -= ar->winy;
		}
	}

	return dist;
}

static int region_scale_invoke(bContext *C, wmOperator *op, const wmEvent *event)
{
	sActionzoneData *sad = event->customdata;
	AZone *az;

	if (event->type != EVT_ACTIONZONE_REGION) {
		BKE_report(op->reports, RPT_ERROR, "Can only scale region size from an action zone");
		return OPERATOR_CANCELLED;
	}

	az = sad->az;

	if (az->ar) {
		RegionMoveData *rmd = MEM_callocN(sizeof(RegionMoveData), "RegionMoveData");
		int maxsize;

		op->customdata = rmd;

		rmd->az = az;
		rmd->ar = az->ar;
		rmd->sa = sad->sa1;
		rmd->edge = az->edge;
		rmd->origx = event->x;
		rmd->origy = event->y;
		rmd->maxsize = area_max_regionsize(rmd->sa, rmd->ar, rmd->edge);

		/* if not set we do now, otherwise it uses type */
		if (rmd->ar->sizex == 0)
			rmd->ar->sizex = rmd->ar->winx;
		if (rmd->ar->sizey == 0)
			rmd->ar->sizey = rmd->ar->winy;

		/* now copy to regionmovedata */
		if (rmd->edge == AE_LEFT_TO_TOPRIGHT || rmd->edge == AE_RIGHT_TO_TOPLEFT) {
			rmd->origval = rmd->ar->sizex;
		}
		else {
			rmd->origval = rmd->ar->sizey;
		}

		/* limit headers to standard height for now */
		if (rmd->ar->regiontype == RGN_TYPE_HEADER)
			maxsize = ED_area_headersize();
		else
			maxsize = 1000;

		CLAMP(rmd->maxsize, 0, maxsize);

		/* add temp handler */
		WM_event_add_modal_handler(C, op);

		return OPERATOR_RUNNING_MODAL;
	}

	return OPERATOR_FINISHED;
}

static int region_scale_get_maxsize(RegionMoveData *rmd)
{
	int maxsize = 0;

	if (rmd->edge == AE_LEFT_TO_TOPRIGHT || rmd->edge == AE_RIGHT_TO_TOPLEFT) {
		return  (int) ( (rmd->sa->winx / UI_DPI_FAC) - UI_UNIT_X);
	}

	if (rmd->ar->regiontype == RGN_TYPE_TOOL_PROPS) {
		/* this calculation seems overly verbose
		 * can someone explain why this method is necessary? - campbell */
		const bool top_header = ED_area_header_alignment(rmd->sa) == RGN_ALIGN_TOP;
		maxsize = rmd->maxsize - ((top_header) ? UI_UNIT_Y * 2 : UI_UNIT_Y) - (UI_UNIT_Y / 4);
	}

	return maxsize;
}

static void region_scale_validate_size(RegionMoveData *rmd)
{
	if ((rmd->ar->flag & RGN_FLAG_HIDDEN) == 0) {
		short *size, maxsize = -1;


		if (rmd->edge == AE_LEFT_TO_TOPRIGHT || rmd->edge == AE_RIGHT_TO_TOPLEFT)
			size = &rmd->ar->sizex;
		else
			size = &rmd->ar->sizey;

		maxsize = region_scale_get_maxsize(rmd);

		if (*size > maxsize && maxsize > 0)
			*size = maxsize;
	}
}

static void region_scale_toggle_hidden(bContext *C, RegionMoveData *rmd)
{
	/* hidden areas may have bad 'View2D.cur' value,
	 * correct before displaying. see T45156 */
	if (rmd->ar->flag & RGN_FLAG_HIDDEN) {
		UI_view2d_curRect_validate(&rmd->ar->v2d);
	}

	region_toggle_hidden(C, rmd->ar, 0);
	region_scale_validate_size(rmd);
}

static int region_scale_modal(bContext *C, wmOperator *op, const wmEvent *event)
{
	RegionMoveData *rmd = op->customdata;
	int delta;

	/* execute the events */
	switch (event->type) {
		case MOUSEMOVE:
		{
			const float aspect = BLI_rctf_size_x(&rmd->ar->v2d.cur) / (BLI_rcti_size_x(&rmd->ar->v2d.mask) + 1);
			const int snap_size_threshold = (U.widget_unit * 2) / aspect;
			if (rmd->edge == AE_LEFT_TO_TOPRIGHT || rmd->edge == AE_RIGHT_TO_TOPLEFT) {
				delta = event->x - rmd->origx;
				if (rmd->edge == AE_LEFT_TO_TOPRIGHT) delta = -delta;

				/* region sizes now get multiplied */
				delta /= UI_DPI_FAC;

				rmd->ar->sizex = rmd->origval + delta;

				if (rmd->ar->type->snap_size) {
					short sizex_test = rmd->ar->type->snap_size(rmd->ar, rmd->ar->sizex, 0);
					if (ABS(rmd->ar->sizex - sizex_test) < snap_size_threshold) {
						rmd->ar->sizex = sizex_test;
					}
				}
				CLAMP(rmd->ar->sizex, 0, rmd->maxsize);

				if (rmd->ar->sizex < UI_UNIT_X) {
					rmd->ar->sizex = rmd->origval;
					if (!(rmd->ar->flag & RGN_FLAG_HIDDEN))
						region_scale_toggle_hidden(C, rmd);
				}
				else if (rmd->ar->flag & RGN_FLAG_HIDDEN)
					region_scale_toggle_hidden(C, rmd);
			}
			else {
				int maxsize = region_scale_get_maxsize(rmd);
				delta = event->y - rmd->origy;
				if (rmd->edge == AE_BOTTOM_TO_TOPLEFT) delta = -delta;

				/* region sizes now get multiplied */
				delta /= UI_DPI_FAC;

				rmd->ar->sizey = rmd->origval + delta;

				if (rmd->ar->type->snap_size) {
					short sizey_test = rmd->ar->type->snap_size(rmd->ar, rmd->ar->sizey, 1);
					if (ABS(rmd->ar->sizey - sizey_test) < snap_size_threshold) {
						rmd->ar->sizey = sizey_test;
					}
				}
				CLAMP(rmd->ar->sizey, 0, rmd->maxsize);

				/* note, 'UI_UNIT_Y/4' means you need to drag the header almost
				 * all the way down for it to become hidden, this is done
				 * otherwise its too easy to do this by accident */
				if (rmd->ar->sizey < UI_UNIT_Y / 4) {
					rmd->ar->sizey = rmd->origval;
					if (!(rmd->ar->flag & RGN_FLAG_HIDDEN))
						region_scale_toggle_hidden(C, rmd);
				}
				else if (maxsize > 0 && (rmd->ar->sizey > maxsize))
					rmd->ar->sizey = maxsize;
				else if (rmd->ar->flag & RGN_FLAG_HIDDEN)
					region_scale_toggle_hidden(C, rmd);
			}
			ED_area_tag_redraw(rmd->sa);
			WM_event_add_notifier(C, NC_SCREEN | NA_EDITED, NULL);

			break;
		}
		case LEFTMOUSE:
			if (event->val == KM_RELEASE) {

				if (ABS(event->x - rmd->origx) < 2 && ABS(event->y - rmd->origy) < 2) {
					if (rmd->ar->flag & RGN_FLAG_HIDDEN) {
						region_scale_toggle_hidden(C, rmd);
					}
					else if (rmd->ar->flag & RGN_FLAG_TOO_SMALL) {
						region_scale_validate_size(rmd);
					}

					ED_area_tag_redraw(rmd->sa);
					WM_event_add_notifier(C, NC_SCREEN | NA_EDITED, NULL);
				}
				MEM_freeN(op->customdata);
				op->customdata = NULL;

				return OPERATOR_FINISHED;
			}
			break;

		case ESCKEY:
			break;
	}

	return OPERATOR_RUNNING_MODAL;
}

static void region_scale_cancel(bContext *UNUSED(C), wmOperator *op)
{
	MEM_freeN(op->customdata);
	op->customdata = NULL;
}

static void SCREEN_OT_region_scale(wmOperatorType *ot)
{
	/* identifiers */
	ot->name = "Scale Region Size";
	ot->description = "Scale selected area";
	ot->idname = "SCREEN_OT_region_scale";

	ot->invoke = region_scale_invoke;
	ot->modal = region_scale_modal;
	ot->cancel = region_scale_cancel;

	ot->poll = ED_operator_areaactive;

	/* flags */
	ot->flag = OPTYPE_BLOCKING | OPTYPE_INTERNAL;
}

/** \} */

/* -------------------------------------------------------------------- */
/** \name Frame Change Operator
 * \{ */

static void areas_do_frame_follow(bContext *C, bool middle)
{
	bScreen *scr = CTX_wm_screen(C);
	Scene *scene = CTX_data_scene(C);
	wmWindowManager *wm = CTX_wm_manager(C);
	for (wmWindow *window = wm->windows.first; window; window = window->next) {
		const bScreen *screen = WM_window_get_active_screen(window);

		for (ScrArea *sa = screen->areabase.first; sa; sa = sa->next) {
			for (ARegion *ar = sa->regionbase.first; ar; ar = ar->next) {
				/* do follow here if editor type supports it */
				if ((scr->redraws_flag & TIME_FOLLOW)) {
					if ((ar->regiontype == RGN_TYPE_WINDOW &&
					     ELEM(sa->spacetype, SPACE_SEQ, SPACE_IPO, SPACE_ACTION, SPACE_NLA)) ||
					    (sa->spacetype == SPACE_CLIP && ar->regiontype == RGN_TYPE_PREVIEW))
					{
						float w = BLI_rctf_size_x(&ar->v2d.cur);

						if (middle) {
							if ((scene->r.cfra < ar->v2d.cur.xmin) || (scene->r.cfra > ar->v2d.cur.xmax)) {
								ar->v2d.cur.xmax = scene->r.cfra + (w / 2);
								ar->v2d.cur.xmin = scene->r.cfra - (w / 2);
							}
						}
						else {
							if (scene->r.cfra < ar->v2d.cur.xmin) {
								ar->v2d.cur.xmax = scene->r.cfra;
								ar->v2d.cur.xmin = ar->v2d.cur.xmax - w;
							}
							else if (scene->r.cfra > ar->v2d.cur.xmax) {
								ar->v2d.cur.xmin = scene->r.cfra;
								ar->v2d.cur.xmax = ar->v2d.cur.xmin + w;
							}
						}
					}
				}
			}
		}
	}
}

/* function to be called outside UI context, or for redo */
static int frame_offset_exec(bContext *C, wmOperator *op)
{
	Main *bmain = CTX_data_main(C);
	Scene *scene = CTX_data_scene(C);
	int delta;

	delta = RNA_int_get(op->ptr, "delta");

	CFRA += delta;
	FRAMENUMBER_MIN_CLAMP(CFRA);
	SUBFRA = 0.f;

	areas_do_frame_follow(C, false);

	BKE_sound_seek_scene(bmain, scene);

	WM_event_add_notifier(C, NC_SCENE | ND_FRAME, scene);

	return OPERATOR_FINISHED;
}

static void SCREEN_OT_frame_offset(wmOperatorType *ot)
{
	ot->name = "Frame Offset";
	ot->idname = "SCREEN_OT_frame_offset";
	ot->description = "Move current frame forward/backward by a given number";

	ot->exec = frame_offset_exec;

	ot->poll = ED_operator_screenactive_norender;
	ot->flag = OPTYPE_UNDO_GROUPED;
	ot->undo_group = "Frame Change";

	/* rna */
	RNA_def_int(ot->srna, "delta", 0, INT_MIN, INT_MAX, "Delta", "", INT_MIN, INT_MAX);
}

/** \} */

/* -------------------------------------------------------------------- */
/** \name Frame Jump Operator
 * \{ */

/* function to be called outside UI context, or for redo */
static int frame_jump_exec(bContext *C, wmOperator *op)
{
	Main *bmain = CTX_data_main(C);
	Scene *scene = CTX_data_scene(C);
	wmTimer *animtimer = CTX_wm_screen(C)->animtimer;

	/* Don't change CFRA directly if animtimer is running as this can cause
	 * first/last frame not to be actually shown (bad since for example physics
	 * simulations aren't reset properly).
	 */
	if (animtimer) {
		ScreenAnimData *sad = animtimer->customdata;

		sad->flag |= ANIMPLAY_FLAG_USE_NEXT_FRAME;

		if (RNA_boolean_get(op->ptr, "end"))
			sad->nextfra = PEFRA;
		else
			sad->nextfra = PSFRA;
	}
	else {
		if (RNA_boolean_get(op->ptr, "end"))
			CFRA = PEFRA;
		else
			CFRA = PSFRA;

		areas_do_frame_follow(C, true);

		BKE_sound_seek_scene(bmain, scene);

		WM_event_add_notifier(C, NC_SCENE | ND_FRAME, scene);
	}

	return OPERATOR_FINISHED;
}

static void SCREEN_OT_frame_jump(wmOperatorType *ot)
{
	ot->name = "Jump to Endpoint";
	ot->description = "Jump to first/last frame in frame range";
	ot->idname = "SCREEN_OT_frame_jump";

	ot->exec = frame_jump_exec;

	ot->poll = ED_operator_screenactive_norender;
	ot->flag = OPTYPE_UNDO_GROUPED;
	ot->undo_group = "Frame Change";

	/* rna */
	RNA_def_boolean(ot->srna, "end", 0, "Last Frame", "Jump to the last frame of the frame range");
}

/** \} */

/* -------------------------------------------------------------------- */
/** \name Jump to Key-Frame Operator
 * \{ */

/* function to be called outside UI context, or for redo */
static int keyframe_jump_exec(bContext *C, wmOperator *op)
{
	Main *bmain = CTX_data_main(C);
	Scene *scene = CTX_data_scene(C);
	Object *ob = CTX_data_active_object(C);
	bDopeSheet ads = {NULL};
	DLRBT_Tree keys;
	ActKeyColumn *ak;
	float cfra;
	const bool next = RNA_boolean_get(op->ptr, "next");
	bool done = false;

	/* sanity checks */
	if (scene == NULL)
		return OPERATOR_CANCELLED;

	cfra = (float)(CFRA);

	/* init binarytree-list for getting keyframes */
	BLI_dlrbTree_init(&keys);

	/* seed up dummy dopesheet context with flags to perform necessary filtering */
	if ((scene->flag & SCE_KEYS_NO_SELONLY) == 0) {
		/* only selected channels are included */
		ads.filterflag |= ADS_FILTER_ONLYSEL;
	}

	/* populate tree with keyframe nodes */
	scene_to_keylist(&ads, scene, &keys, NULL);
	gpencil_to_keylist(&ads, scene->gpd, &keys);

	if (ob) {
		ob_to_keylist(&ads, ob, &keys, NULL);
		gpencil_to_keylist(&ads, ob->gpd, &keys);
	}

	{
		Mask *mask = CTX_data_edit_mask(C);
		if (mask) {
			MaskLayer *masklay = BKE_mask_layer_active(mask);
			mask_to_keylist(&ads, masklay, &keys);
		}
	}

	/* build linked-list for searching */
	BLI_dlrbTree_linkedlist_sync(&keys);

	/* find matching keyframe in the right direction */
	if (next)
		ak = (ActKeyColumn *)BLI_dlrbTree_search_next(&keys, compare_ak_cfraPtr, &cfra);
	else
		ak = (ActKeyColumn *)BLI_dlrbTree_search_prev(&keys, compare_ak_cfraPtr, &cfra);

	while ((ak != NULL) && (done == false)) {
		if (CFRA != (int)ak->cfra) {
			/* this changes the frame, so set the frame and we're done */
			CFRA = (int)ak->cfra;
			done = true;
		}
		else {
			/* take another step... */
			if (next) {
				ak = ak->next;
			}
			else {
				ak = ak->prev;
			}
		}
	}

	/* free temp stuff */
	BLI_dlrbTree_free(&keys);

	/* any success? */
	if (done == false) {
		BKE_report(op->reports, RPT_INFO, "No more keyframes to jump to in this direction");

		return OPERATOR_CANCELLED;
	}
	else {
		areas_do_frame_follow(C, true);

		BKE_sound_seek_scene(bmain, scene);

		WM_event_add_notifier(C, NC_SCENE | ND_FRAME, scene);

		return OPERATOR_FINISHED;
	}
}

static void SCREEN_OT_keyframe_jump(wmOperatorType *ot)
{
	ot->name = "Jump to Keyframe";
	ot->description = "Jump to previous/next keyframe";
	ot->idname = "SCREEN_OT_keyframe_jump";

	ot->exec = keyframe_jump_exec;

	ot->poll = ED_operator_screenactive_norender;
	ot->flag = OPTYPE_UNDO_GROUPED;
	ot->undo_group = "Frame Change";

	/* properties */
	RNA_def_boolean(ot->srna, "next", true, "Next Keyframe", "");
}

/** \} */

/* -------------------------------------------------------------------- */
/** \name Jump to Marker Operator
 * \{ */

/* function to be called outside UI context, or for redo */
static int marker_jump_exec(bContext *C, wmOperator *op)
{
	Main *bmain = CTX_data_main(C);
	Scene *scene = CTX_data_scene(C);
	TimeMarker *marker;
	int closest = CFRA;
	const bool next = RNA_boolean_get(op->ptr, "next");
	bool found = false;

	/* find matching marker in the right direction */
	for (marker = scene->markers.first; marker; marker = marker->next) {
		if (next) {
			if ((marker->frame > CFRA) && (!found || closest > marker->frame)) {
				closest = marker->frame;
				found = true;
			}
		}
		else {
			if ((marker->frame < CFRA) && (!found || closest < marker->frame)) {
				closest = marker->frame;
				found = true;
			}
		}
	}

	/* any success? */
	if (!found) {
		BKE_report(op->reports, RPT_INFO, "No more markers to jump to in this direction");

		return OPERATOR_CANCELLED;
	}
	else {
		CFRA = closest;

		areas_do_frame_follow(C, true);

		BKE_sound_seek_scene(bmain, scene);

		WM_event_add_notifier(C, NC_SCENE | ND_FRAME, scene);

		return OPERATOR_FINISHED;
	}
}

static void SCREEN_OT_marker_jump(wmOperatorType *ot)
{
	ot->name = "Jump to Marker";
	ot->description = "Jump to previous/next marker";
	ot->idname = "SCREEN_OT_marker_jump";

	ot->exec = marker_jump_exec;

	ot->poll = ED_operator_screenactive_norender;
	ot->flag = OPTYPE_UNDO_GROUPED;
	ot->undo_group = "Frame Change";

	/* properties */
	RNA_def_boolean(ot->srna, "next", true, "Next Marker", "");
}

/** \} */

/* -------------------------------------------------------------------- */
/** \name Set Screen Operator
 * \{ */

/* function to be called outside UI context, or for redo */
static int screen_set_exec(bContext *C, wmOperator *op)
{
	WorkSpace *workspace = CTX_wm_workspace(C);
	int delta = RNA_int_get(op->ptr, "delta");

	if (ED_workspace_layout_cycle(workspace, delta, C)) {
		return OPERATOR_FINISHED;
	}

	return OPERATOR_CANCELLED;
}

static void SCREEN_OT_screen_set(wmOperatorType *ot)
{
	ot->name = "Set Screen";
	ot->description = "Cycle through available screens";
	ot->idname = "SCREEN_OT_screen_set";

	ot->exec = screen_set_exec;
	ot->poll = ED_operator_screenactive;

	/* rna */
	RNA_def_int(ot->srna, "delta", 0, INT_MIN, INT_MAX, "Delta", "", INT_MIN, INT_MAX);
}

/** \} */

/* -------------------------------------------------------------------- */
/** \name Screen Full-Area Operator
 * \{ */

/* function to be called outside UI context, or for redo */
static int screen_maximize_area_exec(bContext *C, wmOperator *op)
{
	bScreen *screen = CTX_wm_screen(C);
	ScrArea *sa = NULL;
	const bool hide_panels = RNA_boolean_get(op->ptr, "use_hide_panels");

	/* search current screen for 'fullscreen' areas */
	/* prevents restoring info header, when mouse is over it */
	for (sa = screen->areabase.first; sa; sa = sa->next) {
		if (sa->full) break;
	}

	if (sa == NULL) {
		sa = CTX_wm_area(C);
	}

	if (hide_panels) {
		if (!ELEM(screen->state, SCREENNORMAL, SCREENFULL)) {
			return OPERATOR_CANCELLED;
		}
		ED_screen_state_toggle(C, CTX_wm_window(C), sa, SCREENFULL);
	}
	else {
		if (!ELEM(screen->state, SCREENNORMAL, SCREENMAXIMIZED)) {
			return OPERATOR_CANCELLED;
		}
		ED_screen_state_toggle(C, CTX_wm_window(C), sa, SCREENMAXIMIZED);
	}

	return OPERATOR_FINISHED;
}

static bool screen_maximize_area_poll(bContext *C)
{
	const bScreen *screen = CTX_wm_screen(C);
	const ScrArea *area = CTX_wm_area(C);
	return ED_operator_areaactive(C) &&
	        /* Don't allow maximizing global areas but allow minimizing from them. */
	       ((screen->state != SCREENNORMAL) || !ED_area_is_global(area));
}

static void SCREEN_OT_screen_full_area(wmOperatorType *ot)
{
	PropertyRNA *prop;

	ot->name = "Toggle Maximize Area";
	ot->description = "Toggle display selected area as fullscreen/maximized";
	ot->idname = "SCREEN_OT_screen_full_area";

	ot->exec = screen_maximize_area_exec;
	ot->poll = screen_maximize_area_poll;
	ot->flag = 0;

	prop = RNA_def_boolean(ot->srna, "use_hide_panels", false, "Hide Panels", "Hide all the panels");
	RNA_def_property_flag(prop, PROP_SKIP_SAVE);
}

/** \} */

/* -------------------------------------------------------------------- */
/** \name Screen Join-Area Operator
 * \{ */

/* operator state vars used:
 * x1, y1     mouse coord in first area, which will disappear
 * x2, y2     mouse coord in 2nd area, which will become joined
 *
 * functions:
 *
 * init()   find edge based on state vars
 * test if the edge divides two areas,
 * store active and nonactive area,
 *
 * apply()  do the actual join
 *
 * exit()	cleanup, send notifier
 *
 * callbacks:
 *
 * exec()	calls init, apply, exit
 *
 * invoke() sets mouse coords in x,y
 * call init()
 * add modal handler
 *
 * modal()	accept modal events while doing it
 * call apply() with active window and nonactive window
 * call exit() and remove handler when LMB confirm
 */

typedef struct sAreaJoinData {
	ScrArea *sa1;        /* first area to be considered */
	ScrArea *sa2;        /* second area to be considered */
	void *draw_callback; /* call `ED_screen_draw_join_shape` */

} sAreaJoinData;


static void area_join_draw_cb(const struct wmWindow *UNUSED(win), void *userdata)
{
	const wmOperator *op = userdata;

	sAreaJoinData *sd = op->customdata;
	if (sd->sa1 && sd->sa2) {
		ED_screen_draw_join_shape(sd->sa1, sd->sa2);
	}
}

/* validate selection inside screen, set variables OK */
/* return 0: init failed */
/* XXX todo: find edge based on (x,y) and set other area? */
static int area_join_init(bContext *C, wmOperator *op)
{
	ScrArea *sa1, *sa2;
	sAreaJoinData *jd = NULL;
	int x1, y1;
	int x2, y2;
	int shared = 0;

	/* required properties, make negative to get return 0 if not set by caller */
	x1 = RNA_int_get(op->ptr, "min_x");
	y1 = RNA_int_get(op->ptr, "min_y");
	x2 = RNA_int_get(op->ptr, "max_x");
	y2 = RNA_int_get(op->ptr, "max_y");

	sa1 = BKE_screen_find_area_xy(CTX_wm_screen(C), SPACE_TYPE_ANY, x1, y1);
	sa2 = BKE_screen_find_area_xy(CTX_wm_screen(C), SPACE_TYPE_ANY, x2, y2);
	if (sa1 == NULL || sa2 == NULL || sa1 == sa2)
		return 0;

	/* do areas share an edge? */
	if (sa1->v1 == sa2->v1 || sa1->v1 == sa2->v2 || sa1->v1 == sa2->v3 || sa1->v1 == sa2->v4) shared++;
	if (sa1->v2 == sa2->v1 || sa1->v2 == sa2->v2 || sa1->v2 == sa2->v3 || sa1->v2 == sa2->v4) shared++;
	if (sa1->v3 == sa2->v1 || sa1->v3 == sa2->v2 || sa1->v3 == sa2->v3 || sa1->v3 == sa2->v4) shared++;
	if (sa1->v4 == sa2->v1 || sa1->v4 == sa2->v2 || sa1->v4 == sa2->v3 || sa1->v4 == sa2->v4) shared++;
	if (shared != 2) {
		printf("areas don't share edge\n");
		return 0;
	}

	jd = (sAreaJoinData *)MEM_callocN(sizeof(sAreaJoinData), "op_area_join");

	jd->sa1 = sa1;
	jd->sa2 = sa2;

	op->customdata = jd;

	jd->draw_callback = WM_draw_cb_activate(CTX_wm_window(C), area_join_draw_cb, op);

	return 1;
}

/* apply the join of the areas (space types) */
static int area_join_apply(bContext *C, wmOperator *op)
{
	sAreaJoinData *jd = (sAreaJoinData *)op->customdata;
	if (!jd) return 0;

	if (!screen_area_join(C, CTX_wm_screen(C), jd->sa1, jd->sa2)) {
		return 0;
	}
	if (CTX_wm_area(C) == jd->sa2) {
		CTX_wm_area_set(C, NULL);
		CTX_wm_region_set(C, NULL);
	}

	return 1;
}

/* finish operation */
static void area_join_exit(bContext *C, wmOperator *op)
{
	sAreaJoinData *jd = (sAreaJoinData *)op->customdata;

	if (jd) {
		if (jd->draw_callback)
			WM_draw_cb_exit(CTX_wm_window(C), jd->draw_callback);

		MEM_freeN(jd);
		op->customdata = NULL;
	}

	/* this makes sure aligned edges will result in aligned grabbing */
	BKE_screen_remove_double_scredges(CTX_wm_screen(C));
	BKE_screen_remove_unused_scredges(CTX_wm_screen(C));
	BKE_screen_remove_unused_scrverts(CTX_wm_screen(C));
}

static int area_join_exec(bContext *C, wmOperator *op)
{
	if (!area_join_init(C, op))
		return OPERATOR_CANCELLED;

	area_join_apply(C, op);
	area_join_exit(C, op);

	return OPERATOR_FINISHED;
}

/* interaction callback */
static int area_join_invoke(bContext *C, wmOperator *op, const wmEvent *event)
{

	if (event->type == EVT_ACTIONZONE_AREA) {
		sActionzoneData *sad = event->customdata;

		if (sad == NULL || sad->modifier > 0) {
			return OPERATOR_PASS_THROUGH;
		}

		/* verify *sad itself */
		if (sad->sa1 == NULL || sad->sa2 == NULL)
			return OPERATOR_PASS_THROUGH;

		/* is this our *sad? if areas equal it should be passed on */
		if (sad->sa1 == sad->sa2)
			return OPERATOR_PASS_THROUGH;

		/* prepare operator state vars */
		RNA_int_set(op->ptr, "min_x", sad->x);
		RNA_int_set(op->ptr, "min_y", sad->y);
		RNA_int_set(op->ptr, "max_x", event->x);
		RNA_int_set(op->ptr, "max_y", event->y);
	}


	if (!area_join_init(C, op))
		return OPERATOR_PASS_THROUGH;

	/* add temp handler */
	WM_event_add_modal_handler(C, op);

	return OPERATOR_RUNNING_MODAL;
}

static void area_join_cancel(bContext *C, wmOperator *op)
{
	WM_event_add_notifier(C, NC_WINDOW, NULL);

	area_join_exit(C, op);
}

/* modal callback while selecting area (space) that will be removed */
static int area_join_modal(bContext *C, wmOperator *op, const wmEvent *event)
{
	bScreen *sc = CTX_wm_screen(C);
	sAreaJoinData *jd = (sAreaJoinData *)op->customdata;

	/* execute the events */
	switch (event->type) {

		case MOUSEMOVE:
		{
			ScrArea *sa = BKE_screen_find_area_xy(sc, SPACE_TYPE_ANY, event->x, event->y);
			int dir;

			if (sa) {
				if (jd->sa1 != sa) {
					dir = area_getorientation(jd->sa1, sa);
					if (dir != -1) {
						jd->sa2 = sa;
					}
					else {
						/* we are not bordering on the previously selected area
						 * we check if area has common border with the one marked for removal
						 * in this case we can swap areas.
						 */
						dir = area_getorientation(sa, jd->sa2);
						if (dir != -1) {
							jd->sa1 = jd->sa2;
							jd->sa2 = sa;
						}
						else {
							jd->sa2 = NULL;
						}
					}
					WM_event_add_notifier(C, NC_WINDOW, NULL);
				}
				else {
					/* we are back in the area previously selected for keeping
					 * we swap the areas if possible to allow user to choose */
					if (jd->sa2 != NULL) {
						jd->sa1 = jd->sa2;
						jd->sa2 = sa;
						dir = area_getorientation(jd->sa1, jd->sa2);
						if (dir == -1) {
							printf("oops, didn't expect that!\n");
						}
					}
					else {
						dir = area_getorientation(jd->sa1, sa);
						if (dir != -1) {
							jd->sa2 = sa;
						}
					}
					WM_event_add_notifier(C, NC_WINDOW, NULL);
				}
			}
			break;
		}
		case LEFTMOUSE:
			if (event->val == KM_RELEASE) {
				ED_area_tag_redraw(jd->sa1);
				ED_area_tag_redraw(jd->sa2);

				area_join_apply(C, op);
				WM_event_add_notifier(C, NC_SCREEN | NA_EDITED, NULL);
				area_join_exit(C, op);
				return OPERATOR_FINISHED;
			}
			break;

		case RIGHTMOUSE:
		case ESCKEY:
			area_join_cancel(C, op);
			return OPERATOR_CANCELLED;
	}

	return OPERATOR_RUNNING_MODAL;
}

/* Operator for joining two areas (space types) */
static void SCREEN_OT_area_join(wmOperatorType *ot)
{
	/* identifiers */
	ot->name = "Join Area";
	ot->description = "Join selected areas into new window";
	ot->idname = "SCREEN_OT_area_join";

	/* api callbacks */
	ot->exec = area_join_exec;
	ot->invoke = area_join_invoke;
	ot->modal = area_join_modal;
	ot->poll = screen_active_editable;
	ot->cancel = area_join_cancel;

	/* flags */
	ot->flag = OPTYPE_BLOCKING | OPTYPE_INTERNAL;

	/* rna */
	RNA_def_int(ot->srna, "min_x", -100, INT_MIN, INT_MAX, "X 1", "", INT_MIN, INT_MAX);
	RNA_def_int(ot->srna, "min_y", -100, INT_MIN, INT_MAX, "Y 1", "", INT_MIN, INT_MAX);
	RNA_def_int(ot->srna, "max_x", -100, INT_MIN, INT_MAX, "X 2", "", INT_MIN, INT_MAX);
	RNA_def_int(ot->srna, "max_y", -100, INT_MIN, INT_MAX, "Y 2", "", INT_MIN, INT_MAX);
}

/** \} */

/* -------------------------------------------------------------------- */
/** \name Screen Area Options Operator
 * \{ */

static int screen_area_options_invoke(bContext *C, wmOperator *op, const wmEvent *event)
{
	const wmWindow *win = CTX_wm_window(C);
	const bScreen *sc = CTX_wm_screen(C);
	uiPopupMenu *pup;
	uiLayout *layout;
	PointerRNA ptr;
	ScrEdge *actedge;
	rcti screen_rect;

	WM_window_screen_rect_calc(win, &screen_rect);
	actedge = screen_geom_area_map_find_active_scredge(AREAMAP_FROM_SCREEN(sc), &screen_rect, event->x, event->y);

	if (actedge == NULL) return OPERATOR_CANCELLED;

	pup = UI_popup_menu_begin(C, RNA_struct_ui_name(op->type->srna), ICON_NONE);
	layout = UI_popup_menu_layout(pup);

	uiItemFullO(layout, "SCREEN_OT_area_split", NULL, ICON_NONE, NULL, WM_OP_INVOKE_DEFAULT, 0, &ptr);
	/* store initial mouse cursor position */
	RNA_int_set_array(&ptr, "cursor", &event->x);

	uiItemFullO(layout, "SCREEN_OT_area_join", NULL, ICON_NONE, NULL, WM_OP_INVOKE_DEFAULT, 0, &ptr);
	/* mouse cursor on edge, '4' can fail on wide edges... */
	RNA_int_set(&ptr, "min_x", event->x + 4);
	RNA_int_set(&ptr, "min_y", event->y + 4);
	RNA_int_set(&ptr, "max_x", event->x - 4);
	RNA_int_set(&ptr, "max_y", event->y - 4);

	UI_popup_menu_end(C, pup);

	return OPERATOR_INTERFACE;
}

static void SCREEN_OT_area_options(wmOperatorType *ot)
{
	/* identifiers */
	ot->name = "Area Options";
	ot->description = "Operations for splitting and merging";
	ot->idname = "SCREEN_OT_area_options";

	/* api callbacks */
	ot->invoke = screen_area_options_invoke;

	ot->poll = ED_operator_screen_mainwinactive;

	/* flags */
	ot->flag = OPTYPE_INTERNAL;
}

/** \} */

/* -------------------------------------------------------------------- */
/** \name Space Data Cleanup Operator
 * \{ */

static int spacedata_cleanup_exec(bContext *C, wmOperator *op)
{
	Main *bmain = CTX_data_main(C);
	bScreen *screen;
	ScrArea *sa;
	int tot = 0;

	for (screen = bmain->screen.first; screen; screen = screen->id.next) {
		for (sa = screen->areabase.first; sa; sa = sa->next) {
			if (sa->spacedata.first != sa->spacedata.last) {
				SpaceLink *sl = sa->spacedata.first;

				BLI_remlink(&sa->spacedata, sl);
				tot += BLI_listbase_count(&sa->spacedata);
				BKE_spacedata_freelist(&sa->spacedata);
				BLI_addtail(&sa->spacedata, sl);
			}
		}
	}
	BKE_reportf(op->reports, RPT_INFO, "Removed amount of editors: %d", tot);

	return OPERATOR_FINISHED;
}

static void SCREEN_OT_spacedata_cleanup(wmOperatorType *ot)
{
	/* identifiers */
	ot->name = "Clean-up Space-data";
	ot->description = "Remove unused settings for invisible editors";
	ot->idname = "SCREEN_OT_spacedata_cleanup";

	/* api callbacks */
	ot->exec = spacedata_cleanup_exec;
	ot->poll = WM_operator_winactive;

}

/** \} */

/* -------------------------------------------------------------------- */
/** \name Repeat Last Operator
 * \{ */

static int repeat_last_exec(bContext *C, wmOperator *UNUSED(op))
{
	wmWindowManager *wm = CTX_wm_manager(C);
	wmOperator *lastop = wm->operators.last;

	/* Seek last registered operator */
	while (lastop) {
		if (lastop->type->flag & OPTYPE_REGISTER) {
			break;
		}
		else {
			lastop = lastop->prev;
		}
	}

	if (lastop) {
		WM_operator_free_all_after(wm, lastop);
		WM_operator_repeat(C, lastop);
	}

	return OPERATOR_CANCELLED;
}

static void SCREEN_OT_repeat_last(wmOperatorType *ot)
{
	/* identifiers */
	ot->name = "Repeat Last";
	ot->description = "Repeat last action";
	ot->idname = "SCREEN_OT_repeat_last";

	/* api callbacks */
	ot->exec = repeat_last_exec;

	ot->poll = ED_operator_screenactive;

}

/** \} */

/* -------------------------------------------------------------------- */
/** \name Repeat History Operator
 * \{ */

static int repeat_history_invoke(bContext *C, wmOperator *op, const wmEvent *UNUSED(event))
{
	wmWindowManager *wm = CTX_wm_manager(C);
	wmOperator *lastop;
	uiPopupMenu *pup;
	uiLayout *layout;
	int items, i;

	items = BLI_listbase_count(&wm->operators);
	if (items == 0)
		return OPERATOR_CANCELLED;

	pup = UI_popup_menu_begin(C, RNA_struct_ui_name(op->type->srna), ICON_NONE);
	layout = UI_popup_menu_layout(pup);

	for (i = items - 1, lastop = wm->operators.last; lastop; lastop = lastop->prev, i--)
		if ((lastop->type->flag & OPTYPE_REGISTER) && WM_operator_repeat_check(C, lastop)) {
			uiItemIntO(layout, RNA_struct_ui_name(lastop->type->srna), ICON_NONE, op->type->idname, "index", i);
		}

	UI_popup_menu_end(C, pup);

	return OPERATOR_INTERFACE;
}

static int repeat_history_exec(bContext *C, wmOperator *op)
{
	wmWindowManager *wm = CTX_wm_manager(C);

	op = BLI_findlink(&wm->operators, RNA_int_get(op->ptr, "index"));
	if (op) {
		/* let's put it as last operator in list */
		BLI_remlink(&wm->operators, op);
		BLI_addtail(&wm->operators, op);

		WM_operator_repeat(C, op);
	}

	return OPERATOR_FINISHED;
}

static void SCREEN_OT_repeat_history(wmOperatorType *ot)
{
	/* identifiers */
	ot->name = "Repeat History";
	ot->description = "Display menu for previous actions performed";
	ot->idname = "SCREEN_OT_repeat_history";

	/* api callbacks */
	ot->invoke = repeat_history_invoke;
	ot->exec = repeat_history_exec;

	ot->poll = ED_operator_screenactive;

	RNA_def_int(ot->srna, "index", 0, 0, INT_MAX, "Index", "", 0, 1000);
}

/** \} */

/* -------------------------------------------------------------------- */
/** \name Redo Operator
 * \{ */

static int redo_last_invoke(bContext *C, wmOperator *UNUSED(op), const wmEvent *UNUSED(event))
{
	wmOperator *lastop = WM_operator_last_redo(C);

	if (lastop)
		WM_operator_redo_popup(C, lastop);

	return OPERATOR_CANCELLED;
}

static void SCREEN_OT_redo_last(wmOperatorType *ot)
{
	/* identifiers */
	ot->name = "Redo Last";
	ot->description = "Display menu for last action performed";
	ot->idname = "SCREEN_OT_redo_last";

	/* api callbacks */
	ot->invoke = redo_last_invoke;

	ot->poll = ED_operator_screenactive;
}

/** \} */

/* -------------------------------------------------------------------- */
/** \name Region Quad-View Operator
 * \{ */

static void view3d_localview_update_rv3d(struct RegionView3D *rv3d)
{
	if (rv3d->localvd) {
		rv3d->localvd->view = rv3d->view;
		rv3d->localvd->persp = rv3d->persp;
		copy_qt_qt(rv3d->localvd->viewquat, rv3d->viewquat);
	}
}

static void region_quadview_init_rv3d(ScrArea *sa, ARegion *ar,
                                      const char viewlock, const char view, const char persp)
{
	RegionView3D *rv3d = ar->regiondata;

	if (persp == RV3D_CAMOB) {
		ED_view3d_lastview_store(rv3d);
	}

	rv3d->viewlock = viewlock;
	rv3d->view = view;
	rv3d->persp = persp;

	ED_view3d_lock(rv3d);
	view3d_localview_update_rv3d(rv3d);
	if ((viewlock & RV3D_BOXCLIP) && (persp == RV3D_ORTHO)) {
		ED_view3d_quadview_update(sa, ar, true);
	}
}

/* insert a region in the area region list */
static int region_quadview_exec(bContext *C, wmOperator *op)
{
	ARegion *ar = CTX_wm_region(C);

	/* some rules... */
	if (ar->regiontype != RGN_TYPE_WINDOW) {
		BKE_report(op->reports, RPT_ERROR, "Only window region can be 4-splitted");
	}
	else if (ar->alignment == RGN_ALIGN_QSPLIT) {
		/* Exit quad-view */
		ScrArea *sa = CTX_wm_area(C);
		ARegion *arn;

		/* keep current region */
		ar->alignment = 0;

		if (sa->spacetype == SPACE_VIEW3D) {
			ARegion *ar_iter;
			RegionView3D *rv3d = ar->regiondata;

			/* if this is a locked view, use settings from 'User' view */
			if (rv3d->viewlock) {
				View3D *v3d_user;
				ARegion *ar_user;

				if (ED_view3d_context_user_region(C, &v3d_user, &ar_user)) {
					if (ar != ar_user) {
						SWAP(void *, ar->regiondata, ar_user->regiondata);
						rv3d = ar->regiondata;
					}
				}
			}

			rv3d->viewlock_quad = RV3D_VIEWLOCK_INIT;
			rv3d->viewlock = 0;
			rv3d->rflag &= ~RV3D_CLIPPING;

			/* accumulate locks, incase they're mixed */
			for (ar_iter = sa->regionbase.first; ar_iter; ar_iter = ar_iter->next) {
				if (ar_iter->regiontype == RGN_TYPE_WINDOW) {
					RegionView3D *rv3d_iter = ar_iter->regiondata;
					rv3d->viewlock_quad |= rv3d_iter->viewlock;
				}
			}
		}

		for (ar = sa->regionbase.first; ar; ar = arn) {
			arn = ar->next;
			if (ar->alignment == RGN_ALIGN_QSPLIT) {
				ED_region_exit(C, ar);
				BKE_area_region_free(sa->type, ar);
				BLI_remlink(&sa->regionbase, ar);
				MEM_freeN(ar);
			}
		}
		ED_area_tag_redraw(sa);
		WM_event_add_notifier(C, NC_SCREEN | NA_EDITED, NULL);
	}
	else if (ar->next) {
		BKE_report(op->reports, RPT_ERROR, "Only last region can be 4-splitted");
	}
	else {
		/* Enter quad-view */
		ScrArea *sa = CTX_wm_area(C);
		ARegion *newar;
		int count;

		ar->alignment = RGN_ALIGN_QSPLIT;

		for (count = 0; count < 3; count++) {
			newar = BKE_area_region_copy(sa->type, ar);
			BLI_addtail(&sa->regionbase, newar);
		}

		/* lock views and set them */
		if (sa->spacetype == SPACE_VIEW3D) {
			View3D *v3d = sa->spacedata.first;
			int index_qsplit = 0;

			/* run ED_view3d_lock() so the correct 'rv3d->viewquat' is set,
			 * otherwise when restoring rv3d->localvd the 'viewquat' won't
			 * match the 'view', set on entering localview See: [#26315],
			 *
			 * We could avoid manipulating rv3d->localvd here if exiting
			 * localview with a 4-split would assign these view locks */
			RegionView3D *rv3d = ar->regiondata;
			const char viewlock = (rv3d->viewlock_quad & RV3D_VIEWLOCK_INIT) ?
			                      (rv3d->viewlock_quad & ~RV3D_VIEWLOCK_INIT) : RV3D_LOCKED;

			region_quadview_init_rv3d(sa, ar,              viewlock, ED_view3d_lock_view_from_index(index_qsplit++), RV3D_ORTHO);
			region_quadview_init_rv3d(sa, (ar = ar->next), viewlock, ED_view3d_lock_view_from_index(index_qsplit++), RV3D_ORTHO);
			region_quadview_init_rv3d(sa, (ar = ar->next), viewlock, ED_view3d_lock_view_from_index(index_qsplit++), RV3D_ORTHO);
			/* forcing camera is distracting */
#if 0
			if (v3d->camera) region_quadview_init_rv3d(sa, (ar = ar->next), 0, RV3D_VIEW_CAMERA, RV3D_CAMOB);
			else             region_quadview_init_rv3d(sa, (ar = ar->next), 0, RV3D_VIEW_USER,   RV3D_PERSP);
#else
			(void)v3d;
#endif
		}
		ED_area_tag_redraw(sa);
		WM_event_add_notifier(C, NC_SCREEN | NA_EDITED, NULL);
	}


	return OPERATOR_FINISHED;
}

static void SCREEN_OT_region_quadview(wmOperatorType *ot)
{
	/* identifiers */
	ot->name = "Toggle Quad View";
	ot->description = "Split selected area into camera, front, right & top views";
	ot->idname = "SCREEN_OT_region_quadview";

	/* api callbacks */
	ot->exec = region_quadview_exec;
	ot->poll = ED_operator_region_view3d_active;
	ot->flag = 0;
}

/** \} */

/* -------------------------------------------------------------------- */
/** \name Region Flip Operator
 * \{ */

/* flip a region alignment */
static int region_flip_exec(bContext *C, wmOperator *UNUSED(op))
{
	ARegion *ar = CTX_wm_region(C);

	if (!ar)
		return OPERATOR_CANCELLED;

	if (ar->alignment == RGN_ALIGN_TOP)
		ar->alignment = RGN_ALIGN_BOTTOM;
	else if (ar->alignment == RGN_ALIGN_BOTTOM)
		ar->alignment = RGN_ALIGN_TOP;
	else if (ar->alignment == RGN_ALIGN_LEFT)
		ar->alignment = RGN_ALIGN_RIGHT;
	else if (ar->alignment == RGN_ALIGN_RIGHT)
		ar->alignment = RGN_ALIGN_LEFT;

	ED_area_tag_redraw(CTX_wm_area(C));
	WM_event_add_notifier(C, NC_SCREEN | NA_EDITED, NULL);

	return OPERATOR_FINISHED;
}

static bool region_flip_poll(bContext *C)
{
	ScrArea *area = CTX_wm_area(C);

	/* don't flip anything around in topbar */
	if (area->spacetype == SPACE_TOPBAR) {
		CTX_wm_operator_poll_msg_set(C, "Flipping regions in the Top-bar is not allowed");
		return 0;
	}

	return ED_operator_areaactive(C);
}

static void SCREEN_OT_region_flip(wmOperatorType *ot)
{
	/* identifiers */
	ot->name = "Flip Region";
	ot->idname = "SCREEN_OT_region_flip";
	ot->description = "Toggle the region's alignment (left/right or top/bottom)";

	/* api callbacks */
	ot->exec = region_flip_exec;
	ot->poll = region_flip_poll;
	ot->flag = 0;
}

/** \} */

/* -------------------------------------------------------------------- */
/** \name Header Toggle Operator
 * \{ */

static int header_exec(bContext *C, wmOperator *UNUSED(op))
{
	ARegion *ar = screen_find_region_type(C, RGN_TYPE_HEADER);

	if (ar == NULL) {
		return OPERATOR_CANCELLED;
	}

	ar->flag ^= RGN_FLAG_HIDDEN;

	ED_area_tag_redraw(CTX_wm_area(C));

	WM_event_add_notifier(C, NC_SCREEN | NA_EDITED, NULL);

	return OPERATOR_FINISHED;
}

static void SCREEN_OT_header(wmOperatorType *ot)
{
	/* identifiers */
	ot->name = "Toggle Header";
	ot->description = "Toggle header display";
	ot->idname = "SCREEN_OT_header";

	/* api callbacks */
	ot->exec = header_exec;
}

/** \} */

/* -------------------------------------------------------------------- */
/** \name Header Toggle Menu Operator
 * \{ */

/* show/hide header text menus */
static int header_toggle_menus_exec(bContext *C, wmOperator *UNUSED(op))
{
	ScrArea *sa = CTX_wm_area(C);

	sa->flag = sa->flag ^ HEADER_NO_PULLDOWN;

	ED_area_tag_redraw(sa);
	WM_event_add_notifier(C, NC_SCREEN | NA_EDITED, NULL);

	return OPERATOR_FINISHED;
}


static void SCREEN_OT_header_toggle_menus(wmOperatorType *ot)
{
	/* identifiers */
	ot->name = "Expand/Collapse Header Menus";
	ot->idname = "SCREEN_OT_header_toggle_menus";
	ot->description = "Expand or collapse the header pulldown menus";

	/* api callbacks */
	ot->exec = header_toggle_menus_exec;
	ot->poll = ED_operator_areaactive;
	ot->flag = 0;
}

/** \} */

/* -------------------------------------------------------------------- */
/** \name Header Tools Operator
 * \{ */

void ED_screens_header_tools_menu_create(bContext *C, uiLayout *layout, void *UNUSED(arg))
{
	ScrArea *sa = CTX_wm_area(C);
	ARegion *ar = CTX_wm_region(C);
	const char *but_flip_str = (ar->alignment == RGN_ALIGN_TOP) ? IFACE_("Flip to Bottom") : IFACE_("Flip to Top");

	uiItemO(layout, IFACE_("Toggle Header"), ICON_NONE, "SCREEN_OT_header");

	/* default is WM_OP_INVOKE_REGION_WIN, which we don't want here. */
	uiLayoutSetOperatorContext(layout, WM_OP_INVOKE_DEFAULT);

	uiItemO(layout, but_flip_str, ICON_NONE, "SCREEN_OT_region_flip");
	uiItemO(layout, IFACE_("Collapse Menus"),
	        (sa->flag & HEADER_NO_PULLDOWN) ? ICON_CHECKBOX_HLT : ICON_CHECKBOX_DEHLT,
	        "SCREEN_OT_header_toggle_menus");

	uiItemS(layout);

	/* file browser should be fullscreen all the time, topbar should
	 * never be. But other regions can be maximized/restored... */
	if (!ELEM(sa->spacetype, SPACE_FILE, SPACE_TOPBAR)) {
		const char *but_str = sa->full ? IFACE_("Tile Area") : IFACE_("Maximize Area");
		uiItemO(layout, but_str, ICON_NONE, "SCREEN_OT_screen_full_area");
	}
}

static int header_context_menu_invoke(bContext *C, wmOperator *UNUSED(op), const wmEvent *UNUSED(event))
{
	uiPopupMenu *pup;
	uiLayout *layout;

	pup = UI_popup_menu_begin(C, IFACE_("Header"), ICON_NONE);
	layout = UI_popup_menu_layout(pup);

	ED_screens_header_tools_menu_create(C, layout, NULL);

	UI_popup_menu_end(C, pup);

	return OPERATOR_INTERFACE;
}

static void SCREEN_OT_header_context_menu(wmOperatorType *ot)
{
	/* identifiers */
	ot->name = "Header Context Menu";
	ot->description = "Display header region context menu";
	ot->idname = "SCREEN_OT_header_context_menu";

	/* api callbacks */
	ot->invoke = header_context_menu_invoke;
}

/** \} */

/* -------------------------------------------------------------------- */
/** \name Animation Step Operator
 *
 * Animation Step.
 * \{ */

static int match_area_with_refresh(int spacetype, int refresh)
{
	switch (spacetype) {
		case SPACE_TIME:
			if (refresh & SPACE_TIME)
				return 1;
			break;
	}

	return 0;
}

static int match_region_with_redraws(int spacetype, int regiontype, int redraws, bool from_anim_edit)
{
	if (regiontype == RGN_TYPE_WINDOW) {

		switch (spacetype) {
			case SPACE_VIEW3D:
				if ((redraws & TIME_ALL_3D_WIN) || from_anim_edit)
					return 1;
				break;
			case SPACE_IPO:
			case SPACE_NLA:
				if ((redraws & TIME_ALL_ANIM_WIN) || from_anim_edit)
					return 1;
				break;
			case SPACE_ACTION:
				/* if only 1 window or 3d windows, we do timeline too
				 * NOTE: Now we do do action editor in all these cases, since timeline is here
				 */
				if ((redraws & (TIME_ALL_ANIM_WIN | TIME_REGION | TIME_ALL_3D_WIN)) || from_anim_edit)
					return 1;
				break;
			case SPACE_BUTS:
				if (redraws & TIME_ALL_BUTS_WIN)
					return 1;
				break;
			case SPACE_SEQ:
				if ((redraws & (TIME_SEQ | TIME_ALL_ANIM_WIN)) || from_anim_edit)
					return 1;
				break;
			case SPACE_NODE:
				if (redraws & (TIME_NODES))
					return 1;
				break;
			case SPACE_IMAGE:
				if ((redraws & TIME_ALL_IMAGE_WIN) || from_anim_edit)
					return 1;
				break;
			case SPACE_CLIP:
				if ((redraws & TIME_CLIPS) || from_anim_edit)
					return 1;
				break;

		}
	}
	else if (regiontype == RGN_TYPE_CHANNELS) {
		switch (spacetype) {
			case SPACE_IPO:
			case SPACE_ACTION:
			case SPACE_NLA:
				if (redraws & TIME_ALL_ANIM_WIN)
					return 1;
				break;
		}
	}
	else if (regiontype == RGN_TYPE_UI) {
		if (spacetype == SPACE_CLIP) {
			/* Track Preview button is on Properties Editor in SpaceClip,
			 * and it's very common case when users want it be refreshing
			 * during playback, so asking people to enable special option
			 * for this is a bit tricky, so add exception here for refreshing
			 * Properties Editor for SpaceClip always */
			return 1;
		}

		if (redraws & TIME_ALL_BUTS_WIN)
			return 1;
	}
	else if (regiontype == RGN_TYPE_HEADER) {
		if (spacetype == SPACE_ACTION)
			return 1;
	}
	else if (regiontype == RGN_TYPE_PREVIEW) {
		switch (spacetype) {
			case SPACE_SEQ:
				if (redraws & (TIME_SEQ | TIME_ALL_ANIM_WIN))
					return 1;
				break;
			case SPACE_CLIP:
				return 1;
		}
	}
	return 0;
}

//#define PROFILE_AUDIO_SYNCH

static int screen_animation_step(bContext *C, wmOperator *UNUSED(op), const wmEvent *event)
{
	bScreen *screen = CTX_wm_screen(C);

#ifdef PROFILE_AUDIO_SYNCH
	static int old_frame = 0;
	int newfra_int;
#endif

	if (screen->animtimer && screen->animtimer == event->customdata) {
		Main *bmain = CTX_data_main(C);
		Scene *scene = CTX_data_scene(C);
		struct Depsgraph *depsgraph = CTX_data_depsgraph(C);
		wmTimer *wt = screen->animtimer;
		ScreenAnimData *sad = wt->customdata;
		wmWindowManager *wm = CTX_wm_manager(C);
		wmWindow *window;
		ScrArea *sa;
		int sync;
		float time;

		/* sync, don't sync, or follow scene setting */
		if (sad->flag & ANIMPLAY_FLAG_SYNC) sync = 1;
		else if (sad->flag & ANIMPLAY_FLAG_NO_SYNC) sync = 0;
		else sync = (scene->flag & SCE_FRAME_DROP);

		if ((scene->audio.flag & AUDIO_SYNC) &&
		    (sad->flag & ANIMPLAY_FLAG_REVERSE) == false &&
		    isfinite(time = BKE_sound_sync_scene(scene)))
		{
			double newfra = (double)time * FPS;

			/* give some space here to avoid jumps */
			if (newfra + 0.5 > scene->r.cfra && newfra - 0.5 < scene->r.cfra)
				scene->r.cfra++;
			else
				scene->r.cfra = newfra + 0.5;

#ifdef PROFILE_AUDIO_SYNCH
			newfra_int = scene->r.cfra;
			if (newfra_int < old_frame) {
				printf("back jump detected, frame %d!\n", newfra_int);
			}
			else if (newfra_int > old_frame + 1) {
				printf("forward jump detected, frame %d!\n", newfra_int);
			}
			fflush(stdout);
			old_frame = newfra_int;
#endif
		}
		else {
			if (sync) {
				/* note: this is very simplistic,
				 * its has problem that it may skip too many frames.
				 * however at least this gives a less jittery playback */
				const int step = max_ii(1, floor((wt->duration - sad->last_duration) * FPS));

				/* skip frames */
				if (sad->flag & ANIMPLAY_FLAG_REVERSE)
					scene->r.cfra -= step;
				else
					scene->r.cfra += step;
			}
			else {
				/* one frame +/- */
				if (sad->flag & ANIMPLAY_FLAG_REVERSE)
					scene->r.cfra--;
				else
					scene->r.cfra++;
			}
		}

		sad->last_duration = wt->duration;

		/* reset 'jumped' flag before checking if we need to jump... */
		sad->flag &= ~ANIMPLAY_FLAG_JUMPED;

		if (sad->flag & ANIMPLAY_FLAG_REVERSE) {
			/* jump back to end? */
			if (PRVRANGEON) {
				if (scene->r.cfra < scene->r.psfra) {
					scene->r.cfra = scene->r.pefra;
					sad->flag |= ANIMPLAY_FLAG_JUMPED;
				}
			}
			else {
				if (scene->r.cfra < scene->r.sfra) {
					scene->r.cfra = scene->r.efra;
					sad->flag |= ANIMPLAY_FLAG_JUMPED;
				}
			}
		}
		else {
			/* jump back to start? */
			if (PRVRANGEON) {
				if (scene->r.cfra > scene->r.pefra) {
					scene->r.cfra = scene->r.psfra;
					sad->flag |= ANIMPLAY_FLAG_JUMPED;
				}
			}
			else {
				if (scene->r.cfra > scene->r.efra) {
					scene->r.cfra = scene->r.sfra;
					sad->flag |= ANIMPLAY_FLAG_JUMPED;
				}
			}
		}

		/* next frame overridden by user action (pressed jump to first/last frame) */
		if (sad->flag & ANIMPLAY_FLAG_USE_NEXT_FRAME) {
			scene->r.cfra = sad->nextfra;
			sad->flag &= ~ANIMPLAY_FLAG_USE_NEXT_FRAME;
			sad->flag |= ANIMPLAY_FLAG_JUMPED;
		}

		if (sad->flag & ANIMPLAY_FLAG_JUMPED) {
			BKE_sound_seek_scene(bmain, scene);
#ifdef PROFILE_AUDIO_SYNCH
			old_frame = CFRA;
#endif
		}

		/* since we follow drawflags, we can't send notifier but tag regions ourselves */
		ED_update_for_newframe(bmain, depsgraph);

		for (window = wm->windows.first; window; window = window->next) {
			const bScreen *win_screen = WM_window_get_active_screen(window);

			for (sa = win_screen->areabase.first; sa; sa = sa->next) {
				ARegion *ar;
				for (ar = sa->regionbase.first; ar; ar = ar->next) {
					bool redraw = false;
					if (ar == sad->ar) {
						redraw = true;
					}
					else if (match_region_with_redraws(sa->spacetype, ar->regiontype, sad->redraws, sad->from_anim_edit)) {
						redraw = true;
					}

					if (redraw) {
						ED_region_tag_redraw(ar);
						/* do follow here if editor type supports it */
						if ((sad->redraws & TIME_FOLLOW)) {
							if ((ar->regiontype == RGN_TYPE_WINDOW &&
							     ELEM(sa->spacetype, SPACE_SEQ, SPACE_IPO, SPACE_ACTION, SPACE_NLA)) ||
							    (sa->spacetype == SPACE_CLIP && ar->regiontype == RGN_TYPE_PREVIEW))
							{
								float w = BLI_rctf_size_x(&ar->v2d.cur);
								if (scene->r.cfra < ar->v2d.cur.xmin) {
									ar->v2d.cur.xmax = scene->r.cfra;
									ar->v2d.cur.xmin = ar->v2d.cur.xmax - w;
								}
								else if (scene->r.cfra > ar->v2d.cur.xmax) {
									ar->v2d.cur.xmin = scene->r.cfra;
									ar->v2d.cur.xmax = ar->v2d.cur.xmin + w;
								}
							}
						}
					}
				}

				if (match_area_with_refresh(sa->spacetype, sad->refresh))
					ED_area_tag_refresh(sa);
			}
		}

		/* update frame rate info too
		 * NOTE: this may not be accurate enough, since we might need this after modifiers/etc.
		 * have been calculated instead of just before updates have been done?
		 */
		ED_refresh_viewport_fps(C);

		/* recalculate the timestep for the timer now that we've finished calculating this,
		 * since the frames-per-second value may have been changed
		 */
		/* TODO: this may make evaluation a bit slower if the value doesn't change... any way to avoid this? */
		wt->timestep = (1.0 / FPS);

		return OPERATOR_FINISHED;
	}
	return OPERATOR_PASS_THROUGH;
}

static void SCREEN_OT_animation_step(wmOperatorType *ot)
{
	/* identifiers */
	ot->name = "Animation Step";
	ot->description = "Step through animation by position";
	ot->idname = "SCREEN_OT_animation_step";

	/* api callbacks */
	ot->invoke = screen_animation_step;

	ot->poll = ED_operator_screenactive_norender;

}

/** \} */

/* -------------------------------------------------------------------- */
/** \name Animation Playback Operator
 *
 * Animation Playback with Timer.
 * \{ */

/* find window that owns the animation timer */
bScreen *ED_screen_animation_playing(const wmWindowManager *wm)
{
	for (wmWindow *win = wm->windows.first; win; win = win->next) {
		bScreen *screen = WM_window_get_active_screen(win);

		if (screen->animtimer || screen->scrubbing) {
			return screen;
		}
	}

	return NULL;
}

bScreen *ED_screen_animation_no_scrub(const wmWindowManager *wm)
{
	for (wmWindow *win = wm->windows.first; win; win = win->next) {
		bScreen *screen = WM_window_get_active_screen(win);

		if (screen->animtimer) {
			return screen;
		}
	}

	return NULL;
}


/* toggle operator */
int ED_screen_animation_play(bContext *C, int sync, int mode)
{
	bScreen *screen = CTX_wm_screen(C);
	Scene *scene = CTX_data_scene(C);

	if (ED_screen_animation_playing(CTX_wm_manager(C))) {
		/* stop playback now */
		ED_screen_animation_timer(C, 0, 0, 0, 0);
		BKE_sound_stop_scene(scene);

		WM_event_add_notifier(C, NC_SCENE | ND_FRAME, scene);
	}
	else {
		int refresh = SPACE_ACTION; /* these settings are currently only available from a menu in the TimeLine */

		if (mode == 1)  /* XXX only play audio forwards!? */
			BKE_sound_play_scene(scene);

		ED_screen_animation_timer(C, screen->redraws_flag, refresh, sync, mode);

		if (screen->animtimer) {
			wmTimer *wt = screen->animtimer;
			ScreenAnimData *sad = wt->customdata;

			sad->ar = CTX_wm_region(C);
		}
	}

	return OPERATOR_FINISHED;
}

static int screen_animation_play_exec(bContext *C, wmOperator *op)
{
	int mode = (RNA_boolean_get(op->ptr, "reverse")) ? -1 : 1;
	int sync = -1;

	if (RNA_struct_property_is_set(op->ptr, "sync"))
		sync = (RNA_boolean_get(op->ptr, "sync"));

	return ED_screen_animation_play(C, sync, mode);
}

static void SCREEN_OT_animation_play(wmOperatorType *ot)
{
	PropertyRNA *prop;

	/* identifiers */
	ot->name = "Play Animation";
	ot->description = "Play animation";
	ot->idname = "SCREEN_OT_animation_play";

	/* api callbacks */
	ot->exec = screen_animation_play_exec;

	ot->poll = ED_operator_screenactive_norender;

	prop = RNA_def_boolean(ot->srna, "reverse", 0, "Play in Reverse", "Animation is played backwards");
	RNA_def_property_flag(prop, PROP_SKIP_SAVE);
	prop = RNA_def_boolean(ot->srna, "sync", 0, "Sync", "Drop frames to maintain framerate");
	RNA_def_property_flag(prop, PROP_SKIP_SAVE);
}

/** \} */

/* -------------------------------------------------------------------- */
/** \name Animation Cancel Operator
 * \{ */

static int screen_animation_cancel_exec(bContext *C, wmOperator *op)
{
	bScreen *screen = ED_screen_animation_playing(CTX_wm_manager(C));

	if (screen) {
		if (RNA_boolean_get(op->ptr, "restore_frame") && screen->animtimer) {
			ScreenAnimData *sad = screen->animtimer->customdata;
			Scene *scene = CTX_data_scene(C);

			/* reset current frame before stopping, and just send a notifier to deal with the rest
			 * (since playback still needs to be stopped)
			 */
			scene->r.cfra = sad->sfra;

			WM_event_add_notifier(C, NC_SCENE | ND_FRAME, scene);
		}

		/* call the other "toggling" operator to clean up now */
		ED_screen_animation_play(C, 0, 0);
	}

	return OPERATOR_PASS_THROUGH;
}

static void SCREEN_OT_animation_cancel(wmOperatorType *ot)
{
	/* identifiers */
	ot->name = "Cancel Animation";
	ot->description = "Cancel animation, returning to the original frame";
	ot->idname = "SCREEN_OT_animation_cancel";

	/* api callbacks */
	ot->exec = screen_animation_cancel_exec;

	ot->poll = ED_operator_screenactive;

	RNA_def_boolean(ot->srna, "restore_frame", true, "Restore Frame", "Restore the frame when animation was initialized");
}

/** \} */

/* -------------------------------------------------------------------- */
/** \name Border Select Operator (Template)
 * \{ */

/* operator state vars used: (added by default WM callbacks)
 * xmin, ymin
 * xmax, ymax
 *
 * customdata: the wmGesture pointer
 *
 * callbacks:
 *
 * exec()	has to be filled in by user
 *
 * invoke() default WM function
 * adds modal handler
 *
 * modal()	default WM function
 * accept modal events while doing it, calls exec(), handles ESC and border drawing
 *
 * poll()	has to be filled in by user for context
 */
#if 0
static int border_select_exec(bContext *C, wmOperator *op)
{
	int event_type = RNA_int_get(op->ptr, "event_type");

	if (event_type == LEFTMOUSE)
		printf("border select do select\n");
	else if (event_type == RIGHTMOUSE)
		printf("border select deselect\n");
	else
		printf("border select do something\n");

	return 1;
}

static void SCREEN_OT_border_select(wmOperatorType *ot)
{
	/* identifiers */
	ot->name = "Border Select";
	ot->idname = "SCREEN_OT_border_select";

	/* api callbacks */
	ot->exec = border_select_exec;
	ot->invoke = WM_gesture_border_invoke;
	ot->modal = WM_gesture_border_modal;
	ot->cancel = WM_gesture_border_cancel;

	ot->poll = ED_operator_areaactive;

	/* rna */
	RNA_def_int(ot->srna, "event_type", 0, INT_MIN, INT_MAX, "Event Type", "", INT_MIN, INT_MAX);
	WM_operator_properties_border(ot);
}
#endif

/** \} */

/* -------------------------------------------------------------------- */
/** \name Full Screen Back Operator
 * \{ */

/* *********************** generic fullscreen 'back' button *************** */


static int fullscreen_back_exec(bContext *C, wmOperator *op)
{
	bScreen *screen = CTX_wm_screen(C);
	ScrArea *sa = NULL;

	/* search current screen for 'fullscreen' areas */
	for (sa = screen->areabase.first; sa; sa = sa->next) {
		if (sa->full) break;
	}
	if (!sa) {
		BKE_report(op->reports, RPT_ERROR, "No fullscreen areas were found");
		return OPERATOR_CANCELLED;
	}

	ED_screen_full_prevspace(C, sa);

	return OPERATOR_FINISHED;
}

static void SCREEN_OT_back_to_previous(struct wmOperatorType *ot)
{
	/* identifiers */
	ot->name = "Back to Previous Screen";
	ot->description = "Revert back to the original screen layout, before fullscreen area overlay";
	ot->idname = "SCREEN_OT_back_to_previous";

	/* api callbacks */
	ot->exec = fullscreen_back_exec;
	ot->poll = ED_operator_screenactive;
}

/** \} */

/* -------------------------------------------------------------------- */
/** \name Show User Preferences Operator
 * \{ */

static int userpref_show_invoke(bContext *C, wmOperator *op, const wmEvent *event)
{
	int sizex = 800 * UI_DPI_FAC;
	int sizey = 500 * UI_DPI_FAC;

	/* changes context! */
	if (WM_window_open_temp(C, event->x, event->y, sizex, sizey, WM_WINDOW_USERPREFS) != NULL) {
		return OPERATOR_FINISHED;
	}
	else {
		BKE_report(op->reports, RPT_ERROR, "Failed to open window!");
		return OPERATOR_CANCELLED;
	}
}


static void SCREEN_OT_userpref_show(struct wmOperatorType *ot)
{
	/* identifiers */
	ot->name = "Show User Preferences";
	ot->description = "Show user preferences";
	ot->idname = "SCREEN_OT_userpref_show";

	/* api callbacks */
	ot->invoke = userpref_show_invoke;
	ot->poll = ED_operator_screenactive;
}

/** \} */

/* -------------------------------------------------------------------- */
/** \name Show Drivers Editor Operator
 * \{ */

static int drivers_editor_show_invoke(bContext *C, wmOperator *op, const wmEvent *event)
{
	PointerRNA ptr = {{NULL}};
	PropertyRNA *prop = NULL;
	int index = -1;
	uiBut *but = NULL;

	int sizex = 900 * UI_DPI_FAC;
	int sizey = 580 * UI_DPI_FAC;

	/* Get active property to show driver for
	 * - Need to grab it first, or else this info disappears
	 *   after we've created the window
	 */
	but = UI_context_active_but_prop_get(C, &ptr, &prop, &index);

	/* changes context! */
	if (WM_window_open_temp(C, event->x, event->y, sizex, sizey, WM_WINDOW_DRIVERS) != NULL) {
		/* activate driver F-Curve for the property under the cursor */
		if (but) {
			FCurve *fcu;
			bool driven, special;

			fcu = rna_get_fcurve_context_ui(C,
			                                &ptr, prop, index,
			                                NULL, NULL, &driven, &special);
			if (fcu) {
				/* Isolate this F-Curve... */
				bAnimContext ac;
				if (ANIM_animdata_get_context(C, &ac)) {
					int filter = ANIMFILTER_DATA_VISIBLE | ANIMFILTER_NODUPLIS;
					ANIM_deselect_anim_channels(&ac, ac.data, ac.datatype, 0, ACHANNEL_SETFLAG_CLEAR);
					ANIM_set_active_channel(&ac, ac.data, ac.datatype, filter, fcu, ANIMTYPE_FCURVE);
				}
				else {
					/* Just blindly isolate... This isn't the best, and shouldn't happen, but may be enough... */
					fcu->flag |= (FCURVE_ACTIVE | FCURVE_SELECTED);
				}
			}
		}

		return OPERATOR_FINISHED;
	}
	else {
		BKE_report(op->reports, RPT_ERROR, "Failed to open window!");
		return OPERATOR_CANCELLED;
	}
}


static void SCREEN_OT_drivers_editor_show(struct wmOperatorType *ot)
{
	/* identifiers */
	ot->name = "Show Drivers Editor";
	ot->description = "Show drivers editor in a separate window";
	ot->idname = "SCREEN_OT_drivers_editor_show";

	/* api callbacks */
	ot->invoke = drivers_editor_show_invoke;
	ot->poll = ED_operator_screenactive;
}

/** \} */

/* -------------------------------------------------------------------- */
/** \name New Screen Operator
 * \{ */

static int screen_new_exec(bContext *C, wmOperator *UNUSED(op))
{
	Main *bmain = CTX_data_main(C);
	wmWindow *win = CTX_wm_window(C);
	WorkSpace *workspace = BKE_workspace_active_get(win->workspace_hook);
	WorkSpaceLayout *layout_old = BKE_workspace_active_layout_get(win->workspace_hook);
	WorkSpaceLayout *layout_new;

	layout_new = ED_workspace_layout_duplicate(bmain, workspace, layout_old, win);
	WM_event_add_notifier(C, NC_SCREEN | ND_LAYOUTBROWSE, layout_new);

	return OPERATOR_FINISHED;
}

static void SCREEN_OT_new(wmOperatorType *ot)
{
	/* identifiers */
	ot->name = "New Screen";
	ot->description = "Add a new screen";
	ot->idname = "SCREEN_OT_new";

	/* api callbacks */
	ot->exec = screen_new_exec;
	ot->poll = WM_operator_winactive;
}

/** \} */

/* -------------------------------------------------------------------- */
/** \name Delete Screen Operator
 * \{ */

static int screen_delete_exec(bContext *C, wmOperator *UNUSED(op))
{
	bScreen *sc = CTX_wm_screen(C);
	WorkSpace *workspace = CTX_wm_workspace(C);
	WorkSpaceLayout *layout = BKE_workspace_layout_find(workspace, sc);

	WM_event_add_notifier(C, NC_SCREEN | ND_LAYOUTDELETE, layout);

	return OPERATOR_FINISHED;
}

static void SCREEN_OT_delete(wmOperatorType *ot)
{
	/* identifiers */
	ot->name = "Delete Screen";
	ot->description = "Delete active screen";
	ot->idname = "SCREEN_OT_delete";

	/* api callbacks */
	ot->exec = screen_delete_exec;
}

/** \} */

/* -------------------------------------------------------------------- */
/** \name Region Alpha Blending Operator
 * \{ */

/* implementation note: a disappearing region needs at least 1 last draw with 100% backbuffer
 * texture over it- then triple buffer will clear it entirely.
 * This because flag RGN_HIDDEN is set in end - region doesnt draw at all then */

typedef struct RegionAlphaInfo {
	ScrArea *sa;
	ARegion *ar, *child_ar;	/* other region */
	int hidden;
} RegionAlphaInfo;

#define TIMEOUT		0.2f
#define TIMESTEP	0.04f

float ED_region_blend_alpha(ARegion *ar)
{
	/* check parent too */
	if (ar->regiontimer == NULL && (ar->alignment & RGN_SPLIT_PREV) && ar->prev) {
		ar = ar->prev;
	}

	if (ar->regiontimer) {
		RegionAlphaInfo *rgi = ar->regiontimer->customdata;
		float alpha;

		alpha = (float)ar->regiontimer->duration / TIMEOUT;
		/* makes sure the blend out works 100% - without area redraws */
		if (rgi->hidden) alpha = 0.9f - TIMESTEP - alpha;

		CLAMP(alpha, 0.0f, 1.0f);
		return alpha;
	}
	return 1.0f;
}

/* assumes region has running region-blend timer */
static void region_blend_end(bContext *C, ARegion *ar, const bool is_running)
{
	RegionAlphaInfo *rgi = ar->regiontimer->customdata;

	/* always send redraw */
	ED_region_tag_redraw(ar);
	if (rgi->child_ar)
		ED_region_tag_redraw(rgi->child_ar);

	/* if running timer was hiding, the flag toggle went wrong */
	if (is_running) {
		if (rgi->hidden)
			rgi->ar->flag &= ~RGN_FLAG_HIDDEN;
	}
	else {
		if (rgi->hidden) {
			rgi->ar->flag |= rgi->hidden;
			ED_area_initialize(CTX_wm_manager(C), CTX_wm_window(C), rgi->sa);
		}
		/* area decoration needs redraw in end */
		ED_area_tag_redraw(rgi->sa);
	}
	WM_event_remove_timer(CTX_wm_manager(C), NULL, ar->regiontimer); /* frees rgi */
	ar->regiontimer = NULL;

}
/* assumes that *ar itself is not a splitted version from previous region */
void region_blend_start(bContext *C, ScrArea *sa, ARegion *ar)
{
	wmWindowManager *wm = CTX_wm_manager(C);
	wmWindow *win = CTX_wm_window(C);
	RegionAlphaInfo *rgi;

	/* end running timer */
	if (ar->regiontimer) {

		region_blend_end(C, ar, true);
	}
	rgi = MEM_callocN(sizeof(RegionAlphaInfo), "RegionAlphaInfo");

	rgi->hidden = ar->flag & RGN_FLAG_HIDDEN;
	rgi->sa = sa;
	rgi->ar = ar;
	ar->flag &= ~RGN_FLAG_HIDDEN;

	/* blend in, reinitialize regions because it got unhidden */
	if (rgi->hidden == 0)
		ED_area_initialize(wm, win, sa);
	else
		WM_event_remove_handlers(C, &ar->handlers);

	if (ar->next) {
		if (ar->next->alignment & RGN_SPLIT_PREV) {
			rgi->child_ar = ar->next;
		}
	}

	/* new timer */
	ar->regiontimer = WM_event_add_timer(wm, win, TIMERREGION, TIMESTEP);
	ar->regiontimer->customdata = rgi;

}

/* timer runs in win->handlers, so it cannot use context to find area/region */
static int region_blend_invoke(bContext *C, wmOperator *UNUSED(op), const wmEvent *event)
{
	RegionAlphaInfo *rgi;
	wmTimer *timer = event->customdata;

	/* event type is TIMERREGION, but we better check */
	if (event->type != TIMERREGION || timer == NULL)
		return OPERATOR_PASS_THROUGH;

	rgi = timer->customdata;

	/* always send redraws */
	ED_region_tag_redraw(rgi->ar);
	if (rgi->child_ar)
		ED_region_tag_redraw(rgi->child_ar);

	/* end timer? */
	if (rgi->ar->regiontimer->duration > (double)TIMEOUT) {
		region_blend_end(C, rgi->ar, false);
		return (OPERATOR_FINISHED | OPERATOR_PASS_THROUGH);
	}

	return (OPERATOR_FINISHED | OPERATOR_PASS_THROUGH);
}

static void SCREEN_OT_region_blend(wmOperatorType *ot)
{
	/* identifiers */
	ot->name = "Region Alpha";
	ot->idname = "SCREEN_OT_region_blend";
	ot->description = "Blend in and out overlapping region";

	/* api callbacks */
	ot->invoke = region_blend_invoke;

	/* flags */
	ot->flag = OPTYPE_INTERNAL;

	/* properties */
}

/** \} */

/* -------------------------------------------------------------------- */
/** \name Space Context Cycle Operator
 * \{ */

/* SCREEN_OT_space_context_cycle direction */
enum {
	SPACE_CONTEXT_CYCLE_PREV,
	SPACE_CONTEXT_CYCLE_NEXT,
};

static const EnumPropertyItem space_context_cycle_direction[] = {
	{SPACE_CONTEXT_CYCLE_PREV, "PREV", 0, "Previous", ""},
	{SPACE_CONTEXT_CYCLE_NEXT, "NEXT", 0, "Next", ""},
	{0, NULL, 0, NULL, NULL}
};

static bool space_context_cycle_poll(bContext *C)
{
	ScrArea *sa = CTX_wm_area(C);
	/* sa might be NULL if called out of window bounds */
	return (sa && ELEM(sa->spacetype, SPACE_BUTS, SPACE_USERPREF));
}

/**
 * Helper to get the correct RNA pointer/property pair for changing
 * the display context of active space type in \a sa.
 */
static void context_cycle_prop_get(
        bScreen *screen, const ScrArea *sa,
        PointerRNA *r_ptr, PropertyRNA **r_prop)
{
	const char *propname;

	switch (sa->spacetype) {
		case SPACE_BUTS:
			RNA_pointer_create(&screen->id, &RNA_SpaceProperties, sa->spacedata.first, r_ptr);
			propname = "context";
			break;
		case SPACE_USERPREF:
			RNA_pointer_create(NULL, &RNA_UserPreferences, &U, r_ptr);
			propname = "active_section";
			break;
		default:
			BLI_assert(0);
			propname = "";
	}

	*r_prop = RNA_struct_find_property(r_ptr, propname);
}

static int space_context_cycle_invoke(bContext *C, wmOperator *op, const wmEvent *UNUSED(event))
{
	const int direction = RNA_enum_get(op->ptr, "direction");

	PointerRNA ptr;
	PropertyRNA *prop;
	context_cycle_prop_get(CTX_wm_screen(C), CTX_wm_area(C), &ptr, &prop);
	const int old_context = RNA_property_enum_get(&ptr, prop);
	const int new_context = RNA_property_enum_step(
	        C, &ptr, prop, old_context,
	        direction == SPACE_CONTEXT_CYCLE_PREV ? -1 : 1);
	RNA_property_enum_set(&ptr, prop, new_context);
	RNA_property_update(C, &ptr, prop);

	return OPERATOR_FINISHED;
}

static void SCREEN_OT_space_context_cycle(wmOperatorType *ot)
{
	/* identifiers */
	ot->name = "Cycle Space Context";
	ot->description = "Cycle through the editor context by activating the next/previous one";
	ot->idname = "SCREEN_OT_space_context_cycle";

	/* api callbacks */
	ot->invoke = space_context_cycle_invoke;
	ot->poll = space_context_cycle_poll;

	ot->flag = 0;

	RNA_def_enum(ot->srna, "direction", space_context_cycle_direction, SPACE_CONTEXT_CYCLE_NEXT, "Direction",
	             "Direction to cycle through");
}

/** \} */

/* -------------------------------------------------------------------- */
/** \name Workspace Cycle Operator
 * \{ */

static int space_workspace_cycle_invoke(bContext *C, wmOperator *op, const wmEvent *UNUSED(event))
{
	wmWindow *win = CTX_wm_window(C);
	if (WM_window_is_temp_screen(win)) {
		return OPERATOR_CANCELLED;
	}

	Main *bmain = CTX_data_main(C);
	const int direction = RNA_enum_get(op->ptr, "direction");
	WorkSpace *workspace_src = WM_window_get_active_workspace(win);
	WorkSpace *workspace_dst = (direction == SPACE_CONTEXT_CYCLE_PREV) ? workspace_src->id.prev : workspace_src->id.next;
	if (workspace_dst == NULL) {
		workspace_dst = (direction == SPACE_CONTEXT_CYCLE_PREV) ? bmain->workspaces.last : bmain->workspaces.first;
	}
	if (workspace_src != workspace_dst) {
		win->workspace_hook->temp_workspace_store = workspace_dst;
		WM_event_add_notifier(C, NC_SCREEN | ND_WORKSPACE_SET, workspace_dst);
		win->workspace_hook->temp_workspace_store = NULL;
	}
	return OPERATOR_FINISHED;
}

static void SCREEN_OT_workspace_cycle(wmOperatorType *ot)
{
	/* identifiers */
	ot->name = "Cycle Workspace";
	ot->description = "Cycle through workspaces";
	ot->idname = "SCREEN_OT_workspace_cycle";

	/* api callbacks */
	ot->invoke = space_workspace_cycle_invoke;
	ot->poll = ED_operator_screenactive;;

	ot->flag = 0;

	RNA_def_enum(ot->srna, "direction", space_context_cycle_direction, SPACE_CONTEXT_CYCLE_NEXT, "Direction",
	             "Direction to cycle through");
}

/** \} */

/* -------------------------------------------------------------------- */
/** \name Assigning Operator Types
 * \{ */

/* called in spacetypes.c */
void ED_operatortypes_screen(void)
{
	/* generic UI stuff */
	WM_operatortype_append(SCREEN_OT_actionzone);
	WM_operatortype_append(SCREEN_OT_repeat_last);
	WM_operatortype_append(SCREEN_OT_repeat_history);
	WM_operatortype_append(SCREEN_OT_redo_last);

	/* screen tools */
	WM_operatortype_append(SCREEN_OT_area_move);
	WM_operatortype_append(SCREEN_OT_area_split);
	WM_operatortype_append(SCREEN_OT_area_join);
	WM_operatortype_append(SCREEN_OT_area_options);
	WM_operatortype_append(SCREEN_OT_area_dupli);
	WM_operatortype_append(SCREEN_OT_area_swap);
	WM_operatortype_append(SCREEN_OT_region_quadview);
	WM_operatortype_append(SCREEN_OT_region_scale);
	WM_operatortype_append(SCREEN_OT_region_flip);
	WM_operatortype_append(SCREEN_OT_header);
	WM_operatortype_append(SCREEN_OT_header_toggle_menus);
	WM_operatortype_append(SCREEN_OT_header_context_menu);
	WM_operatortype_append(SCREEN_OT_screen_set);
	WM_operatortype_append(SCREEN_OT_screen_full_area);
	WM_operatortype_append(SCREEN_OT_back_to_previous);
	WM_operatortype_append(SCREEN_OT_spacedata_cleanup);
	WM_operatortype_append(SCREEN_OT_screenshot);
	WM_operatortype_append(SCREEN_OT_userpref_show);
	WM_operatortype_append(SCREEN_OT_drivers_editor_show);
	WM_operatortype_append(SCREEN_OT_region_blend);
	WM_operatortype_append(SCREEN_OT_space_context_cycle);
	WM_operatortype_append(SCREEN_OT_workspace_cycle);

	/*frame changes*/
	WM_operatortype_append(SCREEN_OT_frame_offset);
	WM_operatortype_append(SCREEN_OT_frame_jump);
	WM_operatortype_append(SCREEN_OT_keyframe_jump);
	WM_operatortype_append(SCREEN_OT_marker_jump);

	WM_operatortype_append(SCREEN_OT_animation_step);
	WM_operatortype_append(SCREEN_OT_animation_play);
	WM_operatortype_append(SCREEN_OT_animation_cancel);

	/* new/delete */
	WM_operatortype_append(SCREEN_OT_new);
	WM_operatortype_append(SCREEN_OT_delete);

	/* tools shared by more space types */
	WM_operatortype_append(ED_OT_undo);
	WM_operatortype_append(ED_OT_undo_push);
	WM_operatortype_append(ED_OT_redo);
	WM_operatortype_append(ED_OT_undo_redo);
	WM_operatortype_append(ED_OT_undo_history);

	WM_operatortype_append(ED_OT_flush_edits);

}

/** \} */

/* -------------------------------------------------------------------- */
/** \name Operator Key Map
 * \{ */

static void keymap_modal_set(wmKeyConfig *keyconf)
{
	static const EnumPropertyItem modal_items[] = {
		{KM_MODAL_CANCEL, "CANCEL", 0, "Cancel", ""},
		{KM_MODAL_APPLY, "APPLY", 0, "Apply", ""},
		{KM_MODAL_SNAP_ON, "SNAP", 0, "Snap on", ""},
		{KM_MODAL_SNAP_OFF, "SNAP_OFF", 0, "Snap off", ""},
		{0, NULL, 0, NULL, NULL}};
	wmKeyMap *keymap;

	/* Standard Modal keymap ------------------------------------------------ */
	keymap = WM_modalkeymap_add(keyconf, "Standard Modal Map", modal_items);

	WM_modalkeymap_add_item(keymap, ESCKEY,    KM_PRESS, KM_ANY, 0, KM_MODAL_CANCEL);
	WM_modalkeymap_add_item(keymap, LEFTMOUSE, KM_ANY, KM_ANY, 0, KM_MODAL_APPLY);
	WM_modalkeymap_add_item(keymap, RETKEY, KM_PRESS, KM_ANY, 0, KM_MODAL_APPLY);
	WM_modalkeymap_add_item(keymap, PADENTER, KM_PRESS, KM_ANY, 0, KM_MODAL_APPLY);

	WM_modalkeymap_add_item(keymap, LEFTCTRLKEY, KM_PRESS, KM_ANY, 0, KM_MODAL_SNAP_ON);
	WM_modalkeymap_add_item(keymap, LEFTCTRLKEY, KM_RELEASE, KM_ANY, 0, KM_MODAL_SNAP_OFF);

	WM_modalkeymap_assign(keymap, "SCREEN_OT_area_move");

}

static bool open_file_drop_poll(bContext *UNUSED(C), wmDrag *drag, const wmEvent *UNUSED(event))
{
	if (drag->type == WM_DRAG_PATH) {
		if (drag->icon == ICON_FILE_BLEND)
			return 1;
	}
	return 0;
}

static void open_file_drop_copy(wmDrag *drag, wmDropBox *drop)
{
	/* copy drag path to properties */
	RNA_string_set(drop->ptr, "filepath", drag->path);
	drop->opcontext = WM_OP_EXEC_DEFAULT;
}


/* called in spacetypes.c */
void ED_keymap_screen(wmKeyConfig *keyconf)
{
	ListBase *lb;
	wmKeyMap *keymap;
	wmKeyMapItem *kmi;

	/* Screen Editing ------------------------------------------------ */
	keymap = WM_keymap_find(keyconf, "Screen Editing", 0, 0);

	RNA_int_set(WM_keymap_add_item(keymap, "SCREEN_OT_actionzone", LEFTMOUSE, KM_PRESS, 0, 0)->ptr, "modifier", 0);
	RNA_int_set(WM_keymap_add_item(keymap, "SCREEN_OT_actionzone", LEFTMOUSE, KM_PRESS, KM_SHIFT, 0)->ptr, "modifier", 1);
	RNA_int_set(WM_keymap_add_item(keymap, "SCREEN_OT_actionzone", LEFTMOUSE, KM_PRESS, KM_CTRL, 0)->ptr, "modifier", 2);

	/* screen tools */
	WM_keymap_verify_item(keymap, "SCREEN_OT_area_split", EVT_ACTIONZONE_AREA, 0, 0, 0);
	WM_keymap_verify_item(keymap, "SCREEN_OT_area_join", EVT_ACTIONZONE_AREA, 0, 0, 0);
	WM_keymap_verify_item(keymap, "SCREEN_OT_area_dupli", EVT_ACTIONZONE_AREA, 0, KM_SHIFT, 0);
	WM_keymap_verify_item(keymap, "SCREEN_OT_area_swap", EVT_ACTIONZONE_AREA, 0, KM_CTRL, 0);
	WM_keymap_verify_item(keymap, "SCREEN_OT_region_scale", EVT_ACTIONZONE_REGION, 0, 0, 0);
	kmi = WM_keymap_add_item(keymap, "SCREEN_OT_screen_full_area", EVT_ACTIONZONE_FULLSCREEN, 0, 0, 0);
	RNA_boolean_set(kmi->ptr, "use_hide_panels", true);
	/* area move after action zones */
	WM_keymap_verify_item(keymap, "SCREEN_OT_area_move", LEFTMOUSE, KM_PRESS, 0, 0);

	WM_keymap_verify_item(keymap, "SCREEN_OT_area_options", RIGHTMOUSE, KM_PRESS, 0, 0);

#ifdef USE_WM_KEYMAP_27X
	WM_keymap_add_item(keymap, "SCREEN_OT_header", F9KEY, KM_PRESS, KM_ALT, 0);
#endif

	/* Header Editing ------------------------------------------------ */
	/* note: this is only used when the cursor is inside the header */
	keymap = WM_keymap_find(keyconf, "Header", 0, 0);

	WM_keymap_add_item(keymap, "SCREEN_OT_header_context_menu", RIGHTMOUSE, KM_PRESS, 0, 0);

	/* Screen General ------------------------------------------------ */
	keymap = WM_keymap_find(keyconf, "Screen", 0, 0);

	/* standard timers */
	WM_keymap_add_item(keymap, "SCREEN_OT_animation_step", TIMER0, KM_ANY, KM_ANY, 0);
	WM_keymap_add_item(keymap, "SCREEN_OT_region_blend", TIMERREGION, KM_ANY, KM_ANY, 0);

#ifdef USE_WM_KEYMAP_27X
	RNA_int_set(WM_keymap_add_item(keymap, "SCREEN_OT_screen_set", RIGHTARROWKEY, KM_PRESS, KM_CTRL, 0)->ptr, "delta", 1);
	RNA_int_set(WM_keymap_add_item(keymap, "SCREEN_OT_screen_set", LEFTARROWKEY, KM_PRESS, KM_CTRL, 0)->ptr, "delta", -1);
#endif
	WM_keymap_add_item(keymap, "SCREEN_OT_screen_full_area", SPACEKEY, KM_PRESS, KM_SHIFT, 0);
	kmi = WM_keymap_add_item(keymap, "SCREEN_OT_screen_full_area", SPACEKEY, KM_PRESS, KM_CTRL | KM_SHIFT, 0);
	RNA_boolean_set(kmi->ptr, "use_hide_panels", true);

#ifdef USE_WM_KEYMAP_27X
	WM_keymap_add_item(keymap, "SCREEN_OT_screenshot", F3KEY, KM_PRESS, KM_CTRL, 0);
#endif

	kmi = WM_keymap_add_item(keymap, "SCREEN_OT_space_context_cycle", TABKEY, KM_PRESS, KM_CTRL, 0);
	RNA_enum_set(kmi->ptr, "direction", SPACE_CONTEXT_CYCLE_NEXT);
	kmi = WM_keymap_add_item(keymap, "SCREEN_OT_space_context_cycle", TABKEY, KM_PRESS, KM_CTRL | KM_SHIFT, 0);
	RNA_enum_set(kmi->ptr, "direction", SPACE_CONTEXT_CYCLE_PREV);

	kmi = WM_keymap_add_item(keymap, "SCREEN_OT_workspace_cycle", TABKEY, KM_PRESS, KM_CTRL, 0);
	RNA_enum_set(kmi->ptr, "direction", SPACE_CONTEXT_CYCLE_NEXT);
	kmi = WM_keymap_add_item(keymap, "SCREEN_OT_workspace_cycle", TABKEY, KM_PRESS, KM_CTRL | KM_SHIFT, 0);
	RNA_enum_set(kmi->ptr, "direction", SPACE_CONTEXT_CYCLE_PREV);

	/* tests */
	WM_keymap_add_item(keymap, "SCREEN_OT_region_quadview", QKEY, KM_PRESS, KM_CTRL | KM_ALT, 0);
#ifdef USE_WM_KEYMAP_27X
	WM_keymap_verify_item(keymap, "SCREEN_OT_repeat_history", RKEY, KM_PRESS, KM_CTRL | KM_ALT, 0);
	WM_keymap_add_item(keymap, "SCREEN_OT_repeat_last", RKEY, KM_PRESS, KM_SHIFT, 0);
	WM_keymap_verify_item(keymap, "SCREEN_OT_region_flip", F5KEY, KM_PRESS, 0, 0);
	WM_keymap_verify_item(keymap, "SCREEN_OT_redo_last", F6KEY, KM_PRESS, 0, 0);
	WM_keymap_verify_item(keymap, "SCRIPT_OT_reload", F8KEY, KM_PRESS, 0, 0);
#endif

	/* files */
	WM_keymap_add_item(keymap, "FILE_OT_execute", RETKEY, KM_PRESS, 0, 0);
	WM_keymap_add_item(keymap, "FILE_OT_execute", PADENTER, KM_PRESS, 0, 0);
	WM_keymap_add_item(keymap, "FILE_OT_cancel", ESCKEY, KM_PRESS, 0, 0);

	/* undo */
#ifdef __APPLE__
	WM_keymap_add_item(keymap, "ED_OT_undo", ZKEY, KM_PRESS, KM_OSKEY, 0);
	WM_keymap_add_item(keymap, "ED_OT_redo", ZKEY, KM_PRESS, KM_SHIFT | KM_OSKEY, 0);
#ifdef USE_WM_KEYMAP_27X
	WM_keymap_add_item(keymap, "ED_OT_undo_history", ZKEY, KM_PRESS, KM_ALT | KM_OSKEY, 0);
#endif
#endif
	WM_keymap_add_item(keymap, "ED_OT_undo", ZKEY, KM_PRESS, KM_CTRL, 0);
	WM_keymap_add_item(keymap, "ED_OT_redo", ZKEY, KM_PRESS, KM_SHIFT | KM_CTRL, 0);
#ifdef USE_WM_KEYMAP_27X
	WM_keymap_add_item(keymap, "ED_OT_undo_history", ZKEY, KM_PRESS, KM_ALT | KM_CTRL, 0);
#endif

	/* render */
	kmi = WM_keymap_add_item(keymap, "RENDER_OT_render", F12KEY, KM_PRESS, 0, 0);
	RNA_boolean_set(kmi->ptr, "use_viewport", true);
	kmi = WM_keymap_add_item(keymap, "RENDER_OT_render", F12KEY, KM_PRESS, KM_CTRL, 0);
	RNA_boolean_set(kmi->ptr, "animation", true);
	RNA_boolean_set(kmi->ptr, "use_viewport", true);
	WM_keymap_add_item(keymap, "RENDER_OT_view_cancel", ESCKEY, KM_PRESS, 0, 0);
	WM_keymap_add_item(keymap, "RENDER_OT_view_show", F11KEY, KM_PRESS, 0, 0);
	WM_keymap_add_item(keymap, "RENDER_OT_play_rendered_anim", F11KEY, KM_PRESS, KM_CTRL, 0);

#ifdef USE_WM_KEYMAP_27X
	/* user prefs */
#ifdef __APPLE__
	WM_keymap_add_item(keymap, "SCREEN_OT_userpref_show", COMMAKEY, KM_PRESS, KM_OSKEY, 0);
#endif
	WM_keymap_add_item(keymap, "SCREEN_OT_userpref_show", UKEY, KM_PRESS, KM_CTRL | KM_ALT, 0);
#endif


	/* Anim Playback ------------------------------------------------ */
	keymap = WM_keymap_find(keyconf, "Frames", 0, 0);

	/* frame offsets */
#ifdef USE_WM_KEYMAP_27X
	RNA_int_set(WM_keymap_add_item(keymap, "SCREEN_OT_frame_offset", UPARROWKEY, KM_PRESS, KM_SHIFT, 0)->ptr, "delta", 10);
	RNA_int_set(WM_keymap_add_item(keymap, "SCREEN_OT_frame_offset", DOWNARROWKEY, KM_PRESS, KM_SHIFT, 0)->ptr, "delta", -10);
#endif
	RNA_int_set(WM_keymap_add_item(keymap, "SCREEN_OT_frame_offset", LEFTARROWKEY, KM_PRESS, 0, 0)->ptr, "delta", -1);
	RNA_int_set(WM_keymap_add_item(keymap, "SCREEN_OT_frame_offset", RIGHTARROWKEY, KM_PRESS, 0, 0)->ptr, "delta", 1);

#ifdef USE_WM_KEYMAP_27X
	RNA_int_set(WM_keymap_add_item(keymap, "SCREEN_OT_frame_offset", WHEELDOWNMOUSE, KM_PRESS, KM_ALT, 0)->ptr, "delta", 1);
	RNA_int_set(WM_keymap_add_item(keymap, "SCREEN_OT_frame_offset", WHEELUPMOUSE, KM_PRESS, KM_ALT, 0)->ptr, "delta", -1);

	RNA_boolean_set(WM_keymap_add_item(keymap, "SCREEN_OT_frame_jump", UPARROWKEY, KM_PRESS, KM_CTRL | KM_SHIFT, 0)->ptr, "end", true);
	RNA_boolean_set(WM_keymap_add_item(keymap, "SCREEN_OT_frame_jump", DOWNARROWKEY, KM_PRESS, KM_CTRL | KM_SHIFT, 0)->ptr, "end", false);
#endif
	RNA_boolean_set(WM_keymap_add_item(keymap, "SCREEN_OT_frame_jump", RIGHTARROWKEY, KM_PRESS, KM_SHIFT, 0)->ptr, "end", true);
	RNA_boolean_set(WM_keymap_add_item(keymap, "SCREEN_OT_frame_jump", LEFTARROWKEY, KM_PRESS, KM_SHIFT, 0)->ptr, "end", false);

	kmi = WM_keymap_add_item(keymap, "SCREEN_OT_keyframe_jump", UPARROWKEY, KM_PRESS, 0, 0);
	RNA_boolean_set(kmi->ptr, "next", true);

	kmi = WM_keymap_add_item(keymap, "SCREEN_OT_keyframe_jump", DOWNARROWKEY, KM_PRESS, 0, 0);
	RNA_boolean_set(kmi->ptr, "next", false);

	kmi = WM_keymap_add_item(keymap, "SCREEN_OT_keyframe_jump", MEDIALAST, KM_PRESS, 0, 0);
	RNA_boolean_set(kmi->ptr, "next", true);

	kmi = WM_keymap_add_item(keymap, "SCREEN_OT_keyframe_jump", MEDIAFIRST, KM_PRESS, 0, 0);
	RNA_boolean_set(kmi->ptr, "next", false);


	/* play (forward and backwards) */
	WM_keymap_add_item(keymap, "SCREEN_OT_animation_play", AKEY, KM_PRESS, KM_ALT, 0);
	RNA_boolean_set(WM_keymap_add_item(keymap, "SCREEN_OT_animation_play", AKEY, KM_PRESS, KM_ALT | KM_SHIFT, 0)->ptr, "reverse", true);
	WM_keymap_add_item(keymap, "SCREEN_OT_animation_cancel", ESCKEY, KM_PRESS, 0, 0);

	WM_keymap_add_item(keymap, "SCREEN_OT_animation_play", MEDIAPLAY, KM_PRESS, 0, 0);
	WM_keymap_add_item(keymap, "SCREEN_OT_animation_cancel", MEDIASTOP, KM_PRESS, 0, 0);

	/* Alternative keys for animation and sequencer playing */
#if 0 /* XXX: disabled for restoring later... bad implementation */
	keymap = WM_keymap_find(keyconf, "Frames", 0, 0);
	kmi = WM_keymap_add_item(keymap, "SCREEN_OT_animation_play", RIGHTARROWKEY, KM_PRESS, KM_ALT, 0);
	RNA_boolean_set(kmi->ptr, "cycle_speed", true);

	kmi = WM_keymap_add_item(keymap, "SCREEN_OT_animation_play", LEFTARROWKEY, KM_PRESS, KM_ALT, 0);
	RNA_boolean_set(kmi->ptr, "reverse", true);
	RNA_boolean_set(kmi->ptr, "cycle_speed", true);

	WM_keymap_add_item(keymap, "SCREEN_OT_animation_play", DOWNARROWKEY, KM_PRESS, KM_ALT, 0);
#endif

	/* dropbox for entire window */
	lb = WM_dropboxmap_find("Window", 0, 0);
	WM_dropbox_add(lb, "WM_OT_open_mainfile", open_file_drop_poll, open_file_drop_copy);
	WM_dropbox_add(lb, "UI_OT_drop_color", UI_drop_color_poll, UI_drop_color_copy);

	keymap_modal_set(keyconf);
}

/** \} */<|MERGE_RESOLUTION|>--- conflicted
+++ resolved
@@ -1899,12 +1899,8 @@
 	}
 	else {
 		ScrEdge *actedge;
-<<<<<<< HEAD
 		rcti screen_rect;
-		int x, y;
-=======
 		int event_co[2];
->>>>>>> c6416ae6
 
 		/* retrieve initial mouse coord, so we can find the active edge */
 		if (RNA_property_is_set(op->ptr, prop_cursor)) {
@@ -1914,15 +1910,11 @@
 			copy_v2_v2_int(event_co, &event->x);
 		}
 
-<<<<<<< HEAD
 		WM_window_screen_rect_calc(win, &screen_rect);
 
-		actedge = screen_geom_area_map_find_active_scredge(AREAMAP_FROM_SCREEN(sc), &screen_rect, x, y);
-		if (actedge == NULL)
-=======
-		actedge = screen_find_active_scredge(sc, winsize_x, winsize_y, event_co[0], event_co[1]);
+		actedge = screen_geom_area_map_find_active_scredge(
+		        AREAMAP_FROM_SCREEN(sc), &screen_rect, event_co[0], event_co[1]);
 		if (actedge == NULL) {
->>>>>>> c6416ae6
 			return OPERATOR_CANCELLED;
 		}
 

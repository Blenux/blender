/*
 * ***** BEGIN GPL LICENSE BLOCK *****
 *
 * This program is free software; you can redistribute it and/or
 * modify it under the terms of the GNU General Public License
 * as published by the Free Software Foundation; either version 2
 * of the License, or (at your option) any later version.
 *
 * This program is distributed in the hope that it will be useful,
 * but WITHOUT ANY WARRANTY; without even the implied warranty of
 * MERCHANTABILITY or FITNESS FOR A PARTICULAR PURPOSE.  See the
 * GNU General Public License for more details.
 *
 * You should have received a copy of the GNU General Public License
 * along with this program; if not, write to the Free Software Foundation,
 * Inc., 51 Franklin Street, Fifth Floor, Boston, MA 02110-1301, USA.
 *
 * The Original Code is Copyright (C) 2009, Blender Foundation, Joshua Leung
 * This is a new part of Blender
 *
 * Contributor(s): Joshua Leung, Antonio Vazquez
 *
 * ***** END GPL LICENSE BLOCK *****
 */

/** \file blender/editors/gpencil/gpencil_ops.c
 *  \ingroup edgpencil
 */


#include <stdlib.h>
#include <stddef.h>
#include <stdio.h>

#include "BLI_sys_types.h"

#include "BKE_context.h"
#include "BKE_brush.h"
#include "BKE_gpencil.h"

#include "DNA_brush_types.h"
#include "DNA_gpencil_types.h"
#include "DNA_object_types.h"
#include "DNA_screen_types.h"
#include "DNA_space_types.h"

#include "WM_api.h"
#include "WM_types.h"

#include "RNA_access.h"

#include "ED_gpencil.h"
#include "ED_select_utils.h"
#include "ED_object.h"
#include "ED_transform.h"

#include "gpencil_intern.h"

/* ****************************************** */
/* Grease Pencil Keymaps */

/* Generic Drawing Keymap - Annotations */
static void ed_keymap_gpencil_general(wmKeyConfig *keyconf)
{
	wmKeyMap *keymap = WM_keymap_ensure(keyconf, "Grease Pencil", 0, 0);
	wmKeyMapItem *kmi;

	/* Draw  --------------------------------------- */
	/* draw */
	kmi = WM_keymap_add_item(keymap, "GPENCIL_OT_annotate", LEFTMOUSE, KM_PRESS, 0, DKEY);
	RNA_enum_set(kmi->ptr, "mode", GP_PAINTMODE_DRAW);
	RNA_boolean_set(kmi->ptr, "wait_for_input", false);

	/* draw - straight lines */
	kmi = WM_keymap_add_item(keymap, "GPENCIL_OT_annotate", LEFTMOUSE, KM_PRESS, KM_ALT, DKEY);
	RNA_enum_set(kmi->ptr, "mode", GP_PAINTMODE_DRAW_STRAIGHT);
	RNA_boolean_set(kmi->ptr, "wait_for_input", false);

	/* draw - poly lines */
	kmi = WM_keymap_add_item(keymap, "GPENCIL_OT_annotate", LEFTMOUSE, KM_PRESS, KM_SHIFT | KM_ALT, DKEY);
	RNA_enum_set(kmi->ptr, "mode", GP_PAINTMODE_DRAW_POLY);
	RNA_boolean_set(kmi->ptr, "wait_for_input", false);

	/* erase */
	kmi = WM_keymap_add_item(keymap, "GPENCIL_OT_annotate", RIGHTMOUSE, KM_PRESS, 0, DKEY);
	RNA_enum_set(kmi->ptr, "mode", GP_PAINTMODE_ERASER);
	RNA_boolean_set(kmi->ptr, "wait_for_input", false);

	/* Viewport Tools ------------------------------- */

	/* Enter EditMode */
	WM_keymap_add_item(keymap, "GPENCIL_OT_editmode_toggle", TABKEY, KM_PRESS, 0, DKEY);

	/* Pie Menu - For standard tools */
	WM_keymap_add_menu_pie(keymap, "GPENCIL_MT_pie_tool_palette", QKEY, KM_PRESS, 0, DKEY);
	WM_keymap_add_menu_pie(keymap, "GPENCIL_MT_pie_settings_palette", WKEY, KM_PRESS, 0, DKEY);

	/* Add Blank Frame */
	/* XXX: BKEY or NKEY? BKEY is easier to reach from DKEY, so we'll use that for now */
	WM_keymap_add_item(keymap, "GPENCIL_OT_blank_frame_add", BKEY, KM_PRESS, 0, DKEY);

	/* Delete Active Frame - For easier video tutorials/review sessions */
	/* NOTE: This works even when not in EditMode */
	WM_keymap_add_item(keymap, "GPENCIL_OT_active_frames_delete_all", XKEY, KM_PRESS, 0, DKEY);
	WM_keymap_add_item(keymap, "GPENCIL_OT_active_frames_delete_all", DELKEY, KM_PRESS, 0, DKEY);
}

/* ==================== */

/* Poll callback for stroke editing mode */
static bool gp_stroke_editmode_poll(bContext *C)
{
	bGPdata *gpd = CTX_data_gpencil_data(C);
	return (gpd && (gpd->flag & GP_DATA_STROKE_EDITMODE));
}

/* Poll callback for stroke painting mode */
static bool gp_stroke_paintmode_poll(bContext *C)
{
<<<<<<< HEAD
	/* TODO: limit this to mode, but review 2D editors */
	bGPdata *gpd = CTX_data_gpencil_data(C);
	return (gpd && (gpd->flag & GP_DATA_STROKE_PAINTMODE));
}
=======
	wmKeyMap *keymap = WM_keymap_ensure(keyconf, "Grease Pencil Stroke Edit Mode", 0, 0);
	wmKeyMapItem *kmi;

	/* set poll callback - so that this keymap only gets enabled when stroke editmode is enabled */
	keymap->poll = gp_stroke_editmode_poll;

	/* ----------------------------------------------- */

	/* Exit EditMode */
	WM_keymap_add_item(keymap, "GPENCIL_OT_editmode_toggle", TABKEY, KM_PRESS, 0, 0);

	/* Pie Menu - For settings/tools easy access */
	WM_keymap_add_menu_pie(keymap, "GPENCIL_MT_pie_sculpt", EKEY, KM_PRESS, 0, DKEY);

	/* Brush Settings */
	/* NOTE: We cannot expose these in the standard keymap, as they will interfere with regular hotkeys
	 *       in other modes. However, when we are dealing with Stroke Edit Mode, we know for certain
	 *       that the only data being edited is that of the Grease Pencil strokes
	 */

	/* CTRL + FKEY = Eraser Radius */
	kmi = WM_keymap_add_item(keymap, "WM_OT_radial_control", FKEY, KM_PRESS, KM_CTRL, 0);
	RNA_string_set(kmi->ptr, "data_path_primary", "user_preferences.edit.grease_pencil_eraser_radius");

	/* Interpolation */
	WM_keymap_add_item(keymap, "GPENCIL_OT_interpolate", EKEY, KM_PRESS, KM_CTRL | KM_ALT, 0);
	WM_keymap_add_item(keymap, "GPENCIL_OT_interpolate_sequence", EKEY, KM_PRESS, KM_SHIFT | KM_CTRL, 0);
>>>>>>> 18d135d0

/* Poll callback for stroke painting (draw brush) */
static bool gp_stroke_paintmode_draw_poll(bContext *C)
{
	/* TODO: limit this to mode, but review 2D editors */
	bGPdata *gpd = CTX_data_gpencil_data(C);
	ToolSettings *ts = CTX_data_tool_settings(C);
	Brush *brush = BKE_brush_getactive_gpencil(ts);
	return ((gpd) && (gpd->flag & GP_DATA_STROKE_PAINTMODE) &&
	        (brush && brush->gpencil_settings) &&
	        (brush->gpencil_settings->brush_type == GP_BRUSH_TYPE_DRAW));
}

/* Poll callback for stroke painting (erase brush) */
static bool gp_stroke_paintmode_erase_poll(bContext *C)
{
	/* TODO: limit this to mode, but review 2D editors */
	bGPdata *gpd = CTX_data_gpencil_data(C);
	ToolSettings *ts = CTX_data_tool_settings(C);
	Brush *brush = BKE_brush_getactive_gpencil(ts);
	return ((gpd) && (gpd->flag & GP_DATA_STROKE_PAINTMODE) &&
	        (brush && brush->gpencil_settings) &&
	        (brush->gpencil_settings->brush_type == GP_BRUSH_TYPE_ERASE));
}

/* Poll callback for stroke painting (fill) */
static bool gp_stroke_paintmode_fill_poll(bContext *C)
{
	/* TODO: limit this to mode, but review 2D editors */
	bGPdata *gpd = CTX_data_gpencil_data(C);
	ToolSettings *ts = CTX_data_tool_settings(C);
	Brush *brush = BKE_brush_getactive_gpencil(ts);
	return ((gpd) && (gpd->flag & GP_DATA_STROKE_PAINTMODE) &&
	        (brush && brush->gpencil_settings) &&
	        (brush->gpencil_settings->brush_type == GP_BRUSH_TYPE_FILL));
}

/* Poll callback for stroke sculpting mode */
static bool gp_stroke_sculptmode_poll(bContext *C)
{
	bGPdata *gpd = CTX_data_gpencil_data(C);
	Object *ob = CTX_data_active_object(C);
	ScrArea *sa = CTX_wm_area(C);

	/* if not gpencil object and not view3d, need sculpt keys if edit mode */
	if (sa->spacetype != SPACE_VIEW3D) {
		return ((gpd) && (gpd->flag & GP_DATA_STROKE_EDITMODE));
	}
	else {
		/* weight paint is a submode of sculpt */
		if ((ob) && (ob->type == OB_GPENCIL)) {
			return GPENCIL_SCULPT_OR_WEIGHT_MODE(gpd);
		}
	}

	return 0;
}

/* Poll callback for stroke weight paint mode */
static bool gp_stroke_weightmode_poll(bContext *C)
{
	bGPdata *gpd = CTX_data_gpencil_data(C);
	Object *ob = CTX_data_active_object(C);

	if ((ob) && (ob->type == OB_GPENCIL)) {
		return (gpd && (gpd->flag & GP_DATA_STROKE_WEIGHTMODE));
	}

	return 0;
}

static void ed_keymap_gpencil_selection(wmKeyMap *keymap)
{
	wmKeyMapItem *kmi;

	/* select all */
	kmi = WM_keymap_add_item(keymap, "GPENCIL_OT_select_all", AKEY, KM_PRESS, 0, 0);
	RNA_enum_set(kmi->ptr, "action", SEL_SELECT);
	kmi = WM_keymap_add_item(keymap, "GPENCIL_OT_select_all", AKEY, KM_PRESS, KM_ALT, 0);
	RNA_enum_set(kmi->ptr, "action", SEL_DESELECT);

	kmi = WM_keymap_add_item(keymap, "GPENCIL_OT_select_all", IKEY, KM_PRESS, KM_CTRL, 0);
	RNA_enum_set(kmi->ptr, "action", SEL_INVERT);

	/* circle select */
	WM_keymap_add_item(keymap, "GPENCIL_OT_select_circle", CKEY, KM_PRESS, 0, 0);

	/* border select */
	WM_keymap_add_item(keymap, "GPENCIL_OT_select_border", BKEY, KM_PRESS, 0, 0);

	/* lasso select */
	kmi = WM_keymap_add_item(keymap, "GPENCIL_OT_select_lasso", EVT_TWEAK_A, KM_ANY, KM_CTRL, 0);
	RNA_boolean_set(kmi->ptr, "deselect", false);
	kmi = WM_keymap_add_item(keymap, "GPENCIL_OT_select_lasso", EVT_TWEAK_A, KM_ANY, KM_SHIFT | KM_CTRL, 0);
	RNA_boolean_set(kmi->ptr, "deselect", true);

	/* In the Node Editor, lasso select needs ALT modifier too (as somehow CTRL+LMB drag gets taken for "cut" quite early)
	* There probably isn't too much harm adding this for other editors too as part of standard GP editing keymap. This hotkey
	* combo doesn't seem to see much use under standard scenarios?
	*/
	kmi = WM_keymap_add_item(keymap, "GPENCIL_OT_select_lasso", EVT_TWEAK_A, KM_ANY, KM_CTRL | KM_ALT, 0);
	RNA_boolean_set(kmi->ptr, "deselect", false);
	kmi = WM_keymap_add_item(keymap, "GPENCIL_OT_select_lasso", EVT_TWEAK_A, KM_ANY, KM_SHIFT | KM_CTRL | KM_ALT, 0);
	RNA_boolean_set(kmi->ptr, "deselect", true);

	kmi = WM_keymap_add_item(keymap, "GPENCIL_OT_select", SELECTMOUSE, KM_PRESS, KM_SHIFT, 0);
	RNA_boolean_set(kmi->ptr, "extend", true);
	RNA_boolean_set(kmi->ptr, "toggle", true);

	/* whole stroke select */
	kmi = WM_keymap_add_item(keymap, "GPENCIL_OT_select", SELECTMOUSE, KM_PRESS, KM_ALT, 0);
	RNA_boolean_set(kmi->ptr, "entire_strokes", true);

	kmi = WM_keymap_add_item(keymap, "GPENCIL_OT_select", SELECTMOUSE, KM_PRESS, KM_ALT | KM_SHIFT, 0);
	RNA_boolean_set(kmi->ptr, "entire_strokes", true);
	RNA_boolean_set(kmi->ptr, "extend", true);

	/* select linked */
	/* NOTE: While LKEY is redundant, not having it breaks the mode illusion too much */
	WM_keymap_add_item(keymap, "GPENCIL_OT_select_linked", LKEY, KM_PRESS, 0, 0);
	WM_keymap_add_item(keymap, "GPENCIL_OT_select_linked", LKEY, KM_PRESS, KM_CTRL, 0);

	/* select alternate */
	WM_keymap_add_item(keymap, "GPENCIL_OT_select_alternate", LKEY, KM_PRESS, KM_SHIFT, 0);

	/* select grouped */
	WM_keymap_add_item(keymap, "GPENCIL_OT_select_grouped", GKEY, KM_PRESS, KM_SHIFT, 0);

	/* select more/less */
	WM_keymap_add_item(keymap, "GPENCIL_OT_select_more", PADPLUSKEY, KM_PRESS, KM_CTRL, 0);
	WM_keymap_add_item(keymap, "GPENCIL_OT_select_less", PADMINUS, KM_PRESS, KM_CTRL, 0);
}

static void ed_keymap_gpencil_display(wmKeyMap *keymap)
{
	wmKeyMapItem *kmi;

	kmi = WM_keymap_add_item(keymap, "WM_OT_context_toggle", QKEY, KM_PRESS, KM_SHIFT, 0);
	RNA_string_set(kmi->ptr, "data_path", "space_data.overlay.use_gpencil_edit_lines");

	kmi = WM_keymap_add_item(keymap, "WM_OT_context_toggle", QKEY, KM_PRESS, KM_SHIFT | KM_ALT, 0);
	RNA_string_set(kmi->ptr, "data_path", "space_data.overlay.use_gpencil_multiedit_line_only");
}

static void ed_keymap_gpencil_sculpt(wmKeyMap *keymap)
{
	wmKeyMapItem *kmi;

	/* Pie Menu - For settings/tools easy access */
	WM_keymap_add_menu_pie(keymap, "GPENCIL_PIE_sculpt", EKEY, KM_PRESS, 0, DKEY);

	/* Sculpting ------------------------------------- */

	/* Brush-Based Editing:
	*   EKEY + LMB                          = Single stroke, draw immediately
	*        + Other Modifiers (Ctrl/Shift) = Invert, Smooth, etc.
	*
	* For the modal version, use D+E -> Sculpt
	*/
	/* GPXX: disabled to make toolsystem works */
	//kmi = WM_keymap_add_item(keymap, "GPENCIL_OT_brush_paint", LEFTMOUSE, KM_PRESS, 0, 0);
	//RNA_boolean_set(kmi->ptr, "wait_for_input", false);

	kmi = WM_keymap_add_item(keymap, "GPENCIL_OT_brush_paint", LEFTMOUSE, KM_PRESS, KM_CTRL, 0);
	RNA_boolean_set(kmi->ptr, "wait_for_input", false);
	RNA_boolean_set(kmi->ptr, "keep_brush", true);
	/*RNA_boolean_set(kmi->ptr, "use_invert", true);*/

	kmi = WM_keymap_add_item(keymap, "GPENCIL_OT_brush_paint", LEFTMOUSE, KM_PRESS, KM_SHIFT, 0);
	RNA_boolean_set(kmi->ptr, "wait_for_input", false);
	RNA_boolean_set(kmi->ptr, "keep_brush", true);
	/*RNA_boolean_set(kmi->ptr, "use_smooth", true);*/

	/* Shift-FKEY = Sculpt Strength */
	kmi = WM_keymap_add_item(keymap, "WM_OT_radial_control", FKEY, KM_PRESS, KM_SHIFT, 0);
	RNA_string_set(kmi->ptr, "data_path_primary", "tool_settings.gpencil_sculpt.brush.strength");

	/* FKEY = Sculpt Brush Size */
	kmi = WM_keymap_add_item(keymap, "WM_OT_radial_control", FKEY, KM_PRESS, 0, 0);
	RNA_string_set(kmi->ptr, "data_path_primary", "tool_settings.gpencil_sculpt.brush.size");

	/* menu sculpt specials */
	WM_keymap_add_menu(keymap, "VIEW3D_MT_gpencil_sculpt_specials", WKEY, KM_PRESS, 0, 0);
}

static void ed_keymap_gpencil_weight(wmKeyMap *keymap)
{
	wmKeyMapItem *kmi;


	/* Brush-Based Editing:
	*   EKEY + LMB                          = Single stroke, draw immediately
	*        + Other Modifiers (Ctrl/Shift) = Invert, Smooth, etc.
	*
	* For the modal version, use D+E -> Sculpt
	*/
	/* GPXX: disabled to make toolsystem works */
	//kmi = WM_keymap_add_item(keymap, "GPENCIL_OT_brush_paint", LEFTMOUSE, KM_PRESS, 0, 0);
	//RNA_boolean_set(kmi->ptr, "wait_for_input", false);

	kmi = WM_keymap_add_item(keymap, "GPENCIL_OT_brush_paint", LEFTMOUSE, KM_PRESS, KM_CTRL, 0);
	RNA_boolean_set(kmi->ptr, "wait_for_input", false);
	RNA_boolean_set(kmi->ptr, "keep_brush", true);
	/*RNA_boolean_set(kmi->ptr, "use_invert", true);*/

	kmi = WM_keymap_add_item(keymap, "GPENCIL_OT_brush_paint", LEFTMOUSE, KM_PRESS, KM_SHIFT, 0);
	RNA_boolean_set(kmi->ptr, "wait_for_input", false);
	RNA_boolean_set(kmi->ptr, "keep_brush", true);
	/*RNA_boolean_set(kmi->ptr, "use_smooth", true);*/
}

/* Stroke Editing Keymap - Only when editmode is enabled */
static void ed_keymap_gpencil_editing(wmKeyConfig *keyconf)
{
	wmKeyMap *keymap = WM_keymap_find(keyconf, "Grease Pencil Stroke Edit Mode", 0, 0);
	wmKeyMapItem *kmi;

	/* set poll callback - so that this keymap only gets enabled when stroke editmode is enabled */
	keymap->poll = gp_stroke_editmode_poll;

	/* ----------------------------------------------- */

	/* Brush Settings */
	/* NOTE: We cannot expose these in the standard keymap, as they will interfere with regular hotkeys
	 *       in other modes. However, when we are dealing with Stroke Edit Mode, we know for certain
	 *       that the only data being edited is that of the Grease Pencil strokes
	 */

	/* Interpolation */
	WM_keymap_add_item(keymap, "GPENCIL_OT_interpolate", EKEY, KM_PRESS, KM_CTRL | KM_ALT, 0);
	WM_keymap_add_item(keymap, "GPENCIL_OT_interpolate_sequence", EKEY, KM_PRESS, KM_SHIFT | KM_CTRL, 0);

	/* normal select */
	WM_keymap_add_item(keymap, "GPENCIL_OT_select", SELECTMOUSE, KM_PRESS, 0, 0);

	/* Selection */
	ed_keymap_gpencil_selection(keymap);

	/* Editing ----------------------------------------- */

	/* duplicate and move selected points */
	WM_keymap_add_item(keymap, "GPENCIL_OT_duplicate_move", DKEY, KM_PRESS, KM_SHIFT, 0);

	/* delete */
	WM_keymap_add_menu(keymap, "VIEW3D_MT_edit_gpencil_delete", XKEY, KM_PRESS, 0, 0);
	WM_keymap_add_menu(keymap, "VIEW3D_MT_edit_gpencil_delete", DELKEY, KM_PRESS, 0, 0);

	WM_keymap_add_item(keymap, "GPENCIL_OT_dissolve", XKEY, KM_PRESS, KM_CTRL, 0);
	WM_keymap_add_item(keymap, "GPENCIL_OT_dissolve", DELKEY, KM_PRESS, KM_CTRL, 0);

	WM_keymap_add_item(keymap, "GPENCIL_OT_active_frames_delete_all", XKEY, KM_PRESS, KM_SHIFT, 0);
	WM_keymap_add_item(keymap, "GPENCIL_OT_active_frames_delete_all", DELKEY, KM_PRESS, KM_SHIFT, 0);

	/* menu edit specials */
	WM_keymap_add_menu(keymap, "VIEW3D_MT_gpencil_edit_specials", WKEY, KM_PRESS, 0, 0);

	/* menu separate */
	WM_keymap_add_menu(keymap, "GPENCIL_MT_separate", PKEY, KM_PRESS, 0, 0);

	/* split strokes */
	WM_keymap_add_item(keymap, "GPENCIL_OT_stroke_split", VKEY, KM_PRESS, 0, 0);

	/* join strokes */
	WM_keymap_add_item(keymap, "GPENCIL_OT_stroke_join", JKEY, KM_PRESS, KM_CTRL, 0);

	kmi = WM_keymap_add_item(keymap, "GPENCIL_OT_stroke_join", JKEY, KM_PRESS, KM_CTRL | KM_SHIFT, 0);
	RNA_enum_set(kmi->ptr, "type", GP_STROKE_JOINCOPY);

	/* copy + paste */
	WM_keymap_add_item(keymap, "GPENCIL_OT_copy", CKEY, KM_PRESS, KM_CTRL, 0);
	WM_keymap_add_item(keymap, "GPENCIL_OT_paste", VKEY, KM_PRESS, KM_CTRL, 0);

#ifdef __APPLE__
	WM_keymap_add_item(keymap, "GPENCIL_OT_copy", CKEY, KM_PRESS, KM_OSKEY, 0);
	WM_keymap_add_item(keymap, "GPENCIL_OT_paste", VKEY, KM_PRESS, KM_OSKEY, 0);
#endif

	/* snap */
	WM_keymap_add_menu(keymap, "GPENCIL_MT_snap", SKEY, KM_PRESS, KM_SHIFT, 0);

	/* convert to geometry */
	WM_keymap_add_item(keymap, "GPENCIL_OT_convert", CKEY, KM_PRESS, KM_ALT, 0);


	/* Show/Hide */
	/* NOTE: These are available only in EditMode now, since they clash with general-purpose hotkeys */
	WM_keymap_add_item(keymap, "GPENCIL_OT_reveal", HKEY, KM_PRESS, KM_ALT, 0);

	kmi = WM_keymap_add_item(keymap, "GPENCIL_OT_hide", HKEY, KM_PRESS, 0, 0);
	RNA_boolean_set(kmi->ptr, "unselected", false);

	kmi = WM_keymap_add_item(keymap, "GPENCIL_OT_hide", HKEY, KM_PRESS, KM_SHIFT, 0);
	RNA_boolean_set(kmi->ptr, "unselected", true);

	WM_keymap_add_item(keymap, "GPENCIL_OT_selection_opacity_toggle", HKEY, KM_PRESS, KM_CTRL, 0);

	/* Display. */
	ed_keymap_gpencil_display(keymap);

	/* Isolate Layer */
	WM_keymap_add_item(keymap, "GPENCIL_OT_layer_isolate", PADASTERKEY, KM_PRESS, 0, 0);

	/* Move to Layer */
	WM_keymap_add_item(keymap, "GPENCIL_OT_move_to_layer", MKEY, KM_PRESS, 0, 0);

	/* Transform Tools */
	kmi = WM_keymap_add_item(keymap, "TRANSFORM_OT_translate", GKEY, KM_PRESS, 0, 0);

	kmi = WM_keymap_add_item(keymap, "TRANSFORM_OT_translate", EVT_TWEAK_S, KM_ANY, 0, 0);

	kmi = WM_keymap_add_item(keymap, "TRANSFORM_OT_rotate", RKEY, KM_PRESS, 0, 0);

	kmi = WM_keymap_add_item(keymap, "TRANSFORM_OT_resize", SKEY, KM_PRESS, 0, 0);

	kmi = WM_keymap_add_item(keymap, "TRANSFORM_OT_mirror", MKEY, KM_PRESS, KM_CTRL, 0);

	kmi = WM_keymap_add_item(keymap, "TRANSFORM_OT_bend", WKEY, KM_PRESS, KM_SHIFT, 0);

	WM_keymap_add_item(keymap, "TRANSFORM_OT_tosphere", SKEY, KM_PRESS, KM_ALT | KM_SHIFT, 0);

	WM_keymap_add_item(keymap, "TRANSFORM_OT_shear", SKEY, KM_PRESS, KM_ALT | KM_CTRL | KM_SHIFT, 0);

	kmi = WM_keymap_add_item(keymap, "TRANSFORM_OT_transform", SKEY, KM_PRESS, KM_ALT, 0);
	RNA_enum_set(kmi->ptr, "mode", TFM_GPENCIL_SHRINKFATTEN);

	/* Proportional Editing */
	ED_keymap_proportional_cycle(keyconf, keymap);
	ED_keymap_proportional_editmode(keyconf, keymap, true);

	/* menu - add GP object (3d view only) */
	WM_keymap_add_item(keymap, "OBJECT_OT_gpencil_add", AKEY, KM_PRESS, KM_SHIFT, 0);

	/* menu vertex group */
	WM_keymap_add_menu(keymap, "GPENCIL_MT_gpencil_vertex_group", GKEY, KM_PRESS, KM_CTRL, 0);

	/* toggle edit mode */
	WM_keymap_add_item(keymap, "GPENCIL_OT_editmode_toggle", TABKEY, KM_PRESS, 0, 0);
}

/* keys for draw with a drawing brush (no fill) */
static void ed_keymap_gpencil_painting_draw(wmKeyConfig *keyconf)
{
	wmKeyMap *keymap = WM_keymap_find(keyconf, "Grease Pencil Stroke Paint (Draw brush)", 0, 0);
	wmKeyMapItem *kmi;

	/* set poll callback */
	keymap->poll = gp_stroke_paintmode_draw_poll;

	kmi = WM_keymap_add_item(keymap, "GPENCIL_OT_draw", LEFTMOUSE, KM_PRESS, 0, 0);
	RNA_enum_set(kmi->ptr, "mode", GP_PAINTMODE_DRAW);
	RNA_boolean_set(kmi->ptr, "wait_for_input", false);

	kmi = WM_keymap_add_item(keymap, "GPENCIL_OT_draw", LEFTMOUSE, KM_PRESS, KM_SHIFT, 0);
	RNA_enum_set(kmi->ptr, "mode", GP_PAINTMODE_DRAW);
	RNA_boolean_set(kmi->ptr, "wait_for_input", false);

	/* draw - straight lines */
	kmi = WM_keymap_add_item(keymap, "GPENCIL_OT_draw", LEFTMOUSE, KM_PRESS, KM_ALT, 0);
	RNA_enum_set(kmi->ptr, "mode", GP_PAINTMODE_DRAW_STRAIGHT);
	RNA_boolean_set(kmi->ptr, "wait_for_input", false);

	/* draw - poly lines */
	kmi = WM_keymap_add_item(keymap, "GPENCIL_OT_draw", LEFTMOUSE, KM_PRESS, KM_SHIFT | KM_ALT, 0);
	RNA_enum_set(kmi->ptr, "mode", GP_PAINTMODE_DRAW_POLY);
	RNA_boolean_set(kmi->ptr, "wait_for_input", false);

	/* erase */
	kmi = WM_keymap_add_item(keymap, "GPENCIL_OT_draw", LEFTMOUSE, KM_PRESS, KM_CTRL, 0);
	RNA_enum_set(kmi->ptr, "mode", GP_PAINTMODE_ERASER);
	RNA_boolean_set(kmi->ptr, "wait_for_input", false);

	/* Tablet Mappings for Drawing ------------------ */
	/* For now, only support direct drawing using the eraser, as most users using a tablet
	* may still want to use that as their primary pointing device!
	*/
#if 0
	kmi = WM_keymap_add_item(keymap, "GPENCIL_OT_draw", TABLET_STYLUS, KM_PRESS, 0, 0);
	RNA_enum_set(kmi->ptr, "mode", GP_PAINTMODE_DRAW);
	RNA_boolean_set(kmi->ptr, "wait_for_input", false);
#endif

	kmi = WM_keymap_add_item(keymap, "GPENCIL_OT_draw", TABLET_ERASER, KM_PRESS, 0, 0);
	RNA_enum_set(kmi->ptr, "mode", GP_PAINTMODE_ERASER);
	RNA_boolean_set(kmi->ptr, "wait_for_input", false);

	/* Selection (used by eraser) */
	/* border select */
	WM_keymap_add_item(keymap, "GPENCIL_OT_select_border", BKEY, KM_PRESS, 0, 0);

	/* lasso select */
	kmi = WM_keymap_add_item(keymap, "GPENCIL_OT_select_lasso", EVT_TWEAK_A, KM_ANY, KM_CTRL | KM_ALT, 0);
	RNA_boolean_set(kmi->ptr, "deselect", false);
}

/* keys for draw with a eraser brush (erase) */
static void ed_keymap_gpencil_painting_erase(wmKeyConfig *keyconf)
{
	wmKeyMap *keymap = WM_keymap_find(keyconf, "Grease Pencil Stroke Paint (Erase)", 0, 0);
	wmKeyMapItem *kmi;

	/* set poll callback */
	keymap->poll = gp_stroke_paintmode_erase_poll;

	/* erase */
	kmi = WM_keymap_add_item(keymap, "GPENCIL_OT_draw", LEFTMOUSE, KM_PRESS, 0, 0);
	RNA_enum_set(kmi->ptr, "mode", GP_PAINTMODE_ERASER);
	RNA_boolean_set(kmi->ptr, "wait_for_input", false);

	kmi = WM_keymap_add_item(keymap, "GPENCIL_OT_draw", TABLET_ERASER, KM_PRESS, 0, 0);
	RNA_enum_set(kmi->ptr, "mode", GP_PAINTMODE_ERASER);
	RNA_boolean_set(kmi->ptr, "wait_for_input", false);

	/* Selection (used by eraser) */
	/* border select */
	WM_keymap_add_item(keymap, "GPENCIL_OT_select_border", BKEY, KM_PRESS, 0, 0);

	/* lasso select */
	kmi = WM_keymap_add_item(keymap, "GPENCIL_OT_select_lasso", EVT_TWEAK_A, KM_ANY, KM_CTRL | KM_ALT, 0);
	RNA_boolean_set(kmi->ptr, "deselect", false);
}

/* keys for draw with a fill brush */
static void ed_keymap_gpencil_painting_fill(wmKeyConfig *keyconf)
{
	wmKeyMap *keymap = WM_keymap_find(keyconf, "Grease Pencil Stroke Paint (Fill)", 0, 0);
	wmKeyMapItem *kmi;

	/* set poll callback */
	keymap->poll = gp_stroke_paintmode_fill_poll;

	kmi = WM_keymap_add_item(keymap, "GPENCIL_OT_fill", LEFTMOUSE, KM_PRESS, 0, 0);
	RNA_boolean_set(kmi->ptr, "on_back", false);

	kmi = WM_keymap_add_item(keymap, "GPENCIL_OT_fill", LEFTMOUSE, KM_PRESS, KM_SHIFT, 0);
	RNA_boolean_set(kmi->ptr, "on_back", true);

	/* if press alternative key, the brush now it's for drawing areas */
	kmi = WM_keymap_add_item(keymap, "GPENCIL_OT_draw", LEFTMOUSE, KM_PRESS, KM_CTRL, 0);
	RNA_enum_set(kmi->ptr, "mode", GP_PAINTMODE_DRAW);
	RNA_boolean_set(kmi->ptr, "wait_for_input", false);
	/* disable straight lines */
	RNA_boolean_set(kmi->ptr, "disable_straight", true);

	/* if press alternative key, the brush now it's for drawing lines */
	kmi = WM_keymap_add_item(keymap, "GPENCIL_OT_draw", LEFTMOUSE, KM_PRESS, KM_ALT, 0);
	RNA_enum_set(kmi->ptr, "mode", GP_PAINTMODE_DRAW);
	RNA_boolean_set(kmi->ptr, "wait_for_input", false);
	/* disable straight lines */
	RNA_boolean_set(kmi->ptr, "disable_straight", true);
	/* enable special stroke with no fill flag */
	RNA_boolean_set(kmi->ptr, "disable_fill", true);
}

/* Stroke Painting Keymap - Only when paintmode is enabled */
static void ed_keymap_gpencil_painting(wmKeyConfig *keyconf)
{
	wmKeyMap *keymap = WM_keymap_find(keyconf, "Grease Pencil Stroke Paint Mode", 0, 0);
	wmKeyMapItem *kmi;

	/* set poll callback - so that this keymap only gets enabled when stroke paintmode is enabled */
	keymap->poll = gp_stroke_paintmode_poll;

	/* FKEY = Brush Size */
	kmi = WM_keymap_add_item(keymap, "WM_OT_radial_control", FKEY, KM_PRESS, 0, 0);
	RNA_string_set(kmi->ptr, "data_path_primary", "tool_settings.gpencil_paint.brush.size");

	/* CTRL + FKEY = Eraser Radius */
	kmi = WM_keymap_add_item(keymap, "WM_OT_radial_control", FKEY, KM_PRESS, KM_CTRL, 0);
	RNA_string_set(kmi->ptr, "data_path_primary", "user_preferences.edit.grease_pencil_eraser_radius");

	/* menu draw specials */
	WM_keymap_add_menu(keymap, "GPENCIL_MT_gpencil_draw_specials", WKEY, KM_PRESS, 0, 0);

	/* menu draw delete */
	WM_keymap_add_menu(keymap, "GPENCIL_MT_gpencil_draw_delete", XKEY, KM_PRESS, 0, 0);

}

/* Stroke Sculpting Keymap - Only when sculptmode is enabled */
static void ed_keymap_gpencil_sculpting(wmKeyConfig *keyconf)
{
	wmKeyMap *keymap = WM_keymap_find(keyconf, "Grease Pencil Stroke Sculpt Mode", 0, 0);

	/* set poll callback - so that this keymap only gets enabled when stroke sculptmode is enabled */
	keymap->poll = gp_stroke_sculptmode_poll;

	/* Selection */
	ed_keymap_gpencil_selection(keymap);

	/* sculpt */
	ed_keymap_gpencil_sculpt(keymap);

	/* Display. */
	ed_keymap_gpencil_display(keymap);
}

/* Stroke Weight Paint Keymap - Only when weight is enabled */
static void ed_keymap_gpencil_weightpainting(wmKeyConfig *keyconf)
{
	wmKeyMap *keymap = WM_keymap_find(keyconf, "Grease Pencil Stroke Weight Mode", 0, 0);
	wmKeyMapItem *kmi;

	/* set poll callback - so that this keymap only gets enabled when stroke sculptmode is enabled */
	keymap->poll = gp_stroke_weightmode_poll;

	/* Selection */
	ed_keymap_gpencil_selection(keymap);

	/* sculpt */
	ed_keymap_gpencil_weight(keymap);

	/* Shift-FKEY = Sculpt Strength */
	kmi = WM_keymap_add_item(keymap, "WM_OT_radial_control", FKEY, KM_PRESS, KM_SHIFT, 0);
	RNA_string_set(kmi->ptr, "data_path_primary", "tool_settings.gpencil_sculpt.weight_brush.strength");

	/* FKEY = Sculpt Brush Size */
	kmi = WM_keymap_add_item(keymap, "WM_OT_radial_control", FKEY, KM_PRESS, 0, 0);
	RNA_string_set(kmi->ptr, "data_path_primary", "tool_settings.gpencil_sculpt.weight_brush.size");

	/* Display. */
	ed_keymap_gpencil_display(keymap);
}
/* ==================== */

void ED_keymap_gpencil(wmKeyConfig *keyconf)
{
	ed_keymap_gpencil_general(keyconf);
	ed_keymap_gpencil_editing(keyconf);
	ed_keymap_gpencil_painting(keyconf);
	ed_keymap_gpencil_painting_draw(keyconf);
	ed_keymap_gpencil_painting_erase(keyconf);
	ed_keymap_gpencil_painting_fill(keyconf);
	ed_keymap_gpencil_sculpting(keyconf);
	ed_keymap_gpencil_weightpainting(keyconf);
}

/* ****************************************** */

void ED_operatortypes_gpencil(void)
{
	/* Annotations -------------------- */

	WM_operatortype_append(GPENCIL_OT_annotate);

	/* Drawing ----------------------- */

	WM_operatortype_append(GPENCIL_OT_draw);
	WM_operatortype_append(GPENCIL_OT_fill);

	/* Editing (Strokes) ------------ */

	WM_operatortype_append(GPENCIL_OT_editmode_toggle);
	WM_operatortype_append(GPENCIL_OT_paintmode_toggle);
	WM_operatortype_append(GPENCIL_OT_sculptmode_toggle);
	WM_operatortype_append(GPENCIL_OT_weightmode_toggle);
	WM_operatortype_append(GPENCIL_OT_selection_opacity_toggle);

	WM_operatortype_append(GPENCIL_OT_select);
	WM_operatortype_append(GPENCIL_OT_select_all);
	WM_operatortype_append(GPENCIL_OT_select_circle);
	WM_operatortype_append(GPENCIL_OT_select_border);
	WM_operatortype_append(GPENCIL_OT_select_lasso);

	WM_operatortype_append(GPENCIL_OT_select_linked);
	WM_operatortype_append(GPENCIL_OT_select_grouped);
	WM_operatortype_append(GPENCIL_OT_select_more);
	WM_operatortype_append(GPENCIL_OT_select_less);
	WM_operatortype_append(GPENCIL_OT_select_first);
	WM_operatortype_append(GPENCIL_OT_select_last);
	WM_operatortype_append(GPENCIL_OT_select_alternate);

	WM_operatortype_append(GPENCIL_OT_duplicate);
	WM_operatortype_append(GPENCIL_OT_delete);
	WM_operatortype_append(GPENCIL_OT_dissolve);
	WM_operatortype_append(GPENCIL_OT_copy);
	WM_operatortype_append(GPENCIL_OT_paste);

	WM_operatortype_append(GPENCIL_OT_move_to_layer);
	WM_operatortype_append(GPENCIL_OT_layer_change);

	WM_operatortype_append(GPENCIL_OT_snap_to_grid);
	WM_operatortype_append(GPENCIL_OT_snap_to_cursor);
	WM_operatortype_append(GPENCIL_OT_snap_cursor_to_selected);

	WM_operatortype_append(GPENCIL_OT_reproject);

	WM_operatortype_append(GPENCIL_OT_brush_paint);

	/* Editing (Buttons) ------------ */

	WM_operatortype_append(GPENCIL_OT_data_add);
	WM_operatortype_append(GPENCIL_OT_data_unlink);

	WM_operatortype_append(GPENCIL_OT_layer_add);
	WM_operatortype_append(GPENCIL_OT_layer_remove);
	WM_operatortype_append(GPENCIL_OT_layer_move);
	WM_operatortype_append(GPENCIL_OT_layer_duplicate);
	WM_operatortype_append(GPENCIL_OT_layer_duplicate_object);

	WM_operatortype_append(GPENCIL_OT_hide);
	WM_operatortype_append(GPENCIL_OT_reveal);
	WM_operatortype_append(GPENCIL_OT_lock_all);
	WM_operatortype_append(GPENCIL_OT_unlock_all);
	WM_operatortype_append(GPENCIL_OT_layer_isolate);
	WM_operatortype_append(GPENCIL_OT_layer_merge);

	WM_operatortype_append(GPENCIL_OT_blank_frame_add);

	WM_operatortype_append(GPENCIL_OT_active_frame_delete);
	WM_operatortype_append(GPENCIL_OT_active_frames_delete_all);
	WM_operatortype_append(GPENCIL_OT_frame_duplicate);
	WM_operatortype_append(GPENCIL_OT_frame_clean_fill);
	WM_operatortype_append(GPENCIL_OT_frame_clean_loose);

	WM_operatortype_append(GPENCIL_OT_convert);

	WM_operatortype_append(GPENCIL_OT_stroke_arrange);
	WM_operatortype_append(GPENCIL_OT_stroke_change_color);
	WM_operatortype_append(GPENCIL_OT_stroke_lock_color);
	WM_operatortype_append(GPENCIL_OT_stroke_apply_thickness);
	WM_operatortype_append(GPENCIL_OT_stroke_cyclical_set);
	WM_operatortype_append(GPENCIL_OT_stroke_join);
	WM_operatortype_append(GPENCIL_OT_stroke_flip);
	WM_operatortype_append(GPENCIL_OT_stroke_subdivide);
	WM_operatortype_append(GPENCIL_OT_stroke_simplify);
	WM_operatortype_append(GPENCIL_OT_stroke_simplify_fixed);
	WM_operatortype_append(GPENCIL_OT_stroke_separate);
	WM_operatortype_append(GPENCIL_OT_stroke_split);

	WM_operatortype_append(GPENCIL_OT_brush_presets_create);
	WM_operatortype_append(GPENCIL_OT_brush_select);

	WM_operatortype_append(GPENCIL_OT_sculpt_select);

	/* vertex groups */
	WM_operatortype_append(GPENCIL_OT_vertex_group_assign);
	WM_operatortype_append(GPENCIL_OT_vertex_group_remove_from);
	WM_operatortype_append(GPENCIL_OT_vertex_group_select);
	WM_operatortype_append(GPENCIL_OT_vertex_group_deselect);
	WM_operatortype_append(GPENCIL_OT_vertex_group_invert);
	WM_operatortype_append(GPENCIL_OT_vertex_group_smooth);

	/* color handle */
	WM_operatortype_append(GPENCIL_OT_lock_layer);
	WM_operatortype_append(GPENCIL_OT_color_isolate);
	WM_operatortype_append(GPENCIL_OT_color_hide);
	WM_operatortype_append(GPENCIL_OT_color_reveal);
	WM_operatortype_append(GPENCIL_OT_color_lock_all);
	WM_operatortype_append(GPENCIL_OT_color_unlock_all);
	WM_operatortype_append(GPENCIL_OT_color_select);

	/* Editing (Time) --------------- */

	/* Interpolation */
	WM_operatortype_append(GPENCIL_OT_interpolate);
	WM_operatortype_append(GPENCIL_OT_interpolate_sequence);
	WM_operatortype_append(GPENCIL_OT_interpolate_reverse);

	/* Primitives */
	WM_operatortype_append(GPENCIL_OT_primitive);

	/* convert old 2.7 files to 2.8 */
	WM_operatortype_append(GPENCIL_OT_convert_old_files);

	/* armatures */
	WM_operatortype_append(GPENCIL_OT_generate_weights);
}

void ED_operatormacros_gpencil(void)
{
	wmOperatorType *ot;
	wmOperatorTypeMacro *otmacro;

	/* Duplicate + Move = Interactively place newly duplicated strokes */
	ot = WM_operatortype_append_macro("GPENCIL_OT_duplicate_move", "Duplicate Strokes",
	                                  "Make copies of the selected Grease Pencil strokes and move them",
	                                  OPTYPE_UNDO | OPTYPE_REGISTER);
	WM_operatortype_macro_define(ot, "GPENCIL_OT_duplicate");
	otmacro = WM_operatortype_macro_define(ot, "TRANSFORM_OT_translate");
	RNA_boolean_set(otmacro->ptr, "gpencil_strokes", true);

}

/* ****************************************** */<|MERGE_RESOLUTION|>--- conflicted
+++ resolved
@@ -117,40 +117,10 @@
 /* Poll callback for stroke painting mode */
 static bool gp_stroke_paintmode_poll(bContext *C)
 {
-<<<<<<< HEAD
 	/* TODO: limit this to mode, but review 2D editors */
 	bGPdata *gpd = CTX_data_gpencil_data(C);
 	return (gpd && (gpd->flag & GP_DATA_STROKE_PAINTMODE));
 }
-=======
-	wmKeyMap *keymap = WM_keymap_ensure(keyconf, "Grease Pencil Stroke Edit Mode", 0, 0);
-	wmKeyMapItem *kmi;
-
-	/* set poll callback - so that this keymap only gets enabled when stroke editmode is enabled */
-	keymap->poll = gp_stroke_editmode_poll;
-
-	/* ----------------------------------------------- */
-
-	/* Exit EditMode */
-	WM_keymap_add_item(keymap, "GPENCIL_OT_editmode_toggle", TABKEY, KM_PRESS, 0, 0);
-
-	/* Pie Menu - For settings/tools easy access */
-	WM_keymap_add_menu_pie(keymap, "GPENCIL_MT_pie_sculpt", EKEY, KM_PRESS, 0, DKEY);
-
-	/* Brush Settings */
-	/* NOTE: We cannot expose these in the standard keymap, as they will interfere with regular hotkeys
-	 *       in other modes. However, when we are dealing with Stroke Edit Mode, we know for certain
-	 *       that the only data being edited is that of the Grease Pencil strokes
-	 */
-
-	/* CTRL + FKEY = Eraser Radius */
-	kmi = WM_keymap_add_item(keymap, "WM_OT_radial_control", FKEY, KM_PRESS, KM_CTRL, 0);
-	RNA_string_set(kmi->ptr, "data_path_primary", "user_preferences.edit.grease_pencil_eraser_radius");
-
-	/* Interpolation */
-	WM_keymap_add_item(keymap, "GPENCIL_OT_interpolate", EKEY, KM_PRESS, KM_CTRL | KM_ALT, 0);
-	WM_keymap_add_item(keymap, "GPENCIL_OT_interpolate_sequence", EKEY, KM_PRESS, KM_SHIFT | KM_CTRL, 0);
->>>>>>> 18d135d0
 
 /* Poll callback for stroke painting (draw brush) */
 static bool gp_stroke_paintmode_draw_poll(bContext *C)
@@ -365,7 +335,7 @@
 /* Stroke Editing Keymap - Only when editmode is enabled */
 static void ed_keymap_gpencil_editing(wmKeyConfig *keyconf)
 {
-	wmKeyMap *keymap = WM_keymap_find(keyconf, "Grease Pencil Stroke Edit Mode", 0, 0);
+	wmKeyMap *keymap = WM_keymap_ensure(keyconf, "Grease Pencil Stroke Edit Mode", 0, 0);
 	wmKeyMapItem *kmi;
 
 	/* set poll callback - so that this keymap only gets enabled when stroke editmode is enabled */
@@ -493,7 +463,7 @@
 /* keys for draw with a drawing brush (no fill) */
 static void ed_keymap_gpencil_painting_draw(wmKeyConfig *keyconf)
 {
-	wmKeyMap *keymap = WM_keymap_find(keyconf, "Grease Pencil Stroke Paint (Draw brush)", 0, 0);
+	wmKeyMap *keymap = WM_keymap_ensure(keyconf, "Grease Pencil Stroke Paint (Draw brush)", 0, 0);
 	wmKeyMapItem *kmi;
 
 	/* set poll callback */
@@ -548,7 +518,7 @@
 /* keys for draw with a eraser brush (erase) */
 static void ed_keymap_gpencil_painting_erase(wmKeyConfig *keyconf)
 {
-	wmKeyMap *keymap = WM_keymap_find(keyconf, "Grease Pencil Stroke Paint (Erase)", 0, 0);
+	wmKeyMap *keymap = WM_keymap_ensure(keyconf, "Grease Pencil Stroke Paint (Erase)", 0, 0);
 	wmKeyMapItem *kmi;
 
 	/* set poll callback */
@@ -575,7 +545,7 @@
 /* keys for draw with a fill brush */
 static void ed_keymap_gpencil_painting_fill(wmKeyConfig *keyconf)
 {
-	wmKeyMap *keymap = WM_keymap_find(keyconf, "Grease Pencil Stroke Paint (Fill)", 0, 0);
+	wmKeyMap *keymap = WM_keymap_ensure(keyconf, "Grease Pencil Stroke Paint (Fill)", 0, 0);
 	wmKeyMapItem *kmi;
 
 	/* set poll callback */
@@ -607,7 +577,7 @@
 /* Stroke Painting Keymap - Only when paintmode is enabled */
 static void ed_keymap_gpencil_painting(wmKeyConfig *keyconf)
 {
-	wmKeyMap *keymap = WM_keymap_find(keyconf, "Grease Pencil Stroke Paint Mode", 0, 0);
+	wmKeyMap *keymap = WM_keymap_ensure(keyconf, "Grease Pencil Stroke Paint Mode", 0, 0);
 	wmKeyMapItem *kmi;
 
 	/* set poll callback - so that this keymap only gets enabled when stroke paintmode is enabled */
@@ -632,7 +602,7 @@
 /* Stroke Sculpting Keymap - Only when sculptmode is enabled */
 static void ed_keymap_gpencil_sculpting(wmKeyConfig *keyconf)
 {
-	wmKeyMap *keymap = WM_keymap_find(keyconf, "Grease Pencil Stroke Sculpt Mode", 0, 0);
+	wmKeyMap *keymap = WM_keymap_ensure(keyconf, "Grease Pencil Stroke Sculpt Mode", 0, 0);
 
 	/* set poll callback - so that this keymap only gets enabled when stroke sculptmode is enabled */
 	keymap->poll = gp_stroke_sculptmode_poll;
@@ -650,7 +620,7 @@
 /* Stroke Weight Paint Keymap - Only when weight is enabled */
 static void ed_keymap_gpencil_weightpainting(wmKeyConfig *keyconf)
 {
-	wmKeyMap *keymap = WM_keymap_find(keyconf, "Grease Pencil Stroke Weight Mode", 0, 0);
+	wmKeyMap *keymap = WM_keymap_ensure(keyconf, "Grease Pencil Stroke Weight Mode", 0, 0);
 	wmKeyMapItem *kmi;
 
 	/* set poll callback - so that this keymap only gets enabled when stroke sculptmode is enabled */

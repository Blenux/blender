/**
 * $Id$
 *
 * ***** BEGIN GPL LICENSE BLOCK *****
 *
 * This program is free software; you can redistribute it and/or
 * modify it under the terms of the GNU General Public License
 * as published by the Free Software Foundation; either version 2
 * of the License, or (at your option) any later version.
 *
 * This program is distributed in the hope that it will be useful,
 * but WITHOUT ANY WARRANTY; without even the implied warranty of
 * MERCHANTABILITY or FITNESS FOR A PARTICULAR PURPOSE.  See the
 * GNU General Public License for more details.
 *
 * You should have received a copy of the GNU General Public License
 * along with this program; if not, write to the Free Software Foundation,
 * Inc., 51 Franklin Street, Fifth Floor, Boston, MA 02110-1301, USA.
 *
 * The Original Code is Copyright (C) 2001-2002 by NaN Holding BV.
 * All rights reserved.
 *
 * The Original Code is: all of this file.
 *
 * Contributor(s): none yet.
 *
 * ***** END GPL LICENSE BLOCK *****
 */

#ifndef WIN32
#include <unistd.h>
#else
#include <io.h>
#endif
#include <string.h>
#include <math.h>

#include "MEM_guardedalloc.h"

#include "DNA_anim_types.h"
#include "DNA_armature_types.h"
#include "DNA_lattice_types.h"
#include "DNA_meta_types.h"
#include "DNA_node_types.h"
#include "DNA_screen_types.h"
#include "DNA_space_types.h"
#include "DNA_sequence_types.h"
#include "DNA_view3d_types.h"
#include "DNA_constraint_types.h"

#include "BKE_anim.h"
#include "BKE_action.h"
#include "BKE_armature.h"
#include "BKE_blender.h"
#include "BKE_cloth.h"
#include "BKE_context.h"
#include "BKE_curve.h"
#include "BKE_constraint.h"
#include "BKE_depsgraph.h"
#include "BKE_displist.h"
#include "BKE_DerivedMesh.h"
#include "BKE_effect.h"
#include "BKE_font.h"
#include "BKE_fcurve.h"
#include "BKE_global.h"
#include "BKE_lattice.h"
#include "BKE_key.h"
#include "BKE_main.h"
#include "BKE_mball.h"
#include "BKE_mesh.h"
#include "BKE_modifier.h"
#include "BKE_nla.h"
#include "BKE_object.h"
#include "BKE_particle.h"
#include "BKE_sequencer.h"
#include "BKE_pointcache.h"
#include "BKE_softbody.h"
#include "BKE_utildefines.h"
#include "BKE_bmesh.h"
#include "BKE_context.h"
#include "BKE_report.h"
<<<<<<< HEAD
#include "BKE_tessmesh.h"
=======
#include "BKE_scene.h"
>>>>>>> 7f083c45

#include "BIF_gl.h"

#include "ED_anim_api.h"
#include "ED_armature.h"
#include "ED_particle.h"
#include "ED_image.h"
#include "ED_keyframing.h"
#include "ED_keyframes_edit.h"
#include "ED_object.h"
#include "ED_markers.h"
#include "ED_mesh.h"
#include "ED_types.h"
#include "ED_uvedit.h"

#include "UI_view2d.h"

#include "BLI_math.h"
#include "BLI_blenlib.h"
#include "BLI_editVert.h"
#include "BLI_array.h"

#include "RNA_access.h"

extern ListBase editelems;

#include "transform.h"
#include "bmesh.h"

#include "BLO_sys_types.h" // for intptr_t support

/* local function prototype - for Object/Bone Constraints */
static short constraints_list_needinv(TransInfo *t, ListBase *list);

/* ************************** Functions *************************** */

static void qsort_trans_data(TransInfo *t, TransData *head, TransData *tail) {
	TransData pivot = *head;
	TransData *ihead = head;
	TransData *itail = tail;
	short connected = t->flag & T_PROP_CONNECTED;

	while (head < tail)
	{
		if (connected) {
			while ((tail->dist >= pivot.dist) && (head < tail))
				tail--;
		}
		else {
			while ((tail->rdist >= pivot.rdist) && (head < tail))
				tail--;
		}

		if (head != tail)
		{
			*head = *tail;
			head++;
		}

		if (connected) {
			while ((head->dist <= pivot.dist) && (head < tail))
				head++;
		}
		else {
			while ((head->rdist <= pivot.rdist) && (head < tail))
				head++;
		}

		if (head != tail)
		{
			*tail = *head;
			tail--;
		}
	}

	*head = pivot;
	if (ihead < head) {
		qsort_trans_data(t, ihead, head-1);
	}
	if (itail > head) {
		qsort_trans_data(t, head+1, itail);
	}
}

void sort_trans_data_dist(TransInfo *t) {
	TransData *start = t->data;
	int i = 1;

	while(i < t->total && start->flag & TD_SELECTED) {
		start++;
		i++;
	}
	qsort_trans_data(t, start, t->data + t->total - 1);
}

static void sort_trans_data(TransInfo *t)
{
	TransData *sel, *unsel;
	TransData temp;
	unsel = t->data;
	sel = t->data;
	sel += t->total - 1;
	while (sel > unsel) {
		while (unsel->flag & TD_SELECTED) {
			unsel++;
			if (unsel == sel) {
				return;
			}
		}
		while (!(sel->flag & TD_SELECTED)) {
			sel--;
			if (unsel == sel) {
				return;
			}
		}
		temp = *unsel;
		*unsel = *sel;
		*sel = temp;
		sel--;
		unsel++;
	}
}

/* distance calculated from not-selected vertex to nearest selected vertex
   warning; this is loops inside loop, has minor N^2 issues, but by sorting list it is OK */
static void set_prop_dist(TransInfo *t, short with_dist)
{
	TransData *tob;
	int a;

	for(a=0, tob= t->data; a<t->total; a++, tob++) {

		tob->rdist= 0.0f; // init, it was mallocced

		if((tob->flag & TD_SELECTED)==0) {
			TransData *td;
			int i;
			float dist, vec[3];

			tob->rdist = -1.0f; // signal for next loop

			for (i = 0, td= t->data; i < t->total; i++, td++) {
				if(td->flag & TD_SELECTED) {
					sub_v3_v3v3(vec, tob->center, td->center);
					mul_m3_v3(tob->mtx, vec);
					dist = normalize_v3(vec);
					if (tob->rdist == -1.0f) {
						tob->rdist = dist;
					}
					else if (dist < tob->rdist) {
						tob->rdist = dist;
					}
				}
				else break;	// by definition transdata has selected items in beginning
			}
			if (with_dist) {
				tob->dist = tob->rdist;
			}
		}
	}
}

/* ************************** CONVERSIONS ************************* */

/* ********************* texture space ********* */

static void createTransTexspace(bContext *C, TransInfo *t)
{
	Scene *scene = t->scene;
	TransData *td;
	Object *ob;
	ID *id;
	short *texflag;

	ob = OBACT;

	if (ob == NULL) { // Shouldn't logically happen, but still...
		t->total = 0;
		return;
	}

	id = ob->data;
	if(id == NULL || !ELEM3( GS(id->name), ID_ME, ID_CU, ID_MB )) {
		t->total = 0;
		return;
	}

	t->total = 1;
	td= t->data= MEM_callocN(sizeof(TransData), "TransTexspace");
	td->ext= t->ext= MEM_callocN(sizeof(TransDataExtension), "TransTexspace");

	td->flag= TD_SELECTED;
	VECCOPY(td->center, ob->obmat[3]);
	td->ob = ob;

	copy_m3_m4(td->mtx, ob->obmat);
	copy_m3_m4(td->axismtx, ob->obmat);
	normalize_m3(td->axismtx);
	invert_m3_m3(td->smtx, td->mtx);

	if (give_obdata_texspace(ob, &texflag, &td->loc, &td->ext->size, &td->ext->rot)) {
		*texflag &= ~AUTOSPACE;
	}

	VECCOPY(td->iloc, td->loc);
	VECCOPY(td->ext->irot, td->ext->rot);
	VECCOPY(td->ext->isize, td->ext->size);
}

/* ********************* edge (for crease) ***** */

static void createTransEdge(bContext *C, TransInfo *t) {
	BMEditMesh *em = ((Mesh *)t->obedit->data)->edit_btmesh;
	TransData *td = NULL;
	BMEdge *eed;
	BMIter iter;
	float mtx[3][3], smtx[3][3];
	int count=0, countsel=0;
	int propmode = t->flag & T_PROP_EDIT;

	BM_ITER(eed, &iter, em->bm, BM_EDGES_OF_MESH, NULL) {
		if (BM_TestHFlag(eed, BM_HIDDEN))
			continue;

		if (BM_TestHFlag(eed, BM_SELECT)) countsel++;
		if (propmode) count++;
	}

	if (countsel == 0)
		return;

	if(propmode) {
		t->total = count;
	}
	else {
		t->total = countsel;
	}

	td= t->data= MEM_callocN(t->total * sizeof(TransData), "TransCrease");

	copy_m3_m4(mtx, t->obedit->obmat);
	invert_m3_m3(smtx, mtx);

	BM_ITER(eed, &iter, em->bm, BM_EDGES_OF_MESH, NULL) {
		if(!BM_TestHFlag(eed, BM_HIDDEN) && (BM_TestHFlag(eed, BM_SELECT) || propmode)) { 
			float *bweight = CustomData_bmesh_get(&em->bm->edata, eed->head.data, CD_BWEIGHT);
			float *crease = CustomData_bmesh_get(&em->bm->edata, eed->head.data, CD_CREASE);
			
			/* need to set center for center calculations */
			add_v3_v3v3(td->center, eed->v1->co, eed->v2->co);
			mul_v3_fl(td->center, 0.5f);

			td->loc= NULL;
			if (BM_TestHFlag(eed, BM_SELECT))
				td->flag= TD_SELECTED;
			else
				td->flag= 0;


			copy_m3_m3(td->smtx, smtx);
			copy_m3_m3(td->mtx, mtx);

			td->ext = NULL;
			if (t->mode == TFM_BWEIGHT) {
				td->val = bweight;
				td->ival = bweight ? *bweight : 1.0f;
			}
			else {
				td->val = crease;
				td->ival = crease ? *crease : 0.0f;
			}

			td++;
		}
	}
}

/* ********************* pose mode ************* */

static bKinematicConstraint *has_targetless_ik(bPoseChannel *pchan)
{
	bConstraint *con= pchan->constraints.first;

	for(;con; con= con->next) {
		if(con->type==CONSTRAINT_TYPE_KINEMATIC && (con->enforce!=0.0)) {
			bKinematicConstraint *data= con->data;

			if(data->tar==NULL)
				return data;
			if(data->tar->type==OB_ARMATURE && data->subtarget[0]==0)
				return data;
		}
	}
	return NULL;
}

static short apply_targetless_ik(Object *ob)
{
	bPoseChannel *pchan, *parchan, *chanlist[256];
	bKinematicConstraint *data;
	int segcount, apply= 0;

	/* now we got a difficult situation... we have to find the
	   target-less IK pchans, and apply transformation to the all
	   pchans that were in the chain */

	for (pchan=ob->pose->chanbase.first; pchan; pchan=pchan->next) {
		data= has_targetless_ik(pchan);
		if(data && (data->flag & CONSTRAINT_IK_AUTO)) {

			/* fill the array with the bones of the chain (armature.c does same, keep it synced) */
			segcount= 0;

			/* exclude tip from chain? */
			if(!(data->flag & CONSTRAINT_IK_TIP))
				parchan= pchan->parent;
			else
				parchan= pchan;

			/* Find the chain's root & count the segments needed */
			for (; parchan; parchan=parchan->parent){
				chanlist[segcount]= parchan;
				segcount++;

				if(segcount==data->rootbone || segcount>255) break; // 255 is weak
			}
			for(;segcount;segcount--) {
				Bone *bone;
				float rmat[4][4], tmat[4][4], imat[4][4];

				/* pose_mat(b) = pose_mat(b-1) * offs_bone * channel * constraint * IK  */
				/* we put in channel the entire result of rmat= (channel * constraint * IK) */
				/* pose_mat(b) = pose_mat(b-1) * offs_bone * rmat  */
				/* rmat = pose_mat(b) * inv( pose_mat(b-1) * offs_bone ) */

				parchan= chanlist[segcount-1];
				bone= parchan->bone;
				bone->flag |= BONE_TRANSFORM;	/* ensures it gets an auto key inserted */

				if(parchan->parent) {
					Bone *parbone= parchan->parent->bone;
					float offs_bone[4][4];

					/* offs_bone =  yoffs(b-1) + root(b) + bonemat(b) */
					copy_m4_m3(offs_bone, bone->bone_mat);

					/* The bone's root offset (is in the parent's coordinate system) */
					VECCOPY(offs_bone[3], bone->head);

					/* Get the length translation of parent (length along y axis) */
					offs_bone[3][1]+= parbone->length;

					/* pose_mat(b-1) * offs_bone */
					if(parchan->bone->flag & BONE_HINGE) {
						/* the rotation of the parent restposition */
						copy_m4_m4(rmat, parbone->arm_mat);	/* rmat used as temp */

						/* the location of actual parent transform */
						VECCOPY(rmat[3], offs_bone[3]);
						offs_bone[3][0]= offs_bone[3][1]= offs_bone[3][2]= 0.0f;
						mul_m4_v3(parchan->parent->pose_mat, rmat[3]);

						mul_m4_m4m4(tmat, offs_bone, rmat);
					}
					else if(parchan->bone->flag & BONE_NO_SCALE) {
						mul_m4_m4m4(tmat, offs_bone, parchan->parent->pose_mat);
						normalize_m4(tmat);
					}
					else
						mul_m4_m4m4(tmat, offs_bone, parchan->parent->pose_mat);

					invert_m4_m4(imat, tmat);
				}
				else {
					copy_m4_m3(tmat, bone->bone_mat);

					VECCOPY(tmat[3], bone->head);
					invert_m4_m4(imat, tmat);
				}
				/* result matrix */
				mul_m4_m4m4(rmat, parchan->pose_mat, imat);

				/* apply and decompose, doesn't work for constraints or non-uniform scale well */
				{
					float rmat3[3][3], qrmat[3][3], imat[3][3], smat[3][3];

					copy_m3_m4(rmat3, rmat);
					
					/* rotation */
					if (parchan->rotmode > 0) 
						mat3_to_eulO( parchan->eul, parchan->rotmode,rmat3);
					else if (parchan->rotmode == ROT_MODE_AXISANGLE)
						mat3_to_axis_angle( parchan->rotAxis, &pchan->rotAngle,rmat3);
					else
						mat3_to_quat( parchan->quat,rmat3);
					
					/* for size, remove rotation */
					/* causes problems with some constraints (so apply only if needed) */
					if (data->flag & CONSTRAINT_IK_STRETCH) {
						if (parchan->rotmode > 0)
							eulO_to_mat3( qrmat,parchan->eul, parchan->rotmode);
						else if (parchan->rotmode == ROT_MODE_AXISANGLE)
							axis_angle_to_mat3( qrmat,parchan->rotAxis, parchan->rotAngle);
						else
							quat_to_mat3( qrmat,parchan->quat);
						
						invert_m3_m3(imat, qrmat);
						mul_m3_m3m3(smat, rmat3, imat);
						mat3_to_size( parchan->size,smat);
					}
					
					/* causes problems with some constraints (e.g. childof), so disable this */
					/* as it is IK shouldn't affect location directly */
					/* VECCOPY(parchan->loc, rmat[3]); */
				}

			}

			apply= 1;
			data->flag &= ~CONSTRAINT_IK_AUTO;
		}
	}

	return apply;
}

static void add_pose_transdata(TransInfo *t, bPoseChannel *pchan, Object *ob, TransData *td)
{
	Bone *bone= pchan->bone;
	float pmat[3][3], omat[3][3], bmat[3][3];
	float cmat[3][3], tmat[3][3];
	float vec[3];

	VECCOPY(vec, pchan->pose_mat[3]);
	VECCOPY(td->center, vec);

	td->ob = ob;
	td->flag = TD_SELECTED;
	if (bone->flag & BONE_HINGE_CHILD_TRANSFORM)
	{
		td->flag |= TD_NOCENTER;
	}

	if (bone->flag & BONE_TRANSFORM_CHILD)
	{
		td->flag |= TD_NOCENTER;
		td->flag |= TD_NO_LOC;
	}

	td->protectflag= pchan->protectflag;

	td->loc = pchan->loc;
	VECCOPY(td->iloc, pchan->loc);

	td->ext->size= pchan->size;
	VECCOPY(td->ext->isize, pchan->size);

	if (pchan->rotmode > 0) {
		td->ext->rot= pchan->eul;
		td->ext->rotAxis= NULL;
		td->ext->rotAngle= NULL;
		td->ext->quat= NULL;
		
		VECCOPY(td->ext->irot, pchan->eul);
	}
	else if (pchan->rotmode == ROT_MODE_AXISANGLE) {
		td->ext->rot= NULL;
		td->ext->rotAxis= pchan->rotAxis;
		td->ext->rotAngle= &pchan->rotAngle;
		td->ext->quat= NULL;
		
		td->ext->irotAngle= pchan->rotAngle;
		VECCOPY(td->ext->irotAxis, pchan->rotAxis);
	}
	else {
		td->ext->rot= NULL;
		td->ext->rotAxis= NULL;
		td->ext->rotAngle= NULL;
		td->ext->quat= pchan->quat;
		
		QUATCOPY(td->ext->iquat, pchan->quat);
	}
	td->rotOrder= pchan->rotmode;
	

	/* proper way to get parent transform + own transform + constraints transform */
	copy_m3_m4(omat, ob->obmat);

	if (t->mode==TFM_TRANSLATION && (pchan->bone->flag & BONE_NO_LOCAL_LOCATION))
		unit_m3(bmat);
	else
		copy_m3_m3(bmat, pchan->bone->bone_mat);

	if (pchan->parent) {
		if(pchan->bone->flag & BONE_HINGE)
			copy_m3_m4(pmat, pchan->parent->bone->arm_mat);
		else
			copy_m3_m4(pmat, pchan->parent->pose_mat);

		if (constraints_list_needinv(t, &pchan->constraints)) {
			copy_m3_m4(tmat, pchan->constinv);
			invert_m3_m3(cmat, tmat);
			mul_serie_m3(td->mtx, bmat, pmat, omat, cmat, 0,0,0,0);    // dang mulserie swaps args
		}
		else
			mul_serie_m3(td->mtx, bmat, pmat, omat, 0,0,0,0,0);    // dang mulserie swaps args
	}
	else {
		if (constraints_list_needinv(t, &pchan->constraints)) {
			copy_m3_m4(tmat, pchan->constinv);
			invert_m3_m3(cmat, tmat);
			mul_serie_m3(td->mtx, bmat, omat, cmat, 0,0,0,0,0);    // dang mulserie swaps args
		}
		else
			mul_m3_m3m3(td->mtx, omat, bmat);  // Mat3MulMat3 has swapped args!
	}

	invert_m3_m3(td->smtx, td->mtx);

	/* for axismat we use bone's own transform */
	copy_m3_m4(pmat, pchan->pose_mat);
	mul_m3_m3m3(td->axismtx, omat, pmat);
	normalize_m3(td->axismtx);

	if (t->mode==TFM_BONESIZE) {
		bArmature *arm= t->poseobj->data;

		if(arm->drawtype==ARM_ENVELOPE) {
			td->loc= NULL;
			td->val= &bone->dist;
			td->ival= bone->dist;
		}
		else {
			// abusive storage of scale in the loc pointer :)
			td->loc= &bone->xwidth;
			VECCOPY (td->iloc, td->loc);
			td->val= NULL;
		}
	}

	/* in this case we can do target-less IK grabbing */
	if (t->mode==TFM_TRANSLATION) {
		bKinematicConstraint *data= has_targetless_ik(pchan);
		if(data) {
			if(data->flag & CONSTRAINT_IK_TIP) {
				VECCOPY(data->grabtarget, pchan->pose_tail);
			}
			else {
				VECCOPY(data->grabtarget, pchan->pose_head);
			}
			td->loc = data->grabtarget;
			VECCOPY(td->iloc, td->loc);
			data->flag |= CONSTRAINT_IK_AUTO;

			/* only object matrix correction */
			copy_m3_m3(td->mtx, omat);
			invert_m3_m3(td->smtx, td->mtx);
		}
	}

	/* store reference to first constraint */
	td->con= pchan->constraints.first;
}

static void bone_children_clear_transflag(int mode, short around, ListBase *lb)
{
	Bone *bone= lb->first;

	for(;bone;bone= bone->next) {
		if((bone->flag & BONE_HINGE) && (bone->flag & BONE_CONNECTED))
		{
			bone->flag |= BONE_HINGE_CHILD_TRANSFORM;
		}
		else if (bone->flag & BONE_TRANSFORM && (mode == TFM_ROTATION || mode == TFM_TRACKBALL) && around == V3D_LOCAL)
		{
			bone->flag |= BONE_TRANSFORM_CHILD;
		}
		else
		{
			bone->flag &= ~BONE_TRANSFORM;
		}

		bone_children_clear_transflag(mode, around, &bone->childbase);
	}
}

/* sets transform flags in the bones, returns total */
int count_set_pose_transflags(int *out_mode, short around, Object *ob)
{
	bArmature *arm= ob->data;
	bPoseChannel *pchan;
	Bone *bone;
	int mode = *out_mode;
	int hastranslation = 0;
	int total = 0;

	for (pchan = ob->pose->chanbase.first; pchan; pchan = pchan->next) {
		bone = pchan->bone;
		if ((bone->layer & arm->layer) && !(pchan->bone->flag & BONE_HIDDEN_P)) {
			if ((bone->flag & BONE_SELECTED) && !(ob->proxy && pchan->bone->layer & arm->layer_protected))
				bone->flag |= BONE_TRANSFORM;
			else
				bone->flag &= ~BONE_TRANSFORM;
			
			bone->flag &= ~BONE_HINGE_CHILD_TRANSFORM;
			bone->flag &= ~BONE_TRANSFORM_CHILD;
		}
		else
			bone->flag &= ~BONE_TRANSFORM;
	}

	/* make sure no bone can be transformed when a parent is transformed */
	/* since pchans are depsgraph sorted, the parents are in beginning of list */
	if(mode != TFM_BONESIZE) {
		for(pchan = ob->pose->chanbase.first; pchan; pchan = pchan->next) {
			bone = pchan->bone;
			if(bone->flag & BONE_TRANSFORM)
				bone_children_clear_transflag(mode, around, &bone->childbase);
		}
	}
	/* now count, and check if we have autoIK or have to switch from translate to rotate */
	hastranslation = 0;

	for(pchan = ob->pose->chanbase.first; pchan; pchan = pchan->next) {
		bone = pchan->bone;
		if(bone->flag & BONE_TRANSFORM) {

			total++;

			if(mode == TFM_TRANSLATION) {
				if( has_targetless_ik(pchan)==NULL ) {
					if(pchan->parent && (pchan->bone->flag & BONE_CONNECTED)) {
						if(pchan->bone->flag & BONE_HINGE_CHILD_TRANSFORM)
							hastranslation = 1;
					}
					else if((pchan->protectflag & OB_LOCK_LOC)!=OB_LOCK_LOC)
						hastranslation = 1;
				}
				else
					hastranslation = 1;
			}
		}
	}

	/* if there are no translatable bones, do rotation */
	if(mode == TFM_TRANSLATION && !hastranslation)
	{
		*out_mode = TFM_ROTATION;
	}

	return total;
}


/* -------- Auto-IK ---------- */

/* adjust pose-channel's auto-ik chainlen */
static void pchan_autoik_adjust (bPoseChannel *pchan, short chainlen)
{
	bConstraint *con;

	/* don't bother to search if no valid constraints */
	if ((pchan->constflag & (PCHAN_HAS_IK|PCHAN_HAS_TARGET))==0)
		return;

	/* check if pchan has ik-constraint */
	for (con= pchan->constraints.first; con; con= con->next) {
		if (con->type == CONSTRAINT_TYPE_KINEMATIC && (con->enforce!=0.0)) {
			bKinematicConstraint *data= con->data;

			/* only accept if a temporary one (for auto-ik) */
			if (data->flag & CONSTRAINT_IK_TEMP) {
				/* chainlen is new chainlen, but is limited by maximum chainlen */
				if ((chainlen==0) || (chainlen > data->max_rootbone))
					data->rootbone= data->max_rootbone;
				else
					data->rootbone= chainlen;
			}
		}
	}
}

/* change the chain-length of auto-ik */
void transform_autoik_update (TransInfo *t, short mode)
{
	short *chainlen= &t->settings->autoik_chainlen;
	bPoseChannel *pchan;

	/* mode determines what change to apply to chainlen */
	if (mode == 1) {
		/* mode=1 is from WHEELMOUSEDOWN... increases len */
		(*chainlen)++;
	}
	else if (mode == -1) {
		/* mode==-1 is from WHEELMOUSEUP... decreases len */
		if (*chainlen > 0) (*chainlen)--;
	}

	/* sanity checks (don't assume t->poseobj is set, or that it is an armature) */
	if (ELEM(NULL, t->poseobj, t->poseobj->pose))
		return;

	/* apply to all pose-channels */
	for (pchan=t->poseobj->pose->chanbase.first; pchan; pchan=pchan->next) {
		pchan_autoik_adjust(pchan, *chainlen);
	}
}

/* frees temporal IKs */
static void pose_grab_with_ik_clear(Object *ob)
{
	bKinematicConstraint *data;
	bPoseChannel *pchan;
	bConstraint *con, *next;

	for (pchan= ob->pose->chanbase.first; pchan; pchan= pchan->next) {
		/* clear all temporary lock flags */
		pchan->ikflag &= ~(BONE_IK_NO_XDOF_TEMP|BONE_IK_NO_YDOF_TEMP|BONE_IK_NO_ZDOF_TEMP);

		pchan->constflag &= ~(PCHAN_HAS_IK|PCHAN_HAS_TARGET);
		/* remove all temporary IK-constraints added */
		for (con= pchan->constraints.first; con; con= next) {
			next= con->next;
			if (con->type==CONSTRAINT_TYPE_KINEMATIC) {
				data= con->data;
				if (data->flag & CONSTRAINT_IK_TEMP) {
					BLI_remlink(&pchan->constraints, con);
					MEM_freeN(con->data);
					MEM_freeN(con);
					continue;
				}
				pchan->constflag |= PCHAN_HAS_IK;
				if(data->tar==NULL || (data->tar->type==OB_ARMATURE && data->subtarget[0]==0))
					pchan->constflag |= PCHAN_HAS_TARGET;
			}
		}
	}
}

/* adds the IK to pchan - returns if added */
static short pose_grab_with_ik_add(bPoseChannel *pchan)
{
	bKinematicConstraint *data;
	bConstraint *con;
	bConstraint *targetless = 0;

	/* Sanity check */
	if (pchan == NULL)
		return 0;

	/* Rule: not if there's already an IK on this channel */
	for (con= pchan->constraints.first; con; con= con->next) {
		if (con->type==CONSTRAINT_TYPE_KINEMATIC) {
			bKinematicConstraint *data= con->data;
			if(data->tar==NULL || (data->tar->type==OB_ARMATURE && data->subtarget[0]==0)) {
				targetless = con;
				/* but, if this is a targetless IK, we make it auto anyway (for the children loop) */
				if (con->enforce!=0.0f) {
					targetless->flag |= CONSTRAINT_IK_AUTO;
					return 0;
				}
			}
			if ((con->flag & CONSTRAINT_DISABLE)==0 && (con->enforce!=0.0f))
				return 0;
		}
	}

	con = add_pose_constraint(NULL, pchan, "TempConstraint", CONSTRAINT_TYPE_KINEMATIC);
	pchan->constflag |= (PCHAN_HAS_IK|PCHAN_HAS_TARGET);	/* for draw, but also for detecting while pose solving */
	data= con->data;
	if (targetless) { /* if exists use values from last targetless IK-constraint as base */
		*data = *((bKinematicConstraint*)targetless->data);
	}
	else
		data->flag= CONSTRAINT_IK_TIP;
	data->flag |= CONSTRAINT_IK_TEMP|CONSTRAINT_IK_AUTO;
	VECCOPY(data->grabtarget, pchan->pose_tail);
	data->rootbone= 1;

	/* we include only a connected chain */
	while ((pchan) && (pchan->bone->flag & BONE_CONNECTED)) {
		/* here, we set ik-settings for bone from pchan->protectflag */
		if (pchan->protectflag & OB_LOCK_ROTX) pchan->ikflag |= BONE_IK_NO_XDOF_TEMP;
		if (pchan->protectflag & OB_LOCK_ROTY) pchan->ikflag |= BONE_IK_NO_YDOF_TEMP;
		if (pchan->protectflag & OB_LOCK_ROTZ) pchan->ikflag |= BONE_IK_NO_ZDOF_TEMP;

		/* now we count this pchan as being included */
		data->rootbone++;
		pchan= pchan->parent;
	}

	/* make a copy of maximum chain-length */
	data->max_rootbone= data->rootbone;

	return 1;
}

/* bone is a candidate to get IK, but we don't do it if it has children connected */
static short pose_grab_with_ik_children(bPose *pose, Bone *bone)
{
	Bone *bonec;
	short wentdeeper=0, added=0;

	/* go deeper if children & children are connected */
	for (bonec= bone->childbase.first; bonec; bonec= bonec->next) {
		if (bonec->flag & BONE_CONNECTED) {
			wentdeeper= 1;
			added+= pose_grab_with_ik_children(pose, bonec);
		}
	}
	if (wentdeeper==0) {
		bPoseChannel *pchan= get_pose_channel(pose, bone->name);
		if (pchan)
			added+= pose_grab_with_ik_add(pchan);
	}

	return added;
}

/* main call which adds temporal IK chains */
static short pose_grab_with_ik(Object *ob)
{
	bArmature *arm;
	bPoseChannel *pchan, *parent;
	Bone *bonec;
	short tot_ik= 0;

	if ((ob==NULL) || (ob->pose==NULL) || (ob->mode & OB_MODE_POSE)==0)
		return 0;

	arm = ob->data;

	/* Rule: allow multiple Bones (but they must be selected, and only one ik-solver per chain should get added) */
	for (pchan= ob->pose->chanbase.first; pchan; pchan= pchan->next) {
		if (pchan->bone->layer & arm->layer) {
			if (pchan->bone->flag & BONE_SELECTED) {
				/* Rule: no IK for solitatry (unconnected) bones */
				for (bonec=pchan->bone->childbase.first; bonec; bonec=bonec->next) {
					if (bonec->flag & BONE_CONNECTED) {
						break;
					}
				}
				if ((pchan->bone->flag & BONE_CONNECTED)==0 && (bonec == NULL))
					continue;

				/* rule: if selected Bone is not a root bone, it gets a temporal IK */
				if (pchan->parent) {
					/* only adds if there's no IK yet (and no parent bone was selected) */
					for (parent= pchan->parent; parent; parent= parent->parent) {
						if (parent->bone->flag & BONE_SELECTED)
							break;
					}
					if (parent == NULL)
						tot_ik += pose_grab_with_ik_add(pchan);
				}
				else {
					/* rule: go over the children and add IK to the tips */
					tot_ik += pose_grab_with_ik_children(ob->pose, pchan->bone);
				}
			}
		}
	}

	return (tot_ik) ? 1 : 0;
}


/* only called with pose mode active object now */
static void createTransPose(bContext *C, TransInfo *t, Object *ob)
{
	bArmature *arm;
	bPoseChannel *pchan;
	TransData *td;
	TransDataExtension *tdx;
	short ik_on= 0;
	int i;

	t->total= 0;

	/* check validity of state */
	arm= get_armature(ob);
	if ((arm==NULL) || (ob->pose==NULL)) return;

	if (arm->flag & ARM_RESTPOS) {
		if (ELEM(t->mode, TFM_DUMMY, TFM_BONESIZE)==0) {
			// XXX use transform operator reports
			// BKE_report(op->reports, RPT_ERROR, "Can't select linked when sync selection is enabled.");
			return;
		}
	}

	/* do we need to add temporal IK chains? */
	if ((arm->flag & ARM_AUTO_IK) && t->mode==TFM_TRANSLATION) {
		ik_on= pose_grab_with_ik(ob);
		if (ik_on) t->flag |= T_AUTOIK;
	}

	/* set flags and count total (warning, can change transform to rotate) */
	t->total = count_set_pose_transflags(&t->mode, t->around, ob);

	if(t->total == 0) return;

	t->flag |= T_POSE;
	t->poseobj= ob;	/* we also allow non-active objects to be transformed, in weightpaint */

	/* init trans data */
	td = t->data = MEM_callocN(t->total*sizeof(TransData), "TransPoseBone");
	tdx = t->ext = MEM_callocN(t->total*sizeof(TransDataExtension), "TransPoseBoneExt");
	for(i=0; i<t->total; i++, td++, tdx++) {
		td->ext= tdx;
		td->val = NULL;
	}

	/* use pose channels to fill trans data */
	td= t->data;
	for (pchan= ob->pose->chanbase.first; pchan; pchan= pchan->next) {
		if (pchan->bone->flag & BONE_TRANSFORM) {
			add_pose_transdata(t, pchan, ob, td);
			td++;
		}
	}

	if(td != (t->data+t->total)) {
		// XXX use transform operator reports
		// BKE_report(op->reports, RPT_DEBUG, "Bone selection count error.");
	}

	/* initialise initial auto=ik chainlen's? */
	if (ik_on) transform_autoik_update(t, 0);
}

/* ********************* armature ************** */

static void createTransArmatureVerts(bContext *C, TransInfo *t)
{
	EditBone *ebo;
	bArmature *arm= t->obedit->data;
	ListBase *edbo = arm->edbo;
	TransData *td;
	float mtx[3][3], smtx[3][3], delta[3], bonemat[3][3];
	
	/* special hack for envelope drawmode and scaling:
	 * 	to allow scaling the size of the envelope around single points,
	 *	mode should become TFM_BONE_ENVELOPE in this case
	 */
	// TODO: maybe we need a separate hotkey for it, but this is consistent with 2.4x for now
	if ((t->mode == TFM_RESIZE) && (arm->drawtype==ARM_ENVELOPE))
		t->mode= TFM_BONE_ENVELOPE;
	
	t->total = 0;
	for (ebo = edbo->first; ebo; ebo = ebo->next)
	{
		if (EBONE_VISIBLE(arm, ebo) && !(ebo->flag & BONE_EDITMODE_LOCKED)) 
		{
			if (t->mode==TFM_BONESIZE)
			{
				if (ebo->flag & BONE_SELECTED)
					t->total++;
			}
			else if (t->mode==TFM_BONE_ROLL)
			{
				if (ebo->flag & BONE_SELECTED)
					t->total++;
			}
			else
			{
				if (ebo->flag & BONE_TIPSEL)
					t->total++;
				if (ebo->flag & BONE_ROOTSEL)
					t->total++;
			}
		}
	}

	if (!t->total) return;

	copy_m3_m4(mtx, t->obedit->obmat);
	invert_m3_m3(smtx, mtx);

	td = t->data = MEM_callocN(t->total*sizeof(TransData), "TransEditBone");

	for (ebo = edbo->first; ebo; ebo = ebo->next)
	{
		ebo->oldlength = ebo->length;	// length==0.0 on extrude, used for scaling radius of bone points

		if (EBONE_VISIBLE(arm, ebo) && !(ebo->flag & BONE_EDITMODE_LOCKED)) 
		{
			if (t->mode==TFM_BONE_ENVELOPE)
			{
				if (ebo->flag & BONE_ROOTSEL)
				{
					td->val= &ebo->rad_head;
					td->ival= *td->val;

					VECCOPY (td->center, ebo->head);
					td->flag= TD_SELECTED;

					copy_m3_m3(td->smtx, smtx);
					copy_m3_m3(td->mtx, mtx);

					td->loc = NULL;
					td->ext = NULL;
					td->ob = t->obedit;

					td++;
				}
				if (ebo->flag & BONE_TIPSEL)
				{
					td->val= &ebo->rad_tail;
					td->ival= *td->val;
					VECCOPY (td->center, ebo->tail);
					td->flag= TD_SELECTED;

					copy_m3_m3(td->smtx, smtx);
					copy_m3_m3(td->mtx, mtx);

					td->loc = NULL;
					td->ext = NULL;
					td->ob = t->obedit;

					td++;
				}

			}
			else if (t->mode==TFM_BONESIZE)
			{
				if (ebo->flag & BONE_SELECTED) {
					if(arm->drawtype==ARM_ENVELOPE)
					{
						td->loc= NULL;
						td->val= &ebo->dist;
						td->ival= ebo->dist;
					}
					else
					{
						// abusive storage of scale in the loc pointer :)
						td->loc= &ebo->xwidth;
						VECCOPY (td->iloc, td->loc);
						td->val= NULL;
					}
					VECCOPY (td->center, ebo->head);
					td->flag= TD_SELECTED;

					/* use local bone matrix */
					sub_v3_v3v3(delta, ebo->tail, ebo->head);
					vec_roll_to_mat3(delta, ebo->roll, bonemat);
					mul_m3_m3m3(td->mtx, mtx, bonemat);
					invert_m3_m3(td->smtx, td->mtx);

					copy_m3_m3(td->axismtx, td->mtx);
					normalize_m3(td->axismtx);

					td->ext = NULL;
					td->ob = t->obedit;

					td++;
				}
			}
			else if (t->mode==TFM_BONE_ROLL)
			{
				if (ebo->flag & BONE_SELECTED)
				{
					td->loc= NULL;
					td->val= &(ebo->roll);
					td->ival= ebo->roll;

					VECCOPY (td->center, ebo->head);
					td->flag= TD_SELECTED;

					td->ext = NULL;
					td->ob = t->obedit;

					td++;
				}
			}
			else
			{
				if (ebo->flag & BONE_TIPSEL)
				{
					VECCOPY (td->iloc, ebo->tail);
					VECCOPY (td->center, td->iloc);
					td->loc= ebo->tail;
					td->flag= TD_SELECTED;
					if (ebo->flag & BONE_EDITMODE_LOCKED)
						td->protectflag = OB_LOCK_LOC|OB_LOCK_ROT|OB_LOCK_SCALE;

					copy_m3_m3(td->smtx, smtx);
					copy_m3_m3(td->mtx, mtx);

					sub_v3_v3v3(delta, ebo->tail, ebo->head);
					vec_roll_to_mat3(delta, ebo->roll, td->axismtx);

					if ((ebo->flag & BONE_ROOTSEL) == 0)
					{
						td->extra = ebo;
					}

					td->ext = NULL;
					td->val = NULL;
					td->ob = t->obedit;

					td++;
				}
				if (ebo->flag & BONE_ROOTSEL)
				{
					VECCOPY (td->iloc, ebo->head);
					VECCOPY (td->center, td->iloc);
					td->loc= ebo->head;
					td->flag= TD_SELECTED;
					if (ebo->flag & BONE_EDITMODE_LOCKED)
						td->protectflag = OB_LOCK_LOC|OB_LOCK_ROT|OB_LOCK_SCALE;

					copy_m3_m3(td->smtx, smtx);
					copy_m3_m3(td->mtx, mtx);

					sub_v3_v3v3(delta, ebo->tail, ebo->head);
					vec_roll_to_mat3(delta, ebo->roll, td->axismtx);

					td->extra = ebo; /* to fix roll */

					td->ext = NULL;
					td->val = NULL;
					td->ob = t->obedit;

					td++;
				}
			}
		}
	}
}

/* ********************* meta elements ********* */

static void createTransMBallVerts(bContext *C, TransInfo *t)
{
	MetaBall *mb = (MetaBall*)t->obedit->data;
	 MetaElem *ml;
	TransData *td;
	TransDataExtension *tx;
	float mtx[3][3], smtx[3][3];
	int count=0, countsel=0;
	int propmode = t->flag & T_PROP_EDIT;

	/* count totals */
	for(ml= mb->editelems->first; ml; ml= ml->next) {
		if(ml->flag & SELECT) countsel++;
		if(propmode) count++;
	}

	/* note: in prop mode we need at least 1 selected */
	if (countsel==0) return;

	if(propmode) t->total = count;
	else t->total = countsel;

	td = t->data= MEM_callocN(t->total*sizeof(TransData), "TransObData(MBall EditMode)");
	tx = t->ext = MEM_callocN(t->total*sizeof(TransDataExtension), "MetaElement_TransExtension");

	copy_m3_m4(mtx, t->obedit->obmat);
	invert_m3_m3(smtx, mtx);

	for(ml= mb->editelems->first; ml; ml= ml->next) {
		if(propmode || (ml->flag & SELECT)) {
			td->loc= &ml->x;
			VECCOPY(td->iloc, td->loc);
			VECCOPY(td->center, td->loc);

			if(ml->flag & SELECT) td->flag= TD_SELECTED | TD_USEQUAT | TD_SINGLESIZE;
			else td->flag= TD_USEQUAT;

			copy_m3_m3(td->smtx, smtx);
			copy_m3_m3(td->mtx, mtx);

			td->ext = tx;

			/* Radius of MetaElem (mass of MetaElem influence) */
			if(ml->flag & MB_SCALE_RAD){
				td->val = &ml->rad;
				td->ival = ml->rad;
			}
			else{
				td->val = &ml->s;
				td->ival = ml->s;
			}

			/* expx/expy/expz determine "shape" of some MetaElem types */
			tx->size = &ml->expx;
			tx->isize[0] = ml->expx;
			tx->isize[1] = ml->expy;
			tx->isize[2] = ml->expz;

			/* quat is used for rotation of MetaElem */
			tx->quat = ml->quat;
			QUATCOPY(tx->iquat, ml->quat);

			tx->rot = NULL;

			td++;
			tx++;
		}
	}
}

/* ********************* curve/surface ********* */

static void calc_distanceCurveVerts(TransData *head, TransData *tail) {
	TransData *td, *td_near = NULL;
	for (td = head; td<=tail; td++) {
		if (td->flag & TD_SELECTED) {
			td_near = td;
			td->dist = 0.0f;
		}
		else if(td_near) {
			float dist;
			dist = len_v3v3(td_near->center, td->center);
			if (dist < (td-1)->dist) {
				td->dist = (td-1)->dist;
			}
			else {
				td->dist = dist;
			}
		}
		else {
			td->dist = MAXFLOAT;
			td->flag |= TD_NOTCONNECTED;
		}
	}
	td_near = NULL;
	for (td = tail; td>=head; td--) {
		if (td->flag & TD_SELECTED) {
			td_near = td;
			td->dist = 0.0f;
		}
		else if(td_near) {
			float dist;
			dist = len_v3v3(td_near->center, td->center);
			if (td->flag & TD_NOTCONNECTED || dist < td->dist || (td+1)->dist < td->dist) {
				td->flag &= ~TD_NOTCONNECTED;
				if (dist < (td+1)->dist) {
					td->dist = (td+1)->dist;
				}
				else {
					td->dist = dist;
				}
			}
		}
	}
}

/* Utility function for getting the handle data from bezier's */
TransDataCurveHandleFlags *initTransDataCurveHandles(TransData *td, struct BezTriple *bezt) {
	TransDataCurveHandleFlags *hdata;
	td->flag |= TD_BEZTRIPLE;
	hdata = td->hdata = MEM_mallocN(sizeof(TransDataCurveHandleFlags), "CuHandle Data");
	hdata->ih1 = bezt->h1;
	hdata->h1 = &bezt->h1;
	hdata->ih2 = bezt->h2; /* incase the second is not selected */
	hdata->h2 = &bezt->h2;
	return hdata;
}

static void createTransCurveVerts(bContext *C, TransInfo *t)
{
	Object *obedit= CTX_data_edit_object(C);
	Curve *cu= obedit->data;
	TransData *td = NULL;
	  Nurb *nu;
	BezTriple *bezt;
	BPoint *bp;
	float mtx[3][3], smtx[3][3];
	int a;
	int count=0, countsel=0;
	int propmode = t->flag & T_PROP_EDIT;
	short hide_handles = (cu->drawflag & CU_HIDE_HANDLES);
	
	/* to be sure */
	if(cu->editnurb==NULL) return;

	/* count total of vertices, check identical as in 2nd loop for making transdata! */
	for(nu= cu->editnurb->first; nu; nu= nu->next) {
		if(nu->type == CU_BEZIER) {
			for(a=0, bezt= nu->bezt; a<nu->pntsu; a++, bezt++) {
				if(bezt->hide==0) {
					if (hide_handles) {
						if(bezt->f2 & SELECT) countsel+=3;
						if(propmode) count+= 3;
					} else {
						if(bezt->f1 & SELECT) countsel++;
						if(bezt->f2 & SELECT) countsel++;
						if(bezt->f3 & SELECT) countsel++;
						if(propmode) count+= 3;
					}
				}
			}
		}
		else {
			for(a= nu->pntsu*nu->pntsv, bp= nu->bp; a>0; a--, bp++) {
				if(bp->hide==0) {
					if(propmode) count++;
					if(bp->f1 & SELECT) countsel++;
				}
			}
		}
	}
	/* note: in prop mode we need at least 1 selected */
	if (countsel==0) return;

	if(propmode) t->total = count;
	else t->total = countsel;
	t->data= MEM_callocN(t->total*sizeof(TransData), "TransObData(Curve EditMode)");

	copy_m3_m4(mtx, t->obedit->obmat);
	invert_m3_m3(smtx, mtx);

	td = t->data;
	for(nu= cu->editnurb->first; nu; nu= nu->next) {
		if(nu->type == CU_BEZIER) {
			TransData *head, *tail;
			head = tail = td;
			for(a=0, bezt= nu->bezt; a<nu->pntsu; a++, bezt++) {
				if(bezt->hide==0) {
					TransDataCurveHandleFlags *hdata = NULL;

					if(		propmode ||
							((bezt->f2 & SELECT) && hide_handles) ||
							((bezt->f1 & SELECT) && hide_handles == 0)
					  ) {
						VECCOPY(td->iloc, bezt->vec[0]);
						td->loc= bezt->vec[0];
						VECCOPY(td->center, bezt->vec[1]);
						if (hide_handles) {
							if(bezt->f2 & SELECT) td->flag= TD_SELECTED;
							else td->flag= 0;
						} else {
							if(bezt->f1 & SELECT) td->flag= TD_SELECTED;
							else td->flag= 0;
						}
						td->ext = NULL;
						td->val = NULL;

						hdata = initTransDataCurveHandles(td, bezt);

						copy_m3_m3(td->smtx, smtx);
						copy_m3_m3(td->mtx, mtx);

						td++;
						count++;
						tail++;
					}

					/* This is the Curve Point, the other two are handles */
					if(propmode || (bezt->f2 & SELECT)) {
						VECCOPY(td->iloc, bezt->vec[1]);
						td->loc= bezt->vec[1];
						VECCOPY(td->center, td->loc);
						if(bezt->f2 & SELECT) td->flag= TD_SELECTED;
						else td->flag= 0;
						td->ext = NULL;

						if (t->mode==TFM_CURVE_SHRINKFATTEN) { /* || t->mode==TFM_RESIZE) {*/ /* TODO - make points scale */
							td->val = &(bezt->radius);
							td->ival = bezt->radius;
						} else if (t->mode==TFM_TILT) {
							td->val = &(bezt->alfa);
							td->ival = bezt->alfa;
						} else {
							td->val = NULL;
						}

						copy_m3_m3(td->smtx, smtx);
						copy_m3_m3(td->mtx, mtx);

						if ((bezt->f1&SELECT)==0 && (bezt->f3&SELECT)==0)
						/* If the middle is selected but the sides arnt, this is needed */
						if (hdata==NULL) { /* if the handle was not saved by the previous handle */
							hdata = initTransDataCurveHandles(td, bezt);
						}

						td++;
						count++;
						tail++;
					}
					if(		propmode ||
							((bezt->f2 & SELECT) && hide_handles) ||
							((bezt->f3 & SELECT) && hide_handles == 0)
					  ) {
						VECCOPY(td->iloc, bezt->vec[2]);
						td->loc= bezt->vec[2];
						VECCOPY(td->center, bezt->vec[1]);
						if (hide_handles) {
							if(bezt->f2 & SELECT) td->flag= TD_SELECTED;
							else td->flag= 0;
						} else {
							if(bezt->f3 & SELECT) td->flag= TD_SELECTED;
							else td->flag= 0;
						}
						td->ext = NULL;
						td->val = NULL;

						if (hdata==NULL) { /* if the handle was not saved by the previous handle */
							hdata = initTransDataCurveHandles(td, bezt);
						}

						copy_m3_m3(td->smtx, smtx);
						copy_m3_m3(td->mtx, mtx);

						td++;
						count++;
						tail++;
					}
				}
				else if (propmode && head != tail) {
					calc_distanceCurveVerts(head, tail-1);
					head = tail;
				}
			}
			if (propmode && head != tail)
				calc_distanceCurveVerts(head, tail-1);

			/* TODO - in the case of tilt and radius we can also avoid allocating the initTransDataCurveHandles
			 * but for now just dont change handle types */
			if (ELEM(t->mode, TFM_CURVE_SHRINKFATTEN, TFM_TILT) == 0)
				testhandlesNurb(nu); /* sets the handles based on their selection, do this after the data is copied to the TransData */
		}
		else {
			TransData *head, *tail;
			head = tail = td;
			for(a= nu->pntsu*nu->pntsv, bp= nu->bp; a>0; a--, bp++) {
				if(bp->hide==0) {
					if(propmode || (bp->f1 & SELECT)) {
						VECCOPY(td->iloc, bp->vec);
						td->loc= bp->vec;
						VECCOPY(td->center, td->loc);
						if(bp->f1 & SELECT) td->flag= TD_SELECTED;
						else td->flag= 0;
						td->ext = NULL;

						if (t->mode==TFM_CURVE_SHRINKFATTEN || t->mode==TFM_RESIZE) {
							td->val = &(bp->radius);
							td->ival = bp->radius;
						} else {
							td->val = &(bp->alfa);
							td->ival = bp->alfa;
						}

						copy_m3_m3(td->smtx, smtx);
						copy_m3_m3(td->mtx, mtx);

						td++;
						count++;
						tail++;
					}
				}
				else if (propmode && head != tail) {
					calc_distanceCurveVerts(head, tail-1);
					head = tail;
				}
			}
			if (propmode && head != tail)
				calc_distanceCurveVerts(head, tail-1);
		}
	}
}

/* ********************* lattice *************** */

static void createTransLatticeVerts(bContext *C, TransInfo *t)
{
	Lattice *latt = ((Lattice*)t->obedit->data)->editlatt;
	TransData *td = NULL;
	BPoint *bp;
	float mtx[3][3], smtx[3][3];
	int a;
	int count=0, countsel=0;
	int propmode = t->flag & T_PROP_EDIT;

	bp = latt->def;
	a  = latt->pntsu * latt->pntsv * latt->pntsw;
	while(a--) {
		if(bp->hide==0) {
			if(bp->f1 & SELECT) countsel++;
			if(propmode) count++;
		}
		bp++;
	}

	 /* note: in prop mode we need at least 1 selected */
	if (countsel==0) return;

	if(propmode) t->total = count;
	else t->total = countsel;
	t->data= MEM_callocN(t->total*sizeof(TransData), "TransObData(Lattice EditMode)");

	copy_m3_m4(mtx, t->obedit->obmat);
	invert_m3_m3(smtx, mtx);

	td = t->data;
	bp = latt->def;
	a  = latt->pntsu * latt->pntsv * latt->pntsw;
	while(a--) {
		if(propmode || (bp->f1 & SELECT)) {
			if(bp->hide==0) {
				VECCOPY(td->iloc, bp->vec);
				td->loc= bp->vec;
				VECCOPY(td->center, td->loc);
				if(bp->f1 & SELECT) td->flag= TD_SELECTED;
				else td->flag= 0;
				copy_m3_m3(td->smtx, smtx);
				copy_m3_m3(td->mtx, mtx);

				td->ext = NULL;
				td->val = NULL;

				td++;
				count++;
			}
		}
		bp++;
	}
}

/* ******************* particle edit **************** */
static void createTransParticleVerts(bContext *C, TransInfo *t)
{
	TransData *td = NULL;
	TransDataExtension *tx;
	Base *base = CTX_data_active_base(C);
	Object *ob = CTX_data_active_object(C);
	ParticleEditSettings *pset = PE_settings(t->scene);
	PTCacheEdit *edit = PE_get_current(t->scene, ob);
	ParticleSystem *psys = NULL;
	ParticleSystemModifierData *psmd = NULL;
	PTCacheEditPoint *point;
	PTCacheEditKey *key;
	float mat[4][4];
	int i,k, transformparticle;
	int count = 0, hasselected = 0;
	int propmode = t->flag & T_PROP_EDIT;

	if(edit==NULL || t->settings->particle.selectmode==SCE_SELECT_PATH) return;

	psys = edit->psys;

	if(psys)
		psmd = psys_get_modifier(ob,psys);

	base->flag |= BA_HAS_RECALC_DATA;

	for(i=0, point=edit->points; i<edit->totpoint; i++, point++) {
		point->flag &= ~PEP_TRANSFORM;
		transformparticle= 0;

		if((point->flag & PEP_HIDE)==0) {
			for(k=0, key=point->keys; k<point->totkey; k++, key++) {
				if((key->flag&PEK_HIDE)==0) {
					if(key->flag&PEK_SELECT) {
						hasselected= 1;
						transformparticle= 1;
					}
					else if(propmode)
						transformparticle= 1;
				}
			}
		}

		if(transformparticle) {
			count += point->totkey;
			point->flag |= PEP_TRANSFORM;
		}
	}

	 /* note: in prop mode we need at least 1 selected */
	if (hasselected==0) return;

	t->total = count;
	td = t->data = MEM_callocN(t->total * sizeof(TransData), "TransObData(Particle Mode)");

	if(t->mode == TFM_BAKE_TIME)
		tx = t->ext = MEM_callocN(t->total * sizeof(TransDataExtension), "Particle_TransExtension");
	else
		tx = t->ext = NULL;

	unit_m4(mat);

	invert_m4_m4(ob->imat,ob->obmat);

	for(i=0, point=edit->points; i<edit->totpoint; i++, point++) {
		TransData *head, *tail;
		head = tail = td;

		if(!(point->flag & PEP_TRANSFORM)) continue;

		if(psys && !(psys->flag & PSYS_GLOBAL_HAIR))
			psys_mat_hair_to_global(ob, psmd->dm, psys->part->from, psys->particles + i, mat);

		for(k=0, key=point->keys; k<point->totkey; k++, key++) {
			if(key->flag & PEK_USE_WCO) {
				VECCOPY(key->world_co, key->co);
				mul_m4_v3(mat, key->world_co);
				td->loc = key->world_co;
			}
			else
				td->loc = key->co;

			VECCOPY(td->iloc, td->loc);
			VECCOPY(td->center, td->loc);

			if(key->flag & PEK_SELECT)
				td->flag |= TD_SELECTED;
			else if(!propmode)
				td->flag |= TD_SKIP;

			unit_m3(td->mtx);
			unit_m3(td->smtx);

			/* don't allow moving roots */
			if(k==0 && pset->flag & PE_LOCK_FIRST && (!psys || !(psys->flag & PSYS_GLOBAL_HAIR)))
				td->protectflag |= OB_LOCK_LOC;

			td->ob = ob;
			td->ext = tx;
			if(t->mode == TFM_BAKE_TIME) {
				td->val = key->time;
				td->ival = *(key->time);
				/* abuse size and quat for min/max values */
				td->flag |= TD_NO_EXT;
				if(k==0) tx->size = 0;
				else tx->size = (key - 1)->time;

				if(k == point->totkey - 1) tx->quat = 0;
				else tx->quat = (key + 1)->time;
			}

			td++;
			if(tx)
				tx++;
			tail++;
		}
		if (propmode && head != tail)
			calc_distanceCurveVerts(head, tail - 1);
	}
}

void flushTransParticles(TransInfo *t)
{
	Scene *scene = t->scene;
	Object *ob = OBACT;
	PTCacheEdit *edit = PE_get_current(scene, ob);
	ParticleSystem *psys = edit->psys;
	ParticleSystemModifierData *psmd = NULL;
	PTCacheEditPoint *point;
	PTCacheEditKey *key;
	TransData *td;
	float mat[4][4], imat[4][4], co[3];
	int i, k, propmode = t->flag & T_PROP_EDIT;

	if(psys)
		psmd = psys_get_modifier(ob, psys);

	/* we do transform in world space, so flush world space position
	 * back to particle local space (only for hair particles) */
	td= t->data;
	for(i=0, point=edit->points; i<edit->totpoint; i++, point++, td++) {
		if(!(point->flag & PEP_TRANSFORM)) continue;

		if(psys && !(psys->flag & PSYS_GLOBAL_HAIR)) {
			psys_mat_hair_to_global(ob, psmd->dm, psys->part->from, psys->particles + i, mat);
			invert_m4_m4(imat,mat);

			for(k=0, key=point->keys; k<point->totkey; k++, key++) {
				VECCOPY(co, key->world_co);
				mul_m4_v3(imat, co);


				/* optimization for proportional edit */
				if(!propmode || !compare_v3v3(key->co, co, 0.0001f)) {
					VECCOPY(key->co, co);
					point->flag |= PEP_EDIT_RECALC;
				}
			}
		}
		else
			point->flag |= PEP_EDIT_RECALC;
	}

	PE_update_object(scene, OBACT, 1);
}

/* ********************* mesh ****************** */

/* proportional distance based on connectivity  */
#define THRESHOLD	0.0001f

static int connectivity_edge(float mtx[][3], EditVert *v1, EditVert *v2)
{
	float edge_vec[3];
	float edge_len;
	int done = 0;

	sub_v3_v3v3(edge_vec, v1->co, v2->co);
	mul_m3_v3(mtx, edge_vec);

	edge_len = len_v3(edge_vec);

	if (v1->f2 + v2->f2 == 4)
		return 0;

	if (v1->f2) {
		if (v2->f2) {
			if (v2->tmp.fp + edge_len + THRESHOLD < v1->tmp.fp) {
				v1->tmp.fp = v2->tmp.fp + edge_len;
				done = 1;
			} else if (v1->tmp.fp + edge_len + THRESHOLD < v2->tmp.fp) {
				v2->tmp.fp = v1->tmp.fp + edge_len;
				done = 1;
			}
		}
		else {
			v2->f2 = 1;
			v2->tmp.fp = v1->tmp.fp + edge_len;
			done = 1;
		}
	}
	else if (v2->f2) {
		v1->f2 = 1;
		v1->tmp.fp = v2->tmp.fp + edge_len;
		done = 1;
	}

	return done;
}

static void editmesh_set_connectivity_distance(EditMesh *em, float mtx[][3])
{
	EditVert *eve;
	EditEdge *eed;
	EditFace *efa;
	int done= 1;

	/* f2 flag is used for 'selection' */
	/* tmp.l is offset on scratch array   */
	for(eve= em->verts.first; eve; eve= eve->next) {
		if(eve->h==0) {
			eve->tmp.fp = 0;

			if(eve->f & SELECT) {
				eve->f2= 2;
			}
			else {
				eve->f2 = 0;
			}
		}
	}


	/* Floodfill routine */
	/*
	At worst this is n*n of complexity where n is number of edges
	Best case would be n if the list is ordered perfectly.
	Estimate is n log n in average (so not too bad)
	*/
	while(done) {
		done= 0;

		for(eed= em->edges.first; eed; eed= eed->next) {
			if(eed->h==0) {
				done |= connectivity_edge(mtx, eed->v1, eed->v2);
			}
		}

		/* do internal edges for quads */
		for(efa= em->faces.first; efa; efa= efa->next) {
			if (efa->v4) {
				done |= connectivity_edge(mtx, efa->v1, efa->v3);
				done |= connectivity_edge(mtx, efa->v2, efa->v4);
			}
		}
	}
}

/* loop-in-a-loop I know, but we need it! (ton) */
 static void get_face_center(float *centout, BMesh *bm, BMVert *eve)

{
	BMFace *efa;
	BMLoop *l;
	BMIter iter;
	float cent[3] = {0.0, 0.0, 0.0};

	efa = BMIter_New(&iter, bm, BM_FACES_OF_VERT, eve);
	if (efa) {
		l = BMIter_New(&iter, bm, BM_LOOPS_OF_FACE, efa);
		for ( ; l; l=BMIter_Step(&iter)) {
			VECADD(cent, cent, l->v->co);
		}

		VECMUL(cent, 1.0f / (float)efa->len);
	}

	if (cent[0] == 0.0f && cent[1] == 0.0f && cent[2] == 0.0f) cent[2] = 1.0f;
	VECCOPY(centout, cent);
}

#define VertsToTransData(t, td, em, eve, bweight) \
	td->flag = 0;\
	td->loc = eve->co;\
	VECCOPY(td->center, td->loc);\
	if(t->around==V3D_LOCAL && (em->selectmode & SCE_SELECT_FACE))\
		get_face_center(td->center, em, eve);\
	VECCOPY(td->iloc, td->loc);\
	VECCOPY(td->axismtx[2], eve->no);\
	td->axismtx[0][0]		=\
		td->axismtx[0][1]	=\
		td->axismtx[0][2]	=\
		td->axismtx[1][0]	=\
		td->axismtx[1][1]	=\
		td->axismtx[1][2]	= 0.0f;\
	td->ext = NULL;\
	td->val = NULL;\
	td->extra = NULL;\
	if (t->mode == TFM_BWEIGHT) {\
		td->val = bweight;\
		td->ival = bweight ? *(bweight) : 1.0f;\
	}

#if 0
//way to overwrite what data is edited with transform
//static void VertsToTransData(TransData *td, EditVert *eve, BakeKey *key)
inline void VertsToTransData(TransInfo *t, TransData *td, BMesh *em, BMVert *eve)
{
	td->flag = 0;
	//if(key)
	//	td->loc = key->co;
	//else
	td->loc = eve->co;

	VECCOPY(td->center, td->loc);
	if(t->around==V3D_LOCAL && (em->selectmode & SCE_SELECT_FACE))
		get_face_center(td->center, em, eve);
	VECCOPY(td->iloc, td->loc);

	// Setting normals
	VECCOPY(td->axismtx[2], eve->no);
	td->axismtx[0][0]		=
		td->axismtx[0][1]	=
		td->axismtx[0][2]	=
		td->axismtx[1][0]	=
		td->axismtx[1][1]	=
		td->axismtx[1][2]	= 0.0f;

	td->ext = NULL;
	td->val = NULL;
	td->extra = NULL;
	if (t->mode == TFM_BWEIGHT) {
		td->val = &(eve->bweight);
		td->ival = eve->bweight;
	}
}
#endif

/* *********************** CrazySpace correction. Now without doing subsurf optimal ****************** */

static void make_vertexcos__mapFunc(void *userData, int index, float *co, float *no_f, short *no_s)
{
	float *vec = userData;

	vec+= 3*index;
	VECCOPY(vec, co);
}

static int modifiers_disable_subsurf_temporary(Object *ob)
{
	ModifierData *md;
	int disabled = 0;

	for(md=ob->modifiers.first; md; md=md->next)
		if(md->type==eModifierType_Subsurf)
			if(md->mode & eModifierMode_OnCage) {
				md->mode ^= eModifierMode_DisableTemporary;
				disabled= 1;
			}

	return disabled;
}

/* disable subsurf temporal, get mapped cos, and enable it */
static float *get_crazy_mapped_editverts(TransInfo *t)
{
	Mesh *me= t->obedit->data;
	DerivedMesh *dm;
	float *vertexcos;

	/* disable subsurf temporal, get mapped cos, and enable it */
	if(modifiers_disable_subsurf_temporary(t->obedit)) {
		/* need to make new derivemesh */
		makeDerivedMesh(t->scene, t->obedit, me->edit_btmesh, CD_MASK_BAREMESH);
	}

	/* now get the cage */
	dm= editbmesh_get_derived_cage(t->scene, t->obedit, me->edit_btmesh, CD_MASK_BAREMESH);

	vertexcos= MEM_mallocN(3*sizeof(float)*me->edit_btmesh->bm->totvert, "vertexcos map");
	dm->foreachMappedVert(dm, make_vertexcos__mapFunc, vertexcos);

	dm->release(dm);

	/* set back the flag, no new cage needs to be built, transform does it */
	modifiers_disable_subsurf_temporary(t->obedit);

	return vertexcos;
}

#define TAN_MAKE_VEC(a, b, c)	a[0]= b[0] + 0.2f*(b[0]-c[0]); a[1]= b[1] + 0.2f*(b[1]-c[1]); a[2]= b[2] + 0.2f*(b[2]-c[2])
static void set_crazy_vertex_quat(float *quat, float *v1, float *v2, float *v3, float *def1, float *def2, float *def3)
{
	float vecu[3], vecv[3];
	float q1[4], q2[4];

	TAN_MAKE_VEC(vecu, v1, v2);
	TAN_MAKE_VEC(vecv, v1, v3);
	tri_to_quat( q1,v1, vecu, vecv);

	TAN_MAKE_VEC(vecu, def1, def2);
	TAN_MAKE_VEC(vecv, def1, def3);
	tri_to_quat( q2,def1, vecu, vecv);

	sub_qt_qtqt(quat, q2, q1);
}
#undef TAN_MAKE_VEC

static void set_crazyspace_quats(BMEditMesh *em, float *origcos, float *mappedcos, float *quats)
{
#if 0
	BMVert *eve, *prev;
	BMFace *efa;
	float *v1, *v2, *v3, *v4, *co1, *co2, *co3, *co4;
	intptr_t index= 0;

	/* two abused locations in vertices */
	for(eve= em->verts.first; eve; eve= eve->next, index++) {
		eve->tmp.p = NULL;
		eve->prev= (BMVert *)index;
	}

	/* first store two sets of tangent vectors in vertices, we derive it just from the face-edges */
	for(efa= em->faces.first; efa; efa= efa->next) {

		/* retrieve mapped coordinates */
		v1= mappedcos + 3*(intptr_t)(efa->v1->prev);
		v2= mappedcos + 3*(intptr_t)(efa->v2->prev);
		v3= mappedcos + 3*(intptr_t)(efa->v3->prev);

		co1= (origcos)? origcos + 3*(intptr_t)(efa->v1->prev): efa->v1->co;
		co2= (origcos)? origcos + 3*(intptr_t)(efa->v2->prev): efa->v2->co;
		co3= (origcos)? origcos + 3*(intptr_t)(efa->v3->prev): efa->v3->co;

		if(efa->v2->tmp.p==NULL && efa->v2->f1) {
			set_crazy_vertex_quat(quats, co2, co3, co1, v2, v3, v1);
			efa->v2->tmp.p= (void*)quats;
			quats+= 4;
		}

		if(efa->v4) {
			v4= mappedcos + 3*(intptr_t)(efa->v4->prev);
			co4= (origcos)? origcos + 3*(intptr_t)(efa->v4->prev): efa->v4->co;

			if(efa->v1->tmp.p==NULL && efa->v1->f1) {
				set_crazy_vertex_quat(quats, co1, co2, co4, v1, v2, v4);
				efa->v1->tmp.p= (void*)quats;
				quats+= 4;
			}
			if(efa->v3->tmp.p==NULL && efa->v3->f1) {
				set_crazy_vertex_quat(quats, co3, co4, co2, v3, v4, v2);
				efa->v3->tmp.p= (void*)quats;
				quats+= 4;
			}
			if(efa->v4->tmp.p==NULL && efa->v4->f1) {
				set_crazy_vertex_quat(quats, co4, co1, co3, v4, v1, v3);
				efa->v4->tmp.p= (void*)quats;
				quats+= 4;
			}
		}
		else {
			if(efa->v1->tmp.p==NULL && efa->v1->f1) {
				set_crazy_vertex_quat(quats, co1, co2, co3, v1, v2, v3);
				efa->v1->tmp.p= (void*)quats;
				quats+= 4;
			}
			if(efa->v3->tmp.p==NULL && efa->v3->f1) {
				set_crazy_vertex_quat(quats, co3, co1, co2, v3, v1, v2);
				efa->v3->tmp.p= (void*)quats;
				quats+= 4;
			}
		}
	}

	/* restore abused prev pointer */
	for(prev= NULL, eve= em->verts.first; eve; prev= eve, eve= eve->next)
		eve->prev= prev;
#endif
}

void createTransBMeshVerts(TransInfo *t, BME_Mesh *bm, BME_TransData_Head *td) {
#if 0
	BME_Vert *v;
	BME_TransData *vtd;
	TransData *tob;
	int i;

	tob = t->data = MEM_callocN(td->len*sizeof(TransData), "TransObData(Bevel tool)");

	for (i=0,v=bm->verts.first;v;v=v->next) {
		if ( (vtd = BME_get_transdata(td,v)) ) {
			tob->loc = vtd->loc;
			tob->val = &vtd->factor;
			VECCOPY(tob->iloc,vtd->co);
			VECCOPY(tob->center,vtd->org);
			VECCOPY(tob->axismtx[0],vtd->vec);
			tob->axismtx[1][0] = vtd->max ? *vtd->max : 0;
			tob++;
			i++;
		}
	}
	/* since td is a memarena, it can hold more transdata than actual elements
	 * (i.e. we can't depend on td->len to determine the number of actual elements) */
	t->total = i;
#endif
	t->total = 0;
}

static void createTransEditVerts(bContext *C, TransInfo *t)
{
	ToolSettings *ts = CTX_data_tool_settings(C);
	TransData *tob = NULL;
	BMEditMesh *em = ((Mesh *)t->obedit->data)->edit_btmesh;
	BMesh *bm = em->bm;
	BMVert *eve;
	BMVert **nears = NULL;
	BMIter iter;
	BMVert *eve_act = NULL;
	float *mappedcos = NULL, *quats= NULL;
	float mtx[3][3], smtx[3][3], (*defmats)[3][3] = NULL, (*defcos)[3] = NULL;
	float *vectors=NULL;
	int count=0, countsel=0, a, totleft, *selstate = NULL;
	BLI_array_declare(selstate);
	int propmode = t->flag & T_PROP_EDIT;
	int mirror = 0;
	short selectmode = ts->selectmode;

	if (t->flag & T_MIRROR)
	{
		EDBM_CacheMirrorVerts(em);
		mirror = 1;
	}

	/* edge slide forces edge select */
	if (t->mode == TFM_EDGE_SLIDE) {
		selectmode = SCE_SELECT_EDGE;
	}

	// transform now requires awareness for select mode, so we tag the f1 flags in verts
	if(selectmode & SCE_SELECT_VERTEX) {
		BM_ITER(eve, &iter, bm, BM_VERTS_OF_MESH, NULL) {
			if(!BM_TestHFlag(eve, BM_HIDDEN) && BM_TestHFlag(eve, BM_SELECT))
				BMINDEX_SET(eve, SELECT);
			else
				BMINDEX_SET(eve, 0);
		}
	}
	else if(selectmode & SCE_SELECT_EDGE) {
		BMEdge *eed;

		eve = BMIter_New(&iter, bm, BM_VERTS_OF_MESH, NULL);
		for( ; eve; eve=BMIter_Step(&iter)) BMINDEX_SET(eve, 0);

		eed = BMIter_New(&iter, bm, BM_EDGES_OF_MESH, NULL);
		for( ; eed; eed=BMIter_Step(&iter)) {
			if(!BM_TestHFlag(eed, BM_HIDDEN) && BM_TestHFlag(eed, BM_SELECT))
				BMINDEX_SET(eed->v1, SELECT), BMINDEX_SET(eed->v2, SELECT);
		}
	}
	else {
		BMFace *efa;
		eve = BMIter_New(&iter, bm, BM_VERTS_OF_MESH, NULL);
		for( ; eve; eve=BMIter_Step(&iter)) BMINDEX_SET(eve, 0);

		efa = BMIter_New(&iter, bm, BM_FACES_OF_MESH, NULL);
		for( ; efa; efa=BMIter_Step(&iter)) {
			if(!BM_TestHFlag(efa, BM_HIDDEN) && BM_TestHFlag(efa, BM_SELECT)) {
				BMIter liter;
				BMLoop *l;

				l = BMIter_New(&liter, bm, BM_LOOPS_OF_FACE, efa);
				for (; l; l=BMIter_Step(&liter)) {
					BMINDEX_SET(l->v, SELECT);
				}
			}
		}
	}

	/* now we can count. we store selection state in selstate, since
	   get_crazy_mapped_editverts messes up the index state of the
	   verts*/
	eve = BMIter_New(&iter, bm, BM_VERTS_OF_MESH, NULL);
	for(a=0; eve; eve=BMIter_Step(&iter), a++) {
		BLI_array_growone(selstate);

		if(!BM_TestHFlag(eve, BM_HIDDEN)) {	
			if(BMINDEX_GET(eve)) {
				selstate[a] = 1;
				countsel++;
			}
			if(propmode) count++;
		}
	}

	 /* note: in prop mode we need at least 1 selected */
	if (countsel==0) return;

	/* check active */
	if (em->bm->selected.last) {
		BMEditSelection *ese = em->bm->selected.last;
		if ( ese->type == EDITVERT ) {
			eve_act = (BMVert *)ese->data;
		}
	}


	if(propmode) {
		t->total = count;

		/* allocating scratch arrays */
		vectors = (float *)MEM_mallocN(t->total * 3 * sizeof(float), "scratch vectors");
		nears = (BMVert**)MEM_mallocN(t->total * sizeof(BMVert*), "scratch nears");
	}
	else t->total = countsel;

	tob= t->data= MEM_callocN(t->total*sizeof(TransData), "TransObData(Mesh EditMode)");

	copy_m3_m4(mtx, t->obedit->obmat);
	invert_m3_m3(smtx, mtx);

	//BMESH_TODO if(propmode) editmesh_set_connectivity_distance(em, t->total, vectors, nears);

	/* detect CrazySpace [tm] */
	if(propmode==0) {
		if(modifiers_getCageIndex(t->scene, t->obedit, NULL, 1)>=0) {
			if(modifiers_isCorrectableDeformed(t->scene, t->obedit)) {
				/* check if we can use deform matrices for modifier from the
				   start up to stack, they are more accurate than quats */

				totleft= editbmesh_get_first_deform_matrices(t->scene, t->obedit, em, &defmats, &defcos);

				/* if we still have more modifiers, also do crazyspace
				   correction with quats, relative to the coordinates after
				   the modifiers that support deform matrices (defcos) */
				if(totleft > 0) {
					mappedcos= get_crazy_mapped_editverts(t);
					quats= MEM_mallocN( (t->total)*sizeof(float)*4, "crazy quats");
					set_crazyspace_quats(em, (float*)defcos, mappedcos, quats);
					if(mappedcos)
						MEM_freeN(mappedcos);
				}

				if(defcos)
					MEM_freeN(defcos);
			}
		}
	}

	/* find out which half we do */
	if(mirror) {
		eve = BMIter_New(&iter, bm, BM_VERTS_OF_MESH, NULL);
		for(a=0; eve; eve=BMIter_Step(&iter), a++) {
			if(!BM_TestHFlag(eve, BM_HIDDEN) && selstate[a] && eve->co[0]!=0.0f) {
				if(eve->co[0]<0.0f)
				{
					t->mirror = -1;
					mirror = -1;
				}
				break;
			}
		}
	}

	eve = BMIter_New(&iter, bm, BM_VERTS_OF_MESH, NULL);
	for(a=0; eve; eve=BMIter_Step(&iter), a++) {
		if(!BM_TestHFlag(eve, BM_HIDDEN)) {
			if(propmode || selstate[a]) {
				float *bweight = CustomData_bmesh_get(&bm->vdata, eve->head.data, CD_BWEIGHT);
				
				VertsToTransData(t, tob, bm, eve, bweight);

				/* pinned */
				if(BM_TestHFlag(eve,BM_PINNED)) tob->flag |= TD_SKIP;

				/* selected */
				if(selstate[a]) tob->flag |= TD_SELECTED;

				/* active */
				if(eve == eve_act) tob->flag |= TD_ACTIVE;

				if(propmode) {
					/*BMESH_TODO
					this has to do with edge connectivity
					PEP mode, I think. -joeedh
					if (eve->f2) {
						tob->dist= eve->tmp.fp;
					}
					else {*/
						tob->flag |= TD_NOTCONNECTED;
						tob->dist = MAXFLOAT;
					//}
				}

				/* CrazySpace */
				if(defmats) { // || (quats && eve->tmp.p)) {
					float mat[3][3], imat[3][3], qmat[3][3];

					/* use both or either quat and defmat correction */
					//BMESH_TODO, need to restore this quats thing
					/*if(quats && eve->tmp.f) {
						quat_to_mat3( qmat,eve->tmp.p);

						if(defmats)
							mul_serie_m3(mat, mtx, qmat, defmats[a],
								NULL, NULL, NULL, NULL, NULL);
						else
							mul_m3_m3m3(mat, mtx, qmat);
					}
					else*/
						mul_m3_m3m3(mat, mtx, defmats[a]);

					invert_m3_m3(imat, mat);

					copy_m3_m3(tob->smtx, imat);
					copy_m3_m3(tob->mtx, mat);
				}
				else {
					copy_m3_m3(tob->smtx, smtx);
					copy_m3_m3(tob->mtx, mtx);
				}

				/* Mirror? */

				//BMESH_TODO
				if( (mirror>0 && tob->iloc[0]>0.0f) || (mirror<0 && tob->iloc[0]<0.0f)) {
					BMVert *vmir= EDBM_GetMirrorVert(em, eve); //t->obedit, em, eve, tob->iloc, a);
					if(vmir && vmir != eve) {
						tob->extra = vmir;
					}
				}
				tob++;
			}
		}
	}
	
	if (mirror != 0)
	{
		tob = t->data;
		for( a = 0; a < t->total; a++, tob++ )
		{
			if (ABS(tob->loc[0]) <= 0.00001f)
			{
				tob->flag |= TD_MIRROR_EDGE;
			}
		}
	}
	

	/* crazy space free */
	if(quats)
		MEM_freeN(quats);
	if(defmats)
		MEM_freeN(defmats);

	BLI_array_free(selstate);

	if (t->flag & T_MIRROR)
	{
		EDBM_EndMirrorCache(em);
		mirror = 1;
	}
}

/* *** NODE EDITOR *** */
void flushTransNodes(TransInfo *t)
{
	int a;
	TransData2D *td;

	/* flush to 2d vector from internally used 3d vector */
	for(a=0, td= t->data2d; a<t->total; a++, td++) {
		td->loc2d[0]= td->loc[0];
		td->loc2d[1]= td->loc[1];
	}
}

/* *** SEQUENCE EDITOR *** */
#define XXX_DURIAN_ANIM_TX_HACK
void flushTransSeq(TransInfo *t)
{
	ListBase *seqbasep= seq_give_editing(t->scene, FALSE)->seqbasep; /* Editing null check alredy done */
	int a, new_frame;
	TransData *td= NULL;
	TransData2D *td2d= NULL;
	TransDataSeq *tdsq= NULL;
	Sequence *seq;



	/* prevent updating the same seq twice
	 * if the transdata order is changed this will mess up
	 * but so will TransDataSeq */
	Sequence *seq_prev= NULL;

	/* flush to 2d vector from internally used 3d vector */
	for(a=0, td= t->data, td2d= t->data2d; a<t->total; a++, td++, td2d++) {
		tdsq= (TransDataSeq *)td->extra;
		seq= tdsq->seq;
		new_frame= (int)floor(td2d->loc[0] + 0.5f);

		switch (tdsq->sel_flag) {
		case SELECT:
#ifdef XXX_DURIAN_ANIM_TX_HACK
			if (seq != seq_prev) {
				int ofs = (new_frame - tdsq->start_offset) - seq->start; // breaks for single strips - color/image
				seq_offset_animdata(t->scene, seq, ofs);
			}
#endif
			if (seq->type != SEQ_META && (seq->depth != 0 || seq_tx_test(seq))) /* for meta's, their children move */
				seq->start= new_frame - tdsq->start_offset;

			if (seq->depth==0) {
				seq->machine= (int)floor(td2d->loc[1] + 0.5f);
				CLAMP(seq->machine, 1, MAXSEQ);
			}
			break;
		case SEQ_LEFTSEL: /* no vertical transform  */
			seq_tx_set_final_left(seq, new_frame);
			seq_tx_handle_xlimits(seq, tdsq->flag&SEQ_LEFTSEL, tdsq->flag&SEQ_RIGHTSEL);
			seq_single_fix(seq); /* todo - move this into aftertrans update? - old seq tx needed it anyway */
			break;
		case SEQ_RIGHTSEL: /* no vertical transform  */
			seq_tx_set_final_right(seq, new_frame);
			seq_tx_handle_xlimits(seq, tdsq->flag&SEQ_LEFTSEL, tdsq->flag&SEQ_RIGHTSEL);
			seq_single_fix(seq); /* todo - move this into aftertrans update? - old seq tx needed it anyway */
			break;
		}

		if (seq != seq_prev) {
			if(seq->depth==0) {
				/* Calculate this strip and all nested strips
				 * children are ALWAYS transformed first
				 * so we dont need to do this in another loop. */
				calc_sequence(t->scene, seq);
			}
			else {
				calc_sequence_disp(t->scene, seq);
			}
		}
		seq_prev= seq;
	}

	/* need to do the overlap check in a new loop otherwise adjacent strips
	 * will not be updated and we'll get false positives */
	seq_prev= NULL;
	for(a=0, td= t->data, td2d= t->data2d; a<t->total; a++, td++, td2d++) {

		tdsq= (TransDataSeq *)td->extra;
		seq= tdsq->seq;

		if (seq != seq_prev) {
			if(seq->depth==0) {
				/* test overlap, displayes red outline */
				seq->flag &= ~SEQ_OVERLAP;
				if( seq_test_overlap(seqbasep, seq) ) {
					seq->flag |= SEQ_OVERLAP;
				}
			}
		}
		seq_prev= seq;
	}

	if (t->mode == TFM_TIME_TRANSLATE) { /* originally TFM_TIME_EXTEND, transform changes */
		/* Special annoying case here, need to calc metas with TFM_TIME_EXTEND only */
		seq= seqbasep->first;

		while(seq) {
			if (seq->type == SEQ_META && seq->flag & SELECT)
				calc_sequence(t->scene, seq);
			seq= seq->next;
		}
	}
}

/* ********************* UV ****************** */

static void UVsToTransData(SpaceImage *sima, TransData *td, TransData2D *td2d, float *uv, int selected)
{
	float aspx, aspy;

	ED_space_image_uv_aspect(sima, &aspx, &aspy);

	/* uv coords are scaled by aspects. this is needed for rotations and
	   proportional editing to be consistent with the stretchted uv coords
	   that are displayed. this also means that for display and numinput,
	   and when the the uv coords are flushed, these are converted each time */
	td2d->loc[0] = uv[0]*aspx;
	td2d->loc[1] = uv[1]*aspy;
	td2d->loc[2] = 0.0f;
	td2d->loc2d = uv;

	td->flag = 0;
	td->loc = td2d->loc;
	VECCOPY(td->center, td->loc);
	VECCOPY(td->iloc, td->loc);

	memset(td->axismtx, 0, sizeof(td->axismtx));
	td->axismtx[2][2] = 1.0f;

	td->ext= NULL; td->val= NULL;

	if(selected) {
		td->flag |= TD_SELECTED;
		td->dist= 0.0;
	}
	else {
		td->dist= MAXFLOAT;
	}
	unit_m3(td->mtx);
	unit_m3(td->smtx);
}

static void createTransUVs(bContext *C, TransInfo *t)
{
	SpaceImage *sima = CTX_wm_space_image(C);
	Image *ima = CTX_data_edit_image(C);
	Scene *scene = t->scene;
	TransData *td = NULL;
	TransData2D *td2d = NULL;
	MTexPoly *tf;
	MLoopUV *luv;
	BMEditMesh *em = ((Mesh *)t->obedit->data)->edit_btmesh;
	BMFace *efa;
	BMLoop *l;
	BMIter iter, liter;
	int count=0, countsel=0;
	int propmode = t->flag & T_PROP_EDIT;

	if(!ED_uvedit_test(t->obedit)) return;

	/* count */
	BM_ITER(efa, &iter, em->bm, BM_FACES_OF_MESH, NULL) {
		tf= CustomData_bmesh_get(&em->bm->pdata, efa->head.data, CD_MTEXPOLY);

		if(!uvedit_face_visible(scene, ima, efa, tf)) {
			BMINDEX_SET(efa, 0);
			continue;
		}
		
		BMINDEX_SET(efa, 1);
		BM_ITER(l, &liter, em->bm, BM_LOOPS_OF_FACE, efa) {
			if (uvedit_uv_selected(em, scene, l)) 
				countsel++;

			if(propmode)
				count += efa->len;
		}
	}

	 /* note: in prop mode we need at least 1 selected */
	if (countsel==0) return;

	t->total= (propmode)? count: countsel;
	t->data= MEM_callocN(t->total*sizeof(TransData), "TransObData(UV Editing)");
	/* for each 2d uv coord a 3d vector is allocated, so that they can be
	   treated just as if they were 3d verts */
	t->data2d= MEM_callocN(t->total*sizeof(TransData2D), "TransObData2D(UV Editing)");

	if(sima->flag & SI_CLIP_UV)
		t->flag |= T_CLIP_UV;

	td= t->data;
	td2d= t->data2d;

	BM_ITER(efa, &iter, em->bm, BM_FACES_OF_MESH, NULL) {
		if (!BMINDEX_GET(efa))
			continue;

		tf= CustomData_bmesh_get(&em->bm->pdata, efa->head.data, CD_MTEXPOLY);
		BM_ITER(l, &liter, em->bm, BM_LOOPS_OF_FACE, efa) {
			if (!propmode && !uvedit_uv_selected(em, scene, l))
				continue;
			
			luv = CustomData_bmesh_get(&em->bm->ldata, l->head.data, CD_MLOOPUV);
			UVsToTransData(sima, td++, td2d++, luv->uv, uvedit_uv_selected(em, scene, l));
		}
	}

	if (sima->flag & SI_LIVE_UNWRAP)
		ED_uvedit_live_unwrap_begin(t->scene, t->obedit);
}

void flushTransUVs(TransInfo *t)
{
	SpaceImage *sima = t->sa->spacedata.first;
	TransData2D *td;
	int a, width, height;
	float aspx, aspy, invx, invy;

	ED_space_image_uv_aspect(sima, &aspx, &aspy);
	ED_space_image_size(sima, &width, &height);
	invx= 1.0f/aspx;
	invy= 1.0f/aspy;

	/* flush to 2d vector from internally used 3d vector */
	for(a=0, td= t->data2d; a<t->total; a++, td++) {
		td->loc2d[0]= td->loc[0]*invx;
		td->loc2d[1]= td->loc[1]*invy;

		if((sima->flag & SI_PIXELSNAP) && (t->state != TRANS_CANCEL)) {
			td->loc2d[0]= (float)floor(width*td->loc2d[0] + 0.5f)/width;
			td->loc2d[1]= (float)floor(height*td->loc2d[1] + 0.5f)/height;
		}
	}
}

int clipUVTransform(TransInfo *t, float *vec, int resize)
{
	TransData *td;
	int a, clipx=1, clipy=1;
	float aspx, aspy, min[2], max[2];

	ED_space_image_uv_aspect(t->sa->spacedata.first, &aspx, &aspy);
	min[0]= min[1]= 0.0f;
	max[0]= aspx; max[1]= aspy;

	for(a=0, td= t->data; a<t->total; a++, td++) {
		DO_MINMAX2(td->loc, min, max);
	}

	if(resize) {
		if(min[0] < 0.0f && t->center[0] > 0.0f && t->center[0] < aspx*0.5f)
			vec[0] *= t->center[0]/(t->center[0] - min[0]);
		else if(max[0] > aspx && t->center[0] < aspx)
			vec[0] *= (t->center[0] - aspx)/(t->center[0] - max[0]);
		else
			clipx= 0;

		if(min[1] < 0.0f && t->center[1] > 0.0f && t->center[1] < aspy*0.5f)
			vec[1] *= t->center[1]/(t->center[1] - min[1]);
		else if(max[1] > aspy && t->center[1] < aspy)
			vec[1] *= (t->center[1] - aspy)/(t->center[1] - max[1]);
		else
			clipy= 0;
	}
	else {
		if(min[0] < 0.0f)
			vec[0] -= min[0];
		else if(max[0] > aspx)
			vec[0] -= max[0]-aspx;
		else
			clipx= 0;

		if(min[1] < 0.0f)
			vec[1] -= min[1];
		else if(max[1] > aspy)
			vec[1] -= max[1]-aspy;
		else
			clipy= 0;
	}

	return (clipx || clipy);
}

/* ********************* ANIMATION EDITORS (GENERAL) ************************* */

/* This function tests if a point is on the "mouse" side of the cursor/frame-marking */
static short FrameOnMouseSide(char side, float frame, float cframe)
{
	/* both sides, so it doesn't matter */
	if (side == 'B') return 1;

	/* only on the named side */
	if (side == 'R')
		return (frame >= cframe) ? 1 : 0;
	else
		return (frame <= cframe) ? 1 : 0;
}

/* ********************* NLA EDITOR ************************* */

static void createTransNlaData(bContext *C, TransInfo *t)
{
	Scene *scene= t->scene;
	TransData *td = NULL;
	TransDataNla *tdn = NULL;
	
	bAnimContext ac;
	ListBase anim_data = {NULL, NULL};
	bAnimListElem *ale;
	int filter;
	
	int count=0;
	
	/* determine what type of data we are operating on */
	if (ANIM_animdata_get_context(C, &ac) == 0)
		return;
	
	/* filter data */
	filter= (ANIMFILTER_VISIBLE | ANIMFILTER_NLATRACKS | ANIMFILTER_FOREDIT);
	ANIM_animdata_filter(&ac, &anim_data, filter, ac.data, ac.datatype);
	
	/* which side of the current frame should be allowed */
	if (t->mode == TFM_TIME_EXTEND) {
		/* only side on which mouse is gets transformed */
		float xmouse, ymouse;
		
		UI_view2d_region_to_view(&ac.ar->v2d, t->imval[0], t->imval[1], &xmouse, &ymouse);
		t->frame_side= (xmouse > CFRA) ? 'R' : 'L';
	}
	else {
		/* normal transform - both sides of current frame are considered */
		t->frame_side = 'B';
	}
	
	/* loop 1: count how many strips are selected (consider each strip as 2 points) */
	for (ale= anim_data.first; ale; ale= ale->next) {
		NlaTrack *nlt= (NlaTrack *)ale->data;
		NlaStrip *strip;
		
		/* make some meta-strips for chains of selected strips */
		BKE_nlastrips_make_metas(&nlt->strips, 1);
		
		/* only consider selected strips */
		for (strip= nlt->strips.first; strip; strip= strip->next) {
			// TODO: we can make strips have handles later on...
			/* transition strips can't get directly transformed */
			if (strip->type != NLASTRIP_TYPE_TRANSITION) {
				if (strip->flag & NLASTRIP_FLAG_SELECT) {
					if (FrameOnMouseSide(t->frame_side, strip->start, (float)CFRA)) count++;
					if (FrameOnMouseSide(t->frame_side, strip->end, (float)CFRA)) count++;
				}
			}
		}
	}
	
	/* stop if trying to build list if nothing selected */
	if (count == 0) {
		/* cleanup temp list */
		BLI_freelistN(&anim_data);
		return;
	}
	
	/* allocate memory for data */
	t->total= count;
	
	t->data= MEM_callocN(t->total*sizeof(TransData), "TransData(NLA Editor)");
	td= t->data;
	t->customData= MEM_callocN(t->total*sizeof(TransDataNla), "TransDataNla (NLA Editor)");
	tdn= t->customData;
	
	/* loop 2: build transdata array */
	for (ale= anim_data.first; ale; ale= ale->next) {
		/* only if a real NLA-track */
		if (ale->type == ANIMTYPE_NLATRACK) {
			NlaTrack *nlt= (NlaTrack *)ale->data;
			NlaStrip *strip;
			
			/* only consider selected strips */
			for (strip= nlt->strips.first; strip; strip= strip->next) {
				// TODO: we can make strips have handles later on...
				/* transition strips can't get directly transformed */
				if (strip->type != NLASTRIP_TYPE_TRANSITION) {
					if (strip->flag & NLASTRIP_FLAG_SELECT) {
						/* our transform data is constructed as follows:
						 *	- only the handles on the right side of the current-frame get included
						 *	- td structs are transform-elements operated on by the transform system
						 *	  and represent a single handle. The storage/pointer used (val or loc) depends on
						 *	  whether we're scaling or transforming. Ultimately though, the handles
						 * 	  the td writes to will simply be a dummy in tdn
						 *	- for each strip being transformed, a single tdn struct is used, so in some
						 *	  cases, there will need to be 1 of these tdn elements in the array skipped...
						 */
						float center[3], yval;
						
						/* firstly, init tdn settings */
						tdn->id= ale->id;
						tdn->oldTrack= tdn->nlt= nlt;
						tdn->strip= strip;
						tdn->trackIndex= BLI_findindex(&nlt->strips, strip);
						
						yval= (float)(tdn->trackIndex * NLACHANNEL_STEP);
						
						tdn->h1[0]= strip->start;
						tdn->h1[1]= yval;
						tdn->h2[0]= strip->end;
						tdn->h2[1]= yval;
						
						center[0]= (float)CFRA;
						center[1]= yval;
						center[2]= 0.0f;
						
						/* set td's based on which handles are applicable */
						if (FrameOnMouseSide(t->frame_side, strip->start, (float)CFRA))
						{
							/* just set tdn to assume that it only has one handle for now */
							tdn->handle= -1;
							
							/* now, link the transform data up to this data */
							if (ELEM(t->mode, TFM_TRANSLATION, TFM_TIME_EXTEND)) {
								td->loc= tdn->h1;
								VECCOPY(td->iloc, tdn->h1);
								
								/* store all the other gunk that is required by transform */
								VECCOPY(td->center, center);
								memset(td->axismtx, 0, sizeof(td->axismtx));
								td->axismtx[2][2] = 1.0f;
								
								td->ext= NULL; td->val= NULL;
								
								td->flag |= TD_SELECTED;
								td->dist= 0.0f;
								
								unit_m3(td->mtx);
								unit_m3(td->smtx);
							}
							else {
								td->val= &tdn->h1[0];
								td->ival= tdn->h1[0];
							}
							
							td->extra= tdn;
							td++;
						}
						if (FrameOnMouseSide(t->frame_side, strip->end, (float)CFRA))
						{
							/* if tdn is already holding the start handle, then we're doing both, otherwise, only end */
							tdn->handle= (tdn->handle) ? 2 : 1;
							
							/* now, link the transform data up to this data */
							if (ELEM(t->mode, TFM_TRANSLATION, TFM_TIME_EXTEND)) {
								td->loc= tdn->h2;
								VECCOPY(td->iloc, tdn->h2);
								
								/* store all the other gunk that is required by transform */
								VECCOPY(td->center, center);
								memset(td->axismtx, 0, sizeof(td->axismtx));
								td->axismtx[2][2] = 1.0f;
								
								td->ext= NULL; td->val= NULL;
								
								td->flag |= TD_SELECTED;
								td->dist= 0.0f;
								
								unit_m3(td->mtx);
								unit_m3(td->smtx);
							}
							else {
								td->val= &tdn->h2[0];
								td->ival= tdn->h2[0];
							}
							
							td->extra= tdn;
							td++;
						}
						
						/* if both handles were used, skip the next tdn (i.e. leave it blank) since the counting code is dumb...
						 * otherwise, just advance to the next one...
						 */
						if (tdn->handle == 2)
							tdn += 2;
						else
							tdn++;
					}
				}
			}
		}
	}

	/* cleanup temp list */
	BLI_freelistN(&anim_data);
}

/* ********************* ACTION EDITOR ****************** */

/* Called by special_aftertrans_update to make sure selected gp-frames replace
 * any other gp-frames which may reside on that frame (that are not selected).
 * It also makes sure gp-frames are still stored in chronological order after
 * transform.
 */
#if 0
static void posttrans_gpd_clean (bGPdata *gpd)
{
	bGPDlayer *gpl;

	for (gpl= gpd->layers.first; gpl; gpl= gpl->next) {
		ListBase sel_buffer = {NULL, NULL};
		bGPDframe *gpf, *gpfn;
		bGPDframe *gfs, *gfsn;

		/* loop 1: loop through and isolate selected gp-frames to buffer
		 * (these need to be sorted as they are isolated)
		 */
		for (gpf= gpl->frames.first; gpf; gpf= gpfn) {
			short added= 0;
			gpfn= gpf->next;

			if (gpf->flag & GP_FRAME_SELECT) {
				BLI_remlink(&gpl->frames, gpf);

				/* find place to add them in buffer
				 * - go backwards as most frames will still be in order,
				 *   so doing it this way will be faster
				 */
				for (gfs= sel_buffer.last; gfs; gfs= gfs->prev) {
					/* if current (gpf) occurs after this one in buffer, add! */
					if (gfs->framenum < gpf->framenum) {
						BLI_insertlinkafter(&sel_buffer, gfs, gpf);
						added= 1;
						break;
					}
				}
				if (added == 0)
					BLI_addhead(&sel_buffer, gpf);
			}
		}

		/* error checking: it is unlikely, but may be possible to have none selected */
		if (sel_buffer.first == NULL)
			continue;

		/* if all were selected (i.e. gpl->frames is empty), then just transfer sel-buf over */
		if (gpl->frames.first == NULL) {
			gpl->frames.first= sel_buffer.first;
			gpl->frames.last= sel_buffer.last;

			continue;
		}

		/* loop 2: remove duplicates of frames in buffers */
		for (gpf= gpl->frames.first; gpf && sel_buffer.first; gpf= gpfn) {
			gpfn= gpf->next;

			/* loop through sel_buffer, emptying stuff from front of buffer if ok */
			for (gfs= sel_buffer.first; gfs && gpf; gfs= gfsn) {
				gfsn= gfs->next;

				/* if this buffer frame needs to go before current, add it! */
				if (gfs->framenum < gpf->framenum) {
					/* transfer buffer frame to frames list (before current) */
					BLI_remlink(&sel_buffer, gfs);
					BLI_insertlinkbefore(&gpl->frames, gpf, gfs);
				}
				/* if this buffer frame is on same frame, replace current with it and stop */
				else if (gfs->framenum == gpf->framenum) {
					/* transfer buffer frame to frames list (before current) */
					BLI_remlink(&sel_buffer, gfs);
					BLI_insertlinkbefore(&gpl->frames, gpf, gfs);

					/* get rid of current frame */
					// TRANSFORM_FIX_ME
					//gpencil_layer_delframe(gpl, gpf);
				}
			}
		}

		/* if anything is still in buffer, append to end */
		for (gfs= sel_buffer.first; gfs; gfs= gfsn) {
			gfsn= gfs->next;

			BLI_remlink(&sel_buffer, gfs);
			BLI_addtail(&gpl->frames, gfs);
		}
	}
}
#endif

/* Called during special_aftertrans_update to make sure selected keyframes replace
 * any other keyframes which may reside on that frame (that is not selected).
 */
static void posttrans_fcurve_clean (FCurve *fcu)
{
	float *selcache;	/* cache for frame numbers of selected frames (fcu->totvert*sizeof(float)) */
	int len, index, i;	/* number of frames in cache, item index */

	/* allocate memory for the cache */
	// TODO: investigate using BezTriple columns instead?
	if (fcu->totvert == 0 || fcu->bezt==NULL)
		return;
	selcache= MEM_callocN(sizeof(float)*fcu->totvert, "FCurveSelFrameNums");
	len= 0;
	index= 0;

	/* We do 2 loops, 1 for marking keyframes for deletion, one for deleting
	 * as there is no guarantee what order the keyframes are exactly, even though
	 * they have been sorted by time.
	 */

	/*	Loop 1: find selected keyframes   */
	for (i = 0; i < fcu->totvert; i++) {
		BezTriple *bezt= &fcu->bezt[i];
		
		if (BEZSELECTED(bezt)) {
			selcache[index]= bezt->vec[1][0];
			index++;
			len++;
		}
	}

	/* Loop 2: delete unselected keyframes on the same frames 
	 * (if any keyframes were found, or the whole curve wasn't affected) 
	 */
	if ((len) && (len != fcu->totvert)) {
		for (i= fcu->totvert-1; i >= 0; i--) {
			BezTriple *bezt= &fcu->bezt[i];
			
			if (BEZSELECTED(bezt) == 0) {
				/* check beztriple should be removed according to cache */
				for (index= 0; index < len; index++) {
					if (IS_EQ(bezt->vec[1][0], selcache[index])) {
						delete_fcurve_key(fcu, i, 0);
						break;
					}
					else if (bezt->vec[1][0] < selcache[index])
						break;
				}
			}
		}
		
		testhandles_fcurve(fcu);
	}

	/* free cache */
	MEM_freeN(selcache);
}



/* Called by special_aftertrans_update to make sure selected keyframes replace
 * any other keyframes which may reside on that frame (that is not selected).
 * remake_action_ipos should have already been called
 */
static void posttrans_action_clean (bAnimContext *ac, bAction *act)
{
	ListBase anim_data = {NULL, NULL};
	bAnimListElem *ale;
	int filter;

	/* filter data */
	filter= (ANIMFILTER_VISIBLE | ANIMFILTER_FOREDIT | ANIMFILTER_CURVESONLY);
	ANIM_animdata_filter(ac, &anim_data, filter, act, ANIMCONT_ACTION);

	/* loop through relevant data, removing keyframes as appropriate
	 *  	- all keyframes are converted in/out of global time
	 */
	for (ale= anim_data.first; ale; ale= ale->next) {
		AnimData *adt= ANIM_nla_mapping_get(ac, ale);

		if (adt) {
			ANIM_nla_mapping_apply_fcurve(adt, ale->key_data, 0, 1);
			posttrans_fcurve_clean(ale->key_data);
			ANIM_nla_mapping_apply_fcurve(adt, ale->key_data, 1, 1);
		}
		else
			posttrans_fcurve_clean(ale->key_data);
	}

	/* free temp data */
	BLI_freelistN(&anim_data);
}

/* ----------------------------- */

/* fully select selected beztriples, but only include if it's on the right side of cfra */
static int count_fcurve_keys(FCurve *fcu, char side, float cfra)
{
	BezTriple *bezt;
	int i, count = 0;

	if (ELEM(NULL, fcu, fcu->bezt))
		return count;

	/* only include points that occur on the right side of cfra */
	for (i=0, bezt=fcu->bezt; i < fcu->totvert; i++, bezt++) {
		if (bezt->f2 & SELECT) {
			/* fully select the other two keys */
			bezt->f1 |= SELECT;
			bezt->f3 |= SELECT;

			if (FrameOnMouseSide(side, bezt->vec[1][0], cfra))
				count += 1;
		}
	}

	return count;
}

/* fully select selected beztriples, but only include if it's on the right side of cfra */
#if 0
static int count_gplayer_frames(bGPDlayer *gpl, char side, float cfra)
{
	bGPDframe *gpf;
	int count = 0;

	if (gpl == NULL)
		return count;

	/* only include points that occur on the right side of cfra */
	for (gpf= gpl->frames.first; gpf; gpf= gpf->next) {
		if (gpf->flag & GP_FRAME_SELECT) {
			if (FrameOnMouseSide(side, (float)gpf->framenum, cfra))
				count++;
		}
	}

	return count;
}
#endif

/* This function assigns the information to transdata */
static void TimeToTransData(TransData *td, float *time, AnimData *adt)
{
	/* memory is calloc'ed, so that should zero everything nicely for us */
	td->val = time;
	td->ival = *(time);

	/* store the AnimData where this keyframe exists as a keyframe of the
	 * active action as td->extra.
	 */
	td->extra= adt;
}

/* This function advances the address to which td points to, so it must return
 * the new address so that the next time new transform data is added, it doesn't
 * overwrite the existing ones...  i.e.   td = IcuToTransData(td, icu, ob, side, cfra);
 *
 * The 'side' argument is needed for the extend mode. 'B' = both sides, 'R'/'L' mean only data
 * on the named side are used.
 */
static TransData *ActionFCurveToTransData(TransData *td, TransData2D **td2dv, FCurve *fcu, AnimData *adt, char side, float cfra)
{
	BezTriple *bezt;
	TransData2D *td2d = *td2dv;
	int i;

	if (fcu == NULL)
		return td;

	for (i=0, bezt=fcu->bezt; i < fcu->totvert; i++, bezt++) {
		/* only add selected keyframes (for now, proportional edit is not enabled) */
		if (BEZSELECTED(bezt)) {
			/* only add if on the right 'side' of the current frame */
			if (FrameOnMouseSide(side, bezt->vec[1][0], cfra)) {
				TimeToTransData(td, bezt->vec[1], adt);

				/*set flags to move handles as necassary*/
				td->flag |= TD_MOVEHANDLE1|TD_MOVEHANDLE2;
				td2d->h1 = bezt->vec[0];
				td2d->h2 = bezt->vec[2];

				VECCOPY2D(td2d->ih1, td2d->h1);
				VECCOPY2D(td2d->ih2, td2d->h2);

				td++;
				td2d++;
			}
		}
	}

	*td2dv = td2d;

	return td;
}

/* helper struct for gp-frame transforms (only used here) */
typedef struct tGPFtransdata {
	float val;			/* where transdata writes transform */
	int *sdata;			/* pointer to gpf->framenum */
} tGPFtransdata;

/* This function helps flush transdata written to tempdata into the gp-frames  */
void flushTransGPactionData (TransInfo *t)
{
	tGPFtransdata *tfd;
	int i;

	/* find the first one to start from */
	if (t->mode == TFM_TIME_SLIDE)
		tfd= (tGPFtransdata *)( (float *)(t->customData) + 2 );
	else
		tfd= (tGPFtransdata *)(t->customData);

	/* flush data! */
	for (i = 0; i < t->total; i++, tfd++) {
		*(tfd->sdata)= (int)floor(tfd->val + 0.5);
	}
}

/* This function advances the address to which td points to, so it must return
 * the new address so that the next time new transform data is added, it doesn't
 * overwrite the existing ones...  i.e.   td = GPLayerToTransData(td, ipo, ob, side, cfra);
 *
 * The 'side' argument is needed for the extend mode. 'B' = both sides, 'R'/'L' mean only data
 * on the named side are used.
 */
#if 0
static int GPLayerToTransData (TransData *td, tGPFtransdata *tfd, bGPDlayer *gpl, char side, float cfra)
{
	bGPDframe *gpf;
	int count= 0;

	/* check for select frames on right side of current frame */
	for (gpf= gpl->frames.first; gpf; gpf= gpf->next) {
		if (gpf->flag & GP_FRAME_SELECT) {
			if (FrameOnMouseSide(side, (float)gpf->framenum, cfra)) {
				/* memory is calloc'ed, so that should zero everything nicely for us */
				td->val= &tfd->val;
				td->ival= (float)gpf->framenum;

				tfd->val= (float)gpf->framenum;
				tfd->sdata= &gpf->framenum;

				/* advance td now */
				td++;
				tfd++;
				count++;
			}
		}
	}

	return count;
}
#endif

static void createTransActionData(bContext *C, TransInfo *t)
{
	Scene *scene= t->scene;
	TransData *td = NULL;
	TransData2D *td2d = NULL;
	tGPFtransdata *tfd = NULL;
	
	bAnimContext ac;
	ListBase anim_data = {NULL, NULL};
	bAnimListElem *ale;
	int filter;
	
	int count=0;
	float cfra;
	
	/* determine what type of data we are operating on */
	if (ANIM_animdata_get_context(C, &ac) == 0)
		return;
	
	/* filter data */
	if (ac.datatype == ANIMCONT_GPENCIL)
		filter= (ANIMFILTER_VISIBLE | ANIMFILTER_FOREDIT);
	else
		filter= (ANIMFILTER_VISIBLE | ANIMFILTER_FOREDIT | ANIMFILTER_CURVESONLY);
	ANIM_animdata_filter(&ac, &anim_data, filter, ac.data, ac.datatype);
	
	/* which side of the current frame should be allowed */
	if (t->mode == TFM_TIME_EXTEND) {
		/* only side on which mouse is gets transformed */
		float xmouse, ymouse;
		
		UI_view2d_region_to_view(&ac.ar->v2d, t->imval[0], t->imval[1], &xmouse, &ymouse);
		t->frame_side = (xmouse > CFRA) ? 'R' : 'L'; // XXX use t->frame_side
	}
	else {
		/* normal transform - both sides of current frame are considered */
		t->frame_side = 'B';
	}
	
	/* loop 1: fully select ipo-keys and count how many BezTriples are selected */
	for (ale= anim_data.first; ale; ale= ale->next) {
		AnimData *adt= ANIM_nla_mapping_get(&ac, ale);
		
		/* convert current-frame to action-time (slightly less accurate, espcially under
		 * higher scaling ratios, but is faster than converting all points)
		 */
		if (adt)
			cfra = BKE_nla_tweakedit_remap(adt, (float)CFRA, NLATIME_CONVERT_UNMAP);
		else
			cfra = (float)CFRA;
		
		//if (ale->type == ANIMTYPE_GPLAYER)
		//	count += count_gplayer_frames(ale->data, t->frame_side, cfra);
		//else
			count += count_fcurve_keys(ale->key_data, t->frame_side, cfra);
	}
	
	/* stop if trying to build list if nothing selected */
	if (count == 0) {
		/* cleanup temp list */
		BLI_freelistN(&anim_data);
		return;
	}
	
	/* allocate memory for data */
	t->total= count;
	
	t->data= MEM_callocN(t->total*sizeof(TransData), "TransData(Action Editor)");
	t->data2d= MEM_callocN(t->total*sizeof(TransData2D), "transdata2d");
	td= t->data;
	td2d = t->data2d;
	
	if (ac.datatype == ANIMCONT_GPENCIL) {
		if (t->mode == TFM_TIME_SLIDE) {
			t->customData= MEM_callocN((sizeof(float)*2)+(sizeof(tGPFtransdata)*count), "TimeSlide + tGPFtransdata");
			tfd= (tGPFtransdata *)( (float *)(t->customData) + 2 );
		}
		else {
			t->customData= MEM_callocN(sizeof(tGPFtransdata)*count, "tGPFtransdata");
			tfd= (tGPFtransdata *)(t->customData);
		}
	}
	else if (t->mode == TFM_TIME_SLIDE)
		t->customData= MEM_callocN(sizeof(float)*2, "TimeSlide Min/Max");
	
	/* loop 2: build transdata array */
	for (ale= anim_data.first; ale; ale= ale->next) {
		//if (ale->type == ANIMTYPE_GPLAYER) {
		//	bGPDlayer *gpl= (bGPDlayer *)ale->data;
		//	int i;
		//
		//	i = GPLayerToTransData(td, tfd, gpl, t->frame_side, cfra);
		//	td += i;
		//	tfd += i;
		//}
		//else {
			AnimData *adt= ANIM_nla_mapping_get(&ac, ale);
			FCurve *fcu= (FCurve *)ale->key_data;
			
			/* convert current-frame to action-time (slightly less accurate, espcially under
			 * higher scaling ratios, but is faster than converting all points)
			 */
			if (adt)
				cfra = BKE_nla_tweakedit_remap(adt, (float)CFRA, NLATIME_CONVERT_UNMAP);
			else
				cfra = (float)CFRA;
			
			td= ActionFCurveToTransData(td, &td2d, fcu, adt, t->frame_side, cfra);
		//}
	}
	
	/* check if we're supposed to be setting minx/maxx for TimeSlide */
	if (t->mode == TFM_TIME_SLIDE) {
		float min=999999999.0f, max=-999999999.0f;
		int i;
		
		td= (t->data + 1);
		for (i=1; i < count; i+=3, td+=3) {
			if (min > *(td->val)) min= *(td->val);
			if (max < *(td->val)) max= *(td->val);
		}
		
		/* minx/maxx values used by TimeSlide are stored as a
		 * calloced 2-float array in t->customData. This gets freed
		 * in postTrans (T_FREE_CUSTOMDATA).
		 */
		*((float *)(t->customData)) = min;
		*((float *)(t->customData) + 1) = max;
	}

	/* cleanup temp list */
	BLI_freelistN(&anim_data);
}

/* ********************* GRAPH EDITOR ************************* */

/* Helper function for createTransGraphEditData, which is reponsible for associating
 * source data with transform data
 */
static void bezt_to_transdata (TransData *td, TransData2D *td2d, AnimData *adt, BezTriple *bezt, 
				int bi, short selected, short ishandle, short intvals, 
				float mtx[3][3], float smtx[3][3])
{
	float *loc = bezt->vec[bi];
	float *cent = bezt->vec[1];

	/* New location from td gets dumped onto the old-location of td2d, which then
	 * gets copied to the actual data at td2d->loc2d (bezt->vec[n])
	 *
	 * Due to NLA mapping, we apply NLA mapping to some of the verts here,
	 * and then that mapping will be undone after transform is done.
	 */
	
	if (adt) {
		td2d->loc[0] = BKE_nla_tweakedit_remap(adt, loc[0], NLATIME_CONVERT_MAP);
		td2d->loc[1] = loc[1];
		td2d->loc[2] = 0.0f;
		td2d->loc2d = loc;
		
		td->loc = td2d->loc;
		td->center[0] = BKE_nla_tweakedit_remap(adt, cent[0], NLATIME_CONVERT_MAP);
		td->center[1] = cent[1];
		td->center[2] = 0.0f;
		
		VECCOPY(td->iloc, td->loc);
	}
	else {
		td2d->loc[0] = loc[0];
		td2d->loc[1] = loc[1];
		td2d->loc[2] = 0.0f;
		td2d->loc2d = loc;
		
		td->loc = td2d->loc;
		VECCOPY(td->center, cent);
		VECCOPY(td->iloc, td->loc);
	}

	if (td->flag & TD_MOVEHANDLE1) {
		td2d->h1 = bezt->vec[0];
		VECCOPY2D(td2d->ih1, td2d->h1);
	} 
	else 	
		td2d->h1 = NULL;

	if (td->flag & TD_MOVEHANDLE2) {
		td2d->h2 = bezt->vec[2];
		VECCOPY2D(td2d->ih2, td2d->h2);
	} 
	else 
		td2d->h2 = NULL;

	memset(td->axismtx, 0, sizeof(td->axismtx));
	td->axismtx[2][2] = 1.0f;
	
	td->ext= NULL; td->val= NULL;
	
	/* store AnimData info in td->extra, for applying mapping when flushing */
	td->extra= adt;
	
	if (selected) {
		td->flag |= TD_SELECTED;
		td->dist= 0.0f;
	}
	else
		td->dist= MAXFLOAT;
	
	if (ishandle)
		td->flag |= TD_NOTIMESNAP;
	if (intvals)
		td->flag |= TD_INTVALUES;

	/* copy space-conversion matrices for dealing with non-uniform scales */
	copy_m3_m3(td->mtx, mtx);
	copy_m3_m3(td->smtx, smtx);
}

static void createTransGraphEditData(bContext *C, TransInfo *t)
{
	SpaceIpo *sipo= CTX_wm_space_graph(C);
	Scene *scene= t->scene;
	ARegion *ar= t->ar;
	View2D *v2d= &ar->v2d;
	
	TransData *td = NULL;
	TransData2D *td2d = NULL;
	
	bAnimContext ac;
	ListBase anim_data = {NULL, NULL};
	bAnimListElem *ale;
	int filter;
	
	BezTriple *bezt;
	int count=0, i;
	float cfra;
	float mtx[3][3], smtx[3][3];
	
	/* determine what type of data we are operating on */
	if (ANIM_animdata_get_context(C, &ac) == 0)
		return;
	
	/* filter data */
	filter= (ANIMFILTER_VISIBLE | ANIMFILTER_FOREDIT | ANIMFILTER_CURVESONLY | ANIMFILTER_CURVEVISIBLE);
	ANIM_animdata_filter(&ac, &anim_data, filter, ac.data, ac.datatype);
	
	/* which side of the current frame should be allowed */
		// XXX we still want this mode, but how to get this using standard transform too?
	if (t->mode == TFM_TIME_EXTEND) {
		/* only side on which mouse is gets transformed */
		float xmouse, ymouse;
		
		UI_view2d_region_to_view(v2d, t->imval[0], t->imval[1], &xmouse, &ymouse);
		t->frame_side = (xmouse > CFRA) ? 'R' : 'L'; // XXX use t->frame_side
	}
	else {
		/* normal transform - both sides of current frame are considered */
		t->frame_side = 'B';
	}
	
	/* loop 1: count how many BezTriples (specifically their verts) are selected (or should be edited) */
	for (ale= anim_data.first; ale; ale= ale->next) {
		AnimData *adt= ANIM_nla_mapping_get(&ac, ale);
		FCurve *fcu= (FCurve *)ale->key_data;
		
		/* convert current-frame to action-time (slightly less accurate, espcially under
		 * higher scaling ratios, but is faster than converting all points)
		 */
		if (adt)
			cfra = BKE_nla_tweakedit_remap(adt, (float)CFRA, NLATIME_CONVERT_UNMAP);
		else
			cfra = (float)CFRA;
		
		/* F-Curve may not have any keyframes */
		if (fcu->bezt == NULL)
			continue;
		
		/* only include BezTriples whose 'keyframe' occurs on the same side of the current frame as mouse */
		for (i=0, bezt=fcu->bezt; i < fcu->totvert; i++, bezt++) {
			if (FrameOnMouseSide(t->frame_side, bezt->vec[1][0], cfra)) {
				if (sipo->around == V3D_LOCAL && !ELEM(t->mode, TFM_TRANSLATION, TFM_TIME_TRANSLATE)) {
					/* for local-pivot we only need to count the number of selected handles only, so that centerpoints don't
					 * don't get moved wrong
					 */
					if (bezt->ipo == BEZT_IPO_BEZ) {
						if (bezt->f1 & SELECT) count++;
						if (bezt->f3 & SELECT) count++;
					}
					else if (bezt->f2 & SELECT) count++; // TODO: could this cause problems?
				}
				else if (ELEM3(t->mode, TFM_TRANSLATION, TFM_TIME_TRANSLATE, TFM_TIME_SLIDE)) {
					/* for 'normal' pivots - just include anything that is selected.
					   this works a bit differently in translation modes */
					if (bezt->f2 & SELECT) count++;
					else {
						if (bezt->f1 & SELECT) count++;
						if (bezt->f3 & SELECT) count++;
					}
				} 
				else {
					/* for 'normal' pivots - just include anything that is selected */
					if (bezt->f1 & SELECT) count++;
					if (bezt->f2 & SELECT) count++;
					if (bezt->f3 & SELECT) count++;
				}
			}
		}
	}
	
	/* stop if trying to build list if nothing selected */
	if (count == 0) {
		/* cleanup temp list */
		BLI_freelistN(&anim_data);
		return;
	}
	
	/* allocate memory for data */
	t->total= count;
	
	t->data= MEM_callocN(t->total*sizeof(TransData), "TransData (Graph Editor)");
		/* for each 2d vert a 3d vector is allocated, so that they can be treated just as if they were 3d verts */
	t->data2d= MEM_callocN(t->total*sizeof(TransData2D), "TransData2D (Graph Editor)");
	
	td= t->data;
	td2d= t->data2d;
	
	/* precompute space-conversion matrices for dealing with non-uniform scaling of Graph Editor */
	unit_m3(mtx);
	unit_m3(smtx);
	
	if (ELEM(t->mode, TFM_ROTATION, TFM_RESIZE)) {
		float xscale, yscale;
		
		/* apply scale factors to x and y axes of space-conversion matrices */
		UI_view2d_getscale(v2d, &xscale, &yscale);
		
		/* mtx is data to global (i.e. view) conversion */
		mul_v3_fl(mtx[0], xscale);
		mul_v3_fl(mtx[1], yscale);
		
		/* smtx is global (i.e. view) to data conversion */
		if (IS_EQ(xscale, 0.0f) == 0) mul_v3_fl(smtx[0], 1.0f/xscale);
		if (IS_EQ(yscale, 0.0f) == 0) mul_v3_fl(smtx[1], 1.0f/yscale);
	}
	
	/* loop 2: build transdata arrays */
	for (ale= anim_data.first; ale; ale= ale->next) {
		AnimData *adt= ANIM_nla_mapping_get(&ac, ale);
		FCurve *fcu= (FCurve *)ale->key_data;
		short intvals= (fcu->flag & FCURVE_INT_VALUES);
		
		/* convert current-frame to action-time (slightly less accurate, espcially under
		 * higher scaling ratios, but is faster than converting all points)
		 */
		if (adt)
			cfra = BKE_nla_tweakedit_remap(adt, (float)CFRA, NLATIME_CONVERT_UNMAP);
		else
			cfra = (float)CFRA;
			
		/* F-Curve may not have any keyframes */
		if (fcu->bezt == NULL)
			continue;
		
		ANIM_unit_mapping_apply_fcurve(ac.scene, ale->id, ale->key_data, ANIM_UNITCONV_ONLYSEL|ANIM_UNITCONV_SELVERTS);
		
		/* only include BezTriples whose 'keyframe' occurs on the same side of the current frame as mouse (if applicable) */
		for (i=0, bezt= fcu->bezt; i < fcu->totvert; i++, bezt++) {
			if (FrameOnMouseSide(t->frame_side, bezt->vec[1][0], cfra)) {
				TransDataCurveHandleFlags *hdata = NULL;
				short h1=1, h2=1;
				
				/* only include handles if selected, irrespective of the interpolation modes.
				 * also, only treat handles specially if the center point isn't selected. 
				 */
				if (!ELEM3(t->mode, TFM_TRANSLATION, TFM_TIME_TRANSLATE, TFM_TIME_SLIDE) || !(bezt->f2 & SELECT)) {
					if (bezt->f1 & SELECT) {
						hdata = initTransDataCurveHandles(td, bezt);
						bezt_to_transdata(td++, td2d++, adt, bezt, 0, 1, 1, intvals, mtx, smtx);
					} 
					else
						h1= 0;
					
					if (bezt->f3 & SELECT) {
						if (hdata==NULL)
							hdata = initTransDataCurveHandles(td, bezt);
						bezt_to_transdata(td++, td2d++, adt, bezt, 2, 1, 1, intvals, mtx, smtx);
					} 
					else
						h2= 0;
				}
				
				/* only include main vert if selected */
				if (bezt->f2 & SELECT) {
					/* move handles relative to center */
					if (ELEM3(t->mode, TFM_TRANSLATION, TFM_TIME_TRANSLATE, TFM_TIME_SLIDE)) {
						if (bezt->f1 & SELECT) td->flag |= TD_MOVEHANDLE1;
						if (bezt->f3 & SELECT) td->flag |= TD_MOVEHANDLE2;
					}
					
					/* if scaling around individuals centers, do not include keyframes */
					if (sipo->around != V3D_LOCAL) {
						/* if handles were not selected, store their selection status */
						if (!(bezt->f1 & SELECT) && !(bezt->f3 & SELECT)) {
							if (hdata == NULL)
								hdata = initTransDataCurveHandles(td, bezt);
						}
						
						bezt_to_transdata(td++, td2d++, adt, bezt, 1, 1, 0, intvals, mtx, smtx);
					}
					
					/* special hack (must be done after initTransDataCurveHandles(), as that stores handle settings to restore...):
					 *	- Check if we've got entire BezTriple selected and we're scaling/rotating that point,
					 *	  then check if we're using auto-handles.
					 *	- If so, change them auto-handles to aligned handles so that handles get affected too
					 */
					if ((bezt->h1 == HD_AUTO) && (bezt->h2 == HD_AUTO) && ELEM(t->mode, TFM_ROTATION, TFM_RESIZE)) {
						if (h1 && h2) {
							bezt->h1= HD_ALIGN;
							bezt->h2= HD_ALIGN;
						}
					}
				}
			}
		}
		
		/* Sets handles based on the selection */
		testhandles_fcurve(fcu);
	}
	
	/* cleanup temp list */
	BLI_freelistN(&anim_data);
}


/* ------------------------ */

/* struct for use in re-sorting BezTriples during IPO transform */
typedef struct BeztMap {
	BezTriple *bezt;
	int oldIndex; 		/* index of bezt in icu->bezt array before sorting */
	int newIndex;		/* index of bezt in icu->bezt array after sorting */
	short swapHs; 		/* swap order of handles (-1=clear; 0=not checked, 1=swap) */
	char pipo, cipo;	/* interpolation of current and next segments */
} BeztMap;


/* This function converts an FCurve's BezTriple array to a BeztMap array
 * NOTE: this allocates memory that will need to get freed later
 */
static BeztMap *bezt_to_beztmaps (BezTriple *bezts, int totvert)
{
	BezTriple *bezt= bezts;
	BezTriple *prevbezt= NULL;
	BeztMap *bezm, *bezms;
	int i;
	
	/* allocate memory for this array */
	if (totvert==0 || bezts==NULL)
		return NULL;
	bezm= bezms= MEM_callocN(sizeof(BeztMap)*totvert, "BeztMaps");
	
	/* assign beztriples to beztmaps */
	for (i=0; i < totvert; i++, bezm++, prevbezt=bezt, bezt++) {
		bezm->bezt= bezt;
		
		bezm->oldIndex= i;
		bezm->newIndex= i;
		
		bezm->pipo= (prevbezt) ? prevbezt->ipo : bezt->ipo;
		bezm->cipo= bezt->ipo;
	}

	return bezms;
}

/* This function copies the code of sort_time_ipocurve, but acts on BeztMap structs instead */
static void sort_time_beztmaps (BeztMap *bezms, int totvert)
{
	BeztMap *bezm;
	int i, ok= 1;
	
	/* keep repeating the process until nothing is out of place anymore */
	while (ok) {
		ok= 0;
		
		bezm= bezms;
		i= totvert;
		while (i--) {
			/* is current bezm out of order (i.e. occurs later than next)? */
			if (i > 0) {
				if (bezm->bezt->vec[1][0] > (bezm+1)->bezt->vec[1][0]) {
					bezm->newIndex++;
					(bezm+1)->newIndex--;
					
					SWAP(BeztMap, *bezm, *(bezm+1));
					
					ok= 1;
				}
			}
			
			/* do we need to check if the handles need to be swapped?
			 * optimisation: this only needs to be performed in the first loop
			 */
			if (bezm->swapHs == 0) {
				if ( (bezm->bezt->vec[0][0] > bezm->bezt->vec[1][0]) &&
					 (bezm->bezt->vec[2][0] < bezm->bezt->vec[1][0]) )
				{
					/* handles need to be swapped */
					bezm->swapHs = 1;
				}
				else {
					/* handles need to be cleared */
					bezm->swapHs = -1;
				}
			}
			
			bezm++;
		}
	}
}

/* This function firstly adjusts the pointers that the transdata has to each BezTriple */
static void beztmap_to_data (TransInfo *t, FCurve *fcu, BeztMap *bezms, int totvert)
{
	BezTriple *bezts = fcu->bezt;
	BeztMap *bezm;
	TransData2D *td;
	int i, j;
	char *adjusted;
	
	/* dynamically allocate an array of chars to mark whether an TransData's
	 * pointers have been fixed already, so that we don't override ones that are
	 * already done
	  */
	adjusted= MEM_callocN(t->total, "beztmap_adjusted_map");
	
	/* for each beztmap item, find if it is used anywhere */
	bezm= bezms;
	for (i= 0; i < totvert; i++, bezm++) {
		/* loop through transdata, testing if we have a hit
		 * for the handles (vec[0]/vec[2]), we must also check if they need to be swapped...
		 */
		td= t->data2d;
		for (j= 0; j < t->total; j++, td++) {
			/* skip item if already marked */
			if (adjusted[j] != 0) continue;
			
			/* only selected verts */
			if (bezm->pipo == BEZT_IPO_BEZ) {
				if (bezm->bezt->f1 & SELECT) {
					if (td->loc2d == bezm->bezt->vec[0]) {
						if (bezm->swapHs == 1)
							td->loc2d= (bezts + bezm->newIndex)->vec[2];
						else
							td->loc2d= (bezts + bezm->newIndex)->vec[0];
						adjusted[j] = 1;
					}
				}
			}
			if (bezm->cipo == BEZT_IPO_BEZ) {
				if (bezm->bezt->f3 & SELECT) {
					if (td->loc2d == bezm->bezt->vec[2]) {
						if (bezm->swapHs == 1)
							td->loc2d= (bezts + bezm->newIndex)->vec[0];
						else
							td->loc2d= (bezts + bezm->newIndex)->vec[2];
						adjusted[j] = 1;
					}
				}
			}
			if (bezm->bezt->f2 & SELECT) {
				if (td->loc2d == bezm->bezt->vec[1]) {
					td->loc2d= (bezts + bezm->newIndex)->vec[1];
					adjusted[j] = 1;
				}
			}
		}
		
	}
	
	/* free temp memory used for 'adjusted' array */
	MEM_freeN(adjusted);
}

/* This function is called by recalcData during the Transform loop to recalculate
 * the handles of curves and sort the keyframes so that the curves draw correctly.
 * It is only called if some keyframes have moved out of order.
 *
 * anim_data is the list of channels (F-Curves) retrieved already containing the
 * channels to work on. It should not be freed here as it may still need to be used.
 */
void remake_graph_transdata (TransInfo *t, ListBase *anim_data)
{
	bAnimListElem *ale;
	
	/* sort and reassign verts */
	for (ale= anim_data->first; ale; ale= ale->next) {
		FCurve *fcu= (FCurve *)ale->key_data;
		
		if (fcu->bezt) {
			BeztMap *bezm;
			
			/* adjust transform-data pointers */
			bezm= bezt_to_beztmaps(fcu->bezt, fcu->totvert);
			sort_time_beztmaps(bezm, fcu->totvert);
			beztmap_to_data(t, fcu, bezm, fcu->totvert);
			
			/* free mapping stuff */
			MEM_freeN(bezm);
			
			/* re-sort actual beztriples (perhaps this could be done using the beztmaps to save time?) */
			sort_time_fcurve(fcu);
			
			/* make sure handles are all set correctly */
			testhandles_fcurve(fcu);
		}
	}
}

/* this function is called on recalcData to apply the transforms applied
 * to the transdata on to the actual keyframe data
 */
void flushTransGraphData(TransInfo *t)
{
	SpaceIpo *sipo = (SpaceIpo *)t->sa->spacedata.first;
	TransData *td;
	TransData2D *td2d;
	Scene *scene= t->scene;
	double secf= FPS;
	int a;

	/* flush to 2d vector from internally used 3d vector */
	for (a=0, td= t->data, td2d=t->data2d; a<t->total; a++, td++, td2d++) {
		AnimData *adt= (AnimData *)td->extra; /* pointers to relevant AnimData blocks are stored in the td->extra pointers */
		
		/* handle snapping for time values
		 *	- we should still be in NLA-mapping timespace
		 *	- only apply to keyframes (but never to handles)
		 */
		if ((td->flag & TD_NOTIMESNAP)==0) {
			switch (sipo->autosnap) {
				case SACTSNAP_FRAME: /* snap to nearest frame (or second if drawing seconds) */
					if (sipo->flag & SIPO_DRAWTIME)
						td2d->loc[0]= (float)( floor((td2d->loc[0]/secf) + 0.5f) * secf );
					else
						td2d->loc[0]= (float)( floor(td2d->loc[0]+0.5f) );
					break;
				
				case SACTSNAP_MARKER: /* snap to nearest marker */
					td2d->loc[0]= (float)ED_markers_find_nearest_marker_time(&t->scene->markers, td2d->loc[0]);
					break;
			}
		}

		/* we need to unapply the nla-mapping from the time in some situations */
		if (adt)
			td2d->loc2d[0]= BKE_nla_tweakedit_remap(adt, td2d->loc[0], NLATIME_CONVERT_UNMAP);
		else
			td2d->loc2d[0]= td2d->loc[0];
		
		/* if int-values only, truncate to integers */
		if (td->flag & TD_INTVALUES)
			td2d->loc2d[1]= (float)((int)td2d->loc[1]);
		else
			td2d->loc2d[1]= td2d->loc[1];

		if ((td->flag & TD_MOVEHANDLE1) && td2d->h1) {
			td2d->h1[0] = td2d->ih1[0] + td->loc[0] - td->iloc[0];
			td2d->h1[1] = td2d->ih1[1] + td->loc[1] - td->iloc[1];
		}

		if ((td->flag & TD_MOVEHANDLE2) && td2d->h2) {
			td2d->h2[0] = td2d->ih2[0] + td->loc[0] - td->iloc[0];
			td2d->h2[1] = td2d->ih2[1] + td->loc[1] - td->iloc[1];
		}
	}
}

/* *************************** Object Transform data ******************* */

/* Little helper function for ObjectToTransData used to give certain
 * constraints (ChildOf, FollowPath, and others that may be added)
 * inverse corrections for transform, so that they aren't in CrazySpace.
 * These particular constraints benefit from this, but others don't, hence
 * this semi-hack ;-)    - Aligorith
 */
static short constraints_list_needinv(TransInfo *t, ListBase *list)
{
	bConstraint *con;

	/* loop through constraints, checking if there's one of the mentioned
	 * constraints needing special crazyspace corrections
	 */
	if (list) {
		for (con= list->first; con; con=con->next) {
			/* only consider constraint if it is enabled, and has influence on result */
			if ((con->flag & CONSTRAINT_DISABLE)==0 && (con->enforce!=0.0)) {
				/* (affirmative) returns for specific constraints here... */
					/* constraints that require this regardless  */
				if (con->type == CONSTRAINT_TYPE_CHILDOF) return 1;
				if (con->type == CONSTRAINT_TYPE_FOLLOWPATH) return 1;
				if (con->type == CONSTRAINT_TYPE_CLAMPTO) return 1;

					/* constraints that require this only under special conditions */
				if (con->type == CONSTRAINT_TYPE_ROTLIKE) {
					/* CopyRot constraint only does this when rotating, and offset is on */
					bRotateLikeConstraint *data = (bRotateLikeConstraint *)con->data;

					if ((data->flag & ROTLIKE_OFFSET) && (t->mode == TFM_ROTATION))
						return 1;
				}
			}
		}
	}

	/* no appropriate candidates found */
	return 0;
}


/* This function applies the rules for transforming a strip so duplicate
 * checks dont need to be added in multiple places.
 *
 * recursive, count and flag MUST be set.
 *
 * seq->depth must be set before running this function so we know if the strips
 * are root level or not
 */
static void SeqTransInfo(TransInfo *t, Sequence *seq, int *recursive, int *count, int *flag)
{
 
#ifdef XXX_DURIAN_ANIM_TX_HACK
	/* hack */
	if((seq->flag & SELECT)==0 && seq->type & SEQ_EFFECT) {
		Sequence *seq_t[3] = {seq->seq1, seq->seq2, seq->seq3};
		int i;
		for(i=0; i<3; i++) {
			if (seq_t[i] && ((seq_t[i])->flag & SELECT) && !(seq_t[i]->flag & SEQ_LOCK) && !(seq_t[i]->flag & (SEQ_LEFTSEL|SEQ_RIGHTSEL)))
				seq->flag |= SELECT;
		}
	}
#endif
    
	/* for extend we need to do some tricks */
	if (t->mode == TFM_TIME_EXTEND) {

		/* *** Extend Transform *** */

		Scene * scene= t->scene;
		int cfra= CFRA;
		int left= seq_tx_get_final_left(seq, 0);
		int right= seq_tx_get_final_right(seq, 0);

		if (seq->depth == 0 && ((seq->flag & SELECT) == 0 || (seq->flag & SEQ_LOCK))) {
			*recursive= 0;
			*count= 0;
			*flag= 0;
		}
		else if (seq->type ==SEQ_META) {

			/* for meta's we only ever need to extend their children, no matter what depth
			 * just check the meta's are in the bounds */
			if (t->frame_side=='R' && right <= cfra)		*recursive= 0;
			else if (t->frame_side=='L' && left >= cfra)	*recursive= 0;
			else											*recursive= 1;

			*count= 0;
			*flag= 0;
		}
		else {

			*recursive= 0;	/* not a meta, so no thinking here */
			*count= 1;		/* unless its set to 0, extend will never set 2 handles at once */
			*flag= (seq->flag | SELECT) & ~(SEQ_LEFTSEL|SEQ_RIGHTSEL);

			if (t->frame_side=='R') {
				if (right <= cfra)		*count= *flag= 0;	/* ignore */
				else if (left > cfra)	;	/* keep the selection */
				else					*flag |= SEQ_RIGHTSEL;
			}
			else {
				if (left >= cfra)		*count= *flag= 0;	/* ignore */
				else if (right < cfra)	;	/* keep the selection */
				else					*flag |= SEQ_LEFTSEL;
			}
		}
	} else {

		t->frame_side= 'B';

		/* *** Normal Transform *** */

		if (seq->depth == 0) {

			/* Count */

			/* Non nested strips (resect selection and handles) */
			if ((seq->flag & SELECT) == 0 || (seq->flag & SEQ_LOCK)) {
				*recursive= 0;
				*count= 0;
				*flag= 0;
			}
			else {
				if ((seq->flag & (SEQ_LEFTSEL|SEQ_RIGHTSEL)) == (SEQ_LEFTSEL|SEQ_RIGHTSEL)) {
					*flag= seq->flag;
					*count= 2; /* we need 2 transdata's */
				} else {
					*flag= seq->flag;
					*count= 1; /* selected or with a handle selected */
				}

				/* Recursive */

				if ((seq->type == SEQ_META) && ((seq->flag & (SEQ_LEFTSEL|SEQ_RIGHTSEL)) == 0)) {
					/* if any handles are selected, dont recurse */
					*recursive = 1;
				}
				else {
					*recursive = 0;
				}
			}
		}
		else {
			/* Nested, different rules apply */

			if (seq->type == SEQ_META) {
				/* Meta's can only directly be moved between channels since they
				 * dont have their start and length set directly (children affect that)
				 * since this Meta is nested we dont need any of its data infact.
				 * calc_sequence() will update its settings when run on the toplevel meta */
				*flag= 0;
				*count= 0;
				*recursive = 1;
			}
			else {
				*flag= (seq->flag | SELECT) & ~(SEQ_LEFTSEL|SEQ_RIGHTSEL);
				*count= 1; /* ignore the selection for nested */
				*recursive = 0;
			}
		}
	}
}



static int SeqTransCount(TransInfo *t, ListBase *seqbase, int depth)
{
	Sequence *seq;
	int tot= 0, recursive, count, flag;

	for (seq= seqbase->first; seq; seq= seq->next) {
		seq->depth= depth;

		SeqTransInfo(t, seq, &recursive, &count, &flag); /* ignore the flag */
		tot += count;

		if (recursive) {
			tot += SeqTransCount(t, &seq->seqbase, depth+1);
		}
	}

	return tot;
}


static TransData *SeqToTransData(TransInfo *t, TransData *td, TransData2D *td2d, TransDataSeq *tdsq, Sequence *seq, int flag, int sel_flag)
{
	int start_left;

	switch(sel_flag) {
	case SELECT:
		/* Use seq_tx_get_final_left() and an offset here
		 * so transform has the left hand location of the strip.
		 * tdsq->start_offset is used when flushing the tx data back */
		start_left= seq_tx_get_final_left(seq, 0);
		td2d->loc[0]= start_left;
		tdsq->start_offset= start_left - seq->start; /* use to apply the original location */
		break;
	case SEQ_LEFTSEL:
		start_left= seq_tx_get_final_left(seq, 0);
		td2d->loc[0] = start_left;
		break;
	case SEQ_RIGHTSEL:
		td2d->loc[0] = seq_tx_get_final_right(seq, 0);
		break;
	}

	td2d->loc[1] = seq->machine; /* channel - Y location */
	td2d->loc[2] = 0.0f;
	td2d->loc2d = NULL;


	tdsq->seq= seq;

	/* Use instead of seq->flag for nested strips and other
	 * cases where the selection may need to be modified */
	tdsq->flag= flag;
	tdsq->sel_flag= sel_flag;


	td->extra= (void *)tdsq; /* allow us to update the strip from here */

	td->flag = 0;
	td->loc = td2d->loc;
	VECCOPY(td->center, td->loc);
	VECCOPY(td->iloc, td->loc);

	memset(td->axismtx, 0, sizeof(td->axismtx));
	td->axismtx[2][2] = 1.0f;

	td->ext= NULL; td->val= NULL;

	td->flag |= TD_SELECTED;
	td->dist= 0.0;

	unit_m3(td->mtx);
	unit_m3(td->smtx);

	/* Time Transform (extend) */
	td->val= td2d->loc;
	td->ival= td2d->loc[0];

	return td;
}

static int SeqToTransData_Recursive(TransInfo *t, ListBase *seqbase, TransData *td, TransData2D *td2d, TransDataSeq *tdsq)
{
	Sequence *seq;
	int recursive, count, flag;
	int tot= 0;

	for (seq= seqbase->first; seq; seq= seq->next) {

		SeqTransInfo(t, seq, &recursive, &count, &flag);

		/* add children first so recalculating metastrips does nested strips first */
		if (recursive) {
			int tot_children= SeqToTransData_Recursive(t, &seq->seqbase, td, td2d, tdsq);

			td=		td +	tot_children;
			td2d=	td2d +	tot_children;
			tdsq=	tdsq +	tot_children;

			tot += tot_children;
		}

		/* use 'flag' which is derived from seq->flag but modified for special cases */
		if (flag & SELECT) {
			if (flag & (SEQ_LEFTSEL|SEQ_RIGHTSEL)) {
				if (flag & SEQ_LEFTSEL) {
					SeqToTransData(t, td++, td2d++, tdsq++, seq, flag, SEQ_LEFTSEL);
					tot++;
				}
				if (flag & SEQ_RIGHTSEL) {
					SeqToTransData(t, td++, td2d++, tdsq++, seq, flag, SEQ_RIGHTSEL);
					tot++;
				}
			}
			else {
				SeqToTransData(t, td++, td2d++, tdsq++, seq, flag, SELECT);
				tot++;
			}
		}
	}

	return tot;
}

static void freeSeqData(TransInfo *t)
{
	Editing *ed= seq_give_editing(t->scene, FALSE);

	if(ed != NULL) {
		ListBase *seqbasep= ed->seqbasep;
		TransData *td= t->data;
		int a;

		/* prevent updating the same seq twice
		 * if the transdata order is changed this will mess up
		 * but so will TransDataSeq */
		Sequence *seq_prev= NULL;
		Sequence *seq;


		if (!(t->state == TRANS_CANCEL)) {

#if 0		// default 2.4 behavior

			/* flush to 2d vector from internally used 3d vector */
			for(a=0; a<t->total; a++, td++) {
				if ((seq != seq_prev) && (seq->depth==0) && (seq->flag & SEQ_OVERLAP)) {
				seq= ((TransDataSeq *)td->extra)->seq;
					shuffle_seq(seqbasep, seq);
				}

				seq_prev= seq;
			}

#else		// durian hack
			{
				int overlap= 0;

				for(a=0; a<t->total; a++, td++) {
					seq_prev= NULL;
					seq= ((TransDataSeq *)td->extra)->seq;
					if ((seq != seq_prev) && (seq->depth==0) && (seq->flag & SEQ_OVERLAP)) {
						overlap= 1;
						break;
					}
					seq_prev= seq;
				}

				if(overlap) {
					for(seq= seqbasep->first; seq; seq= seq->next)
						seq->tmp= NULL;

					td= t->data;
					seq_prev= NULL;
					for(a=0; a<t->total; a++, td++) {
						seq= ((TransDataSeq *)td->extra)->seq;
						if ((seq != seq_prev)) {
							/* Tag seq with a non zero value, used by shuffle_seq_time to identify the ones to shuffle */
							seq->tmp= (void*)1;
						}
					}

					shuffle_seq_time(seqbasep, t->scene);
				}
			}
#endif

			for(seq= seqbasep->first; seq; seq= seq->next) {
				/* We might want to build a list of effects that need to be updated during transform */
				if(seq->type & SEQ_EFFECT) {
					if		(seq->seq1 && seq->seq1->flag & SELECT) calc_sequence(t->scene, seq);
					else if	(seq->seq2 && seq->seq2->flag & SELECT) calc_sequence(t->scene, seq);
					else if	(seq->seq3 && seq->seq3->flag & SELECT) calc_sequence(t->scene, seq);
				}
			}

			sort_seq(t->scene);
		}
		else {
			/* Cancelled, need to update the strips display */
			for(a=0; a<t->total; a++, td++) {
				seq= ((TransDataSeq *)td->extra)->seq;
				if ((seq != seq_prev) && (seq->depth==0)) {
					calc_sequence_disp(t->scene, seq);
				}
				seq_prev= seq;
			}
		}
	}

	if (t->customData) {
		MEM_freeN(t->customData);
		t->customData= NULL;
	}
	if (t->data) {
		MEM_freeN(t->data); // XXX postTrans usually does this
		t->data= NULL;
	}
}

static void createTransSeqData(bContext *C, TransInfo *t)
{

	View2D *v2d= UI_view2d_fromcontext(C);
	Scene *scene= t->scene;
	Editing *ed= seq_give_editing(t->scene, FALSE);
	TransData *td = NULL;
	TransData2D *td2d= NULL;
	TransDataSeq *tdsq= NULL;

	int count=0;

	if (ed==NULL) {
		t->total= 0;
		return;
	}

	t->customFree= freeSeqData;

	/* which side of the current frame should be allowed */
	if (t->mode == TFM_TIME_EXTEND) {
		/* only side on which mouse is gets transformed */
		float xmouse, ymouse;

		UI_view2d_region_to_view(v2d, t->imval[0], t->imval[1], &xmouse, &ymouse);
		t->frame_side = (xmouse > CFRA) ? 'R' : 'L';
	}
	else {
		/* normal transform - both sides of current frame are considered */
		t->frame_side = 'B';
	}


	count = SeqTransCount(t, ed->seqbasep, 0);

	/* allocate memory for data */
	t->total= count;

	/* stop if trying to build list if nothing selected */
	if (count == 0) {
		return;
	}

	td = t->data = MEM_callocN(t->total*sizeof(TransData), "TransSeq TransData");
	td2d = t->data2d = MEM_callocN(t->total*sizeof(TransData2D), "TransSeq TransData2D");
	tdsq = t->customData= MEM_callocN(t->total*sizeof(TransDataSeq), "TransSeq TransDataSeq");



	/* loop 2: build transdata array */
	SeqToTransData_Recursive(t, ed->seqbasep, td, td2d, tdsq);
}


/* transcribe given object into TransData for Transforming */
static void ObjectToTransData(bContext *C, TransInfo *t, TransData *td, Object *ob)
{
	Scene *scene = t->scene;
	float obmtx[3][3];
	short constinv;
	short skip_invert = 0;

	/* axismtx has the real orientation */
	copy_m3_m4(td->axismtx, ob->obmat);
	normalize_m3(td->axismtx);

	td->con= ob->constraints.first;

	/* hack: tempolarily disable tracking and/or constraints when getting
	 *		object matrix, if tracking is on, or if constraints don't need
	 * 		inverse correction to stop it from screwing up space conversion
	 *		matrix later
	 */
	constinv = constraints_list_needinv(t, &ob->constraints);

	/* disable constraints inversion for dummy pass */
	if (t->mode == TFM_DUMMY)
		skip_invert = 1;

	if (skip_invert == 0 && constinv == 0) {
		if (constinv == 0)
			ob->transflag |= OB_NO_CONSTRAINTS; /* where_is_object_time checks this */
		
		where_is_object(t->scene, ob);
		
		if (constinv == 0)
			ob->transflag &= ~OB_NO_CONSTRAINTS;
	}
	else
		where_is_object(t->scene, ob);

	td->ob = ob;

	td->loc = ob->loc;
	VECCOPY(td->iloc, td->loc);
	
	if (ob->rotmode > 0) {
		td->ext->rot= ob->rot;
		td->ext->rotAxis= NULL;
		td->ext->rotAngle= NULL;
		td->ext->quat= NULL;
		
		VECCOPY(td->ext->irot, ob->rot);
		VECCOPY(td->ext->drot, ob->drot);
	}
	else if (ob->rotmode == ROT_MODE_AXISANGLE) {
		td->ext->rot= NULL;
		td->ext->rotAxis= ob->rotAxis;
		td->ext->rotAngle= &ob->rotAngle;
		td->ext->quat= NULL;
		
		td->ext->irotAngle= ob->rotAngle;
		VECCOPY(td->ext->irotAxis, ob->rotAxis);
		td->ext->drotAngle= ob->drotAngle;
		VECCOPY(td->ext->drotAxis, ob->drotAxis);
	}
	else {
		td->ext->rot= NULL;
		td->ext->rotAxis= NULL;
		td->ext->rotAngle= NULL;
		td->ext->quat= ob->quat;
		
		QUATCOPY(td->ext->iquat, ob->quat);
		QUATCOPY(td->ext->dquat, ob->dquat);
	}
	td->rotOrder=ob->rotmode;

	td->ext->size = ob->size;
	VECCOPY(td->ext->isize, ob->size);
	VECCOPY(td->ext->dsize, ob->dsize);

	VECCOPY(td->center, ob->obmat[3]);

	copy_m4_m4(td->ext->obmat, ob->obmat);

	/* is there a need to set the global<->data space conversion matrices? */
	if (ob->parent || constinv) {
		float totmat[3][3], obinv[3][3];

		/* Get the effect of parenting, and/or certain constraints.
		 * NOTE: some Constraints, and also Tracking should never get this
		 *		done, as it doesn't work well.
		 */
		object_to_mat3(ob, obmtx);
		copy_m3_m4(totmat, ob->obmat);
		invert_m3_m3(obinv, totmat);
		mul_m3_m3m3(td->smtx, obmtx, obinv);
		invert_m3_m3(td->mtx, td->smtx);
	}
	else {
		/* no conversion to/from dataspace */
		unit_m3(td->smtx);
		unit_m3(td->mtx);
	}

	/* set active flag */
	if (ob == OBACT)
	{
		td->flag |= TD_ACTIVE;
	}
}


/* sets flags in Bases to define whether they take part in transform */
/* it deselects Bases, so we have to call the clear function always after */
static void set_trans_object_base_flags(bContext *C, TransInfo *t)
{
	Scene *scene = t->scene;
	View3D *v3d = t->view;

	/*
	 if Base selected and has parent selected:
	 base->flag= BA_WAS_SEL
	 */
	Base *base;

	/* don't do it if we're not actually going to recalculate anything */
	if(t->mode == TFM_DUMMY)
		return;

	/* makes sure base flags and object flags are identical */
	copy_baseflags(t->scene);

	/* handle pending update events, otherwise they got copied below */
	for (base= scene->base.first; base; base= base->next) {
		if(base->object->recalc)
			object_handle_update(t->scene, base->object);
	}

	for (base= scene->base.first; base; base= base->next) {
		base->flag &= ~BA_WAS_SEL;

		if(TESTBASELIB_BGMODE(v3d, scene, base)) {
			Object *ob= base->object;
			Object *parsel= ob->parent;

			/* if parent selected, deselect */
			while(parsel) {
				if(parsel->flag & SELECT) break;
				parsel= parsel->parent;
			}

			if(parsel)
			{
				/* rotation around local centers are allowed to propagate */
				if ((t->mode == TFM_ROTATION || t->mode == TFM_TRACKBALL)  && t->around == V3D_LOCAL) {
					base->flag |= BA_TRANSFORM_CHILD;
				} else {
					base->flag &= ~SELECT;
					base->flag |= BA_WAS_SEL;
				}
			}
			/* used for flush, depgraph will change recalcs if needed :) */
			ob->recalc |= OB_RECALC_OB;
		}
	}

	/* all recalc flags get flushed to all layers, so a layer flip later on works fine */
	DAG_scene_flush_update(t->scene, -1, 0);

	/* and we store them temporal in base (only used for transform code) */
	/* this because after doing updates, the object->recalc is cleared */
	for (base= scene->base.first; base; base= base->next) {
		if(base->object->recalc & OB_RECALC_OB)
			base->flag |= BA_HAS_RECALC_OB;
		if(base->object->recalc & OB_RECALC_DATA)
			base->flag |= BA_HAS_RECALC_DATA;
	}
}

static int mark_children(Object *ob)
{
	if (ob->flag & (SELECT|BA_TRANSFORM_CHILD))
		return 1;

	if (ob->parent)
	{
		if (mark_children(ob->parent))
		{
			ob->flag |= BA_TRANSFORM_CHILD;
			return 1;
		}
	}
	
	return 0;
}

static int count_proportional_objects(TransInfo *t)
{
	int total = 0;
	Scene *scene = t->scene;
	View3D *v3d = t->view;
	Base *base;

	/* rotations around local centers are allowed to propagate, so we take all objects */
	if (!((t->mode == TFM_ROTATION || t->mode == TFM_TRACKBALL)  && t->around == V3D_LOCAL))
	{
		/* mark all parents */
		for (base= scene->base.first; base; base= base->next) {
			if(TESTBASELIB_BGMODE(v3d, scene, base)) {
				Object *parent = base->object->parent;
	
				/* flag all parents */
				while(parent) {
					parent->flag |= BA_TRANSFORM_PARENT;
					parent = parent->parent;
				}
			}
		}

		/* mark all children */
		for (base= scene->base.first; base; base= base->next) {
			/* all base not already selected or marked that is editable */
			if ((base->object->flag & (SELECT|BA_TRANSFORM_CHILD|BA_TRANSFORM_PARENT)) == 0 && BASE_EDITABLE_BGMODE(v3d, scene, base))
			{
				mark_children(base->object);
			}
		}
	}
	
	for (base= scene->base.first; base; base= base->next) {
		Object *ob= base->object;

		/* if base is not selected, not a parent of selection or not a child of selection and it is editable */
		if ((ob->flag & (SELECT|BA_TRANSFORM_CHILD|BA_TRANSFORM_PARENT)) == 0 && BASE_EDITABLE_BGMODE(v3d, scene, base))
		{

			/* used for flush, depgraph will change recalcs if needed :) */
			ob->recalc |= OB_RECALC_OB;

			total += 1;
		}
	}
	

	/* all recalc flags get flushed to all layers, so a layer flip later on works fine */
	DAG_scene_flush_update(t->scene, -1, 0);

	/* and we store them temporal in base (only used for transform code) */
	/* this because after doing updates, the object->recalc is cleared */
	for (base= scene->base.first; base; base= base->next) {
		if(base->object->recalc & OB_RECALC_OB)
			base->flag |= BA_HAS_RECALC_OB;
		if(base->object->recalc & OB_RECALC_DATA)
			base->flag |= BA_HAS_RECALC_DATA;
	}

	return total;
}

static void clear_trans_object_base_flags(TransInfo *t)
{
	Scene *sce = t->scene;
	Base *base;

	for (base= sce->base.first; base; base = base->next)
	{
		if(base->flag & BA_WAS_SEL)
			base->flag |= SELECT;

		base->flag &= ~(BA_WAS_SEL|BA_HAS_RECALC_OB|BA_HAS_RECALC_DATA|BA_TEMP_TAG|BA_TRANSFORM_CHILD|BA_TRANSFORM_PARENT);
	}
}

/* auto-keyframing feature - for objects
 * 	tmode: should be a transform mode
 */
// NOTE: context may not always be available, so must check before using it as it's a luxury for a few cases
void autokeyframe_ob_cb_func(bContext *C, Scene *scene, View3D *v3d, Object *ob, int tmode)
{
	ID *id= &ob->id;
	FCurve *fcu;
	
	// TODO: this should probably be done per channel instead...
	if (autokeyframe_cfra_can_key(scene, id)) {
		KeyingSet *active_ks = ANIM_scene_get_active_keyingset(scene);
		ListBase dsources = {NULL, NULL};
		float cfra= (float)CFRA; // xxx this will do for now
		short flag = 0;
		
		/* get flags used for inserting keyframes */
		flag = ANIM_get_keyframing_flags(scene, 1);
		
		/* add datasource override for the camera object */
		ANIM_relative_keyingset_add_source(&dsources, id, NULL, NULL); 
		
		if (IS_AUTOKEY_FLAG(ONLYKEYINGSET) && (active_ks)) {
			/* only insert into active keyingset 
			 * NOTE: we assume here that the active Keying Set does not need to have its iterator overridden spe
			 */
			ANIM_apply_keyingset(C, &dsources, NULL, active_ks, MODIFYKEY_MODE_INSERT, cfra);
		}
		else if (IS_AUTOKEY_FLAG(INSERTAVAIL)) {
			AnimData *adt= ob->adt;
			
			/* only key on available channels */
			if (adt && adt->action) {
				for (fcu= adt->action->curves.first; fcu; fcu= fcu->next) {
					fcu->flag &= ~FCURVE_SELECTED;
					insert_keyframe(id, adt->action, ((fcu->grp)?(fcu->grp->name):(NULL)), fcu->rna_path, fcu->array_index, cfra, flag);
				}
			}
		}
		else if (IS_AUTOKEY_FLAG(INSERTNEEDED)) {
			short doLoc=0, doRot=0, doScale=0;
			
			/* filter the conditions when this happens (assume that curarea->spacetype==SPACE_VIE3D) */
			if (tmode == TFM_TRANSLATION) {
				doLoc = 1;
			}
			else if (tmode == TFM_ROTATION) {
				if (v3d->around == V3D_ACTIVE) {
					if (ob != OBACT)
						doLoc = 1;
				}
				else if (v3d->around == V3D_CURSOR)
					doLoc = 1;
				
				if ((v3d->flag & V3D_ALIGN)==0)
					doRot = 1;
			}
			else if (tmode == TFM_RESIZE) {
				if (v3d->around == V3D_ACTIVE) {
					if (ob != OBACT)
						doLoc = 1;
				}
				else if (v3d->around == V3D_CURSOR)
					doLoc = 1;
				
				if ((v3d->flag & V3D_ALIGN)==0)
					doScale = 1;
			}
			
			/* insert keyframes for the affected sets of channels using the builtin KeyingSets found */
			if (doLoc) {
				KeyingSet *ks= ANIM_builtin_keyingset_get_named(NULL, "Location");
				ANIM_apply_keyingset(C, &dsources, NULL, ks, MODIFYKEY_MODE_INSERT, cfra);
			}
			if (doRot) {
				KeyingSet *ks= ANIM_builtin_keyingset_get_named(NULL, "Rotation");
				ANIM_apply_keyingset(C, &dsources, NULL, ks, MODIFYKEY_MODE_INSERT, cfra);
			}
			if (doScale) {
				KeyingSet *ks= ANIM_builtin_keyingset_get_named(NULL, "Scale");
				ANIM_apply_keyingset(C, &dsources, NULL, ks, MODIFYKEY_MODE_INSERT, cfra);
			}
		}
		/* insert keyframe in all (transform) channels */
		else {
			KeyingSet *ks= ANIM_builtin_keyingset_get_named(NULL, "LocRotScale");
			ANIM_apply_keyingset(C, &dsources, NULL, ks, MODIFYKEY_MODE_INSERT, cfra);
		}
		
		/* free temp info */
		BLI_freelistN(&dsources);
	}
}

/* auto-keyframing feature - for poses/pose-channels
 * 	tmode: should be a transform mode
 *	targetless_ik: has targetless ik been done on any channels?
 */
// NOTE: context may not always be available, so must check before using it as it's a luxury for a few cases
void autokeyframe_pose_cb_func(bContext *C, Scene *scene, View3D *v3d, Object *ob, int tmode, short targetless_ik)
{
	ID *id= &ob->id;
	AnimData *adt= ob->adt;
	bAction	*act= (adt) ? adt->action : NULL;
	bPose	*pose= ob->pose;
	bPoseChannel *pchan;
	FCurve *fcu;
	
	// TODO: this should probably be done per channel instead...
	if (autokeyframe_cfra_can_key(scene, id)) {
		KeyingSet *active_ks = ANIM_scene_get_active_keyingset(scene);
		float cfra= (float)CFRA;
		short flag= 0;
		
		/* flag is initialised from UserPref keyframing settings
		 *	- special exception for targetless IK - INSERTKEY_MATRIX keyframes should get
		 * 	  visual keyframes even if flag not set, as it's not that useful otherwise
		 *	  (for quick animation recording)
		 */
		flag = ANIM_get_keyframing_flags(scene, 1);
		
		if (targetless_ik) 
			flag |= INSERTKEY_MATRIX;
		
		for (pchan=pose->chanbase.first; pchan; pchan=pchan->next) {
			if (pchan->bone->flag & BONE_TRANSFORM) {
				ListBase dsources = {NULL, NULL};
				
				/* clear any 'unkeyed' flag it may have */
				pchan->bone->flag &= ~BONE_UNKEYED;
				
				/* add datasource override for the camera object */
				ANIM_relative_keyingset_add_source(&dsources, id, &RNA_PoseBone, pchan); 
				
				/* only insert into active keyingset? */
				if (IS_AUTOKEY_FLAG(ONLYKEYINGSET) && (active_ks)) {
					/* run the active Keying Set on the current datasource */
					ANIM_apply_keyingset(C, &dsources, NULL, active_ks, MODIFYKEY_MODE_INSERT, cfra);
				}
				/* only insert into available channels? */
				else if (IS_AUTOKEY_FLAG(INSERTAVAIL)) {
					if (act) {
						for (fcu= act->curves.first; fcu; fcu= fcu->next) {
							/* only insert keyframes for this F-Curve if it affects the current bone */
							if (strstr(fcu->rna_path, "bones")) {
								char *pchanName= BLI_getQuotedStr(fcu->rna_path, "bones[");
								
								/* only if bone name matches too... 
								 * NOTE: this will do constraints too, but those are ok to do here too?
								 */
								if (pchanName && strcmp(pchanName, pchan->name) == 0) 
									insert_keyframe(id, act, ((fcu->grp)?(fcu->grp->name):(NULL)), fcu->rna_path, fcu->array_index, cfra, flag);
									
								if (pchanName) MEM_freeN(pchanName);
							}
						}
					}
				}
				/* only insert keyframe if needed? */
				else if (IS_AUTOKEY_FLAG(INSERTNEEDED)) {
					short doLoc=0, doRot=0, doScale=0;
					
					/* filter the conditions when this happens (assume that curarea->spacetype==SPACE_VIE3D) */
					if (tmode == TFM_TRANSLATION) {
						if (targetless_ik)
							doRot= 1;
						else
							doLoc = 1;
					}
					else if (tmode == TFM_ROTATION) {
						if (ELEM(v3d->around, V3D_CURSOR, V3D_ACTIVE))
							doLoc = 1;
							
						if ((v3d->flag & V3D_ALIGN)==0)
							doRot = 1;
					}
					else if (tmode == TFM_RESIZE) {
						if (ELEM(v3d->around, V3D_CURSOR, V3D_ACTIVE))
							doLoc = 1;
							
						if ((v3d->flag & V3D_ALIGN)==0)
							doScale = 1;
					}
					
					if (doLoc) {
						KeyingSet *ks= ANIM_builtin_keyingset_get_named(NULL, "Location");
						ANIM_apply_keyingset(C, &dsources, NULL, ks, MODIFYKEY_MODE_INSERT, cfra);
					}
					if (doRot) {
						KeyingSet *ks= ANIM_builtin_keyingset_get_named(NULL, "Rotation");
						ANIM_apply_keyingset(C, &dsources, NULL, ks, MODIFYKEY_MODE_INSERT, cfra);
					}
					if (doScale) {
						KeyingSet *ks= ANIM_builtin_keyingset_get_named(NULL, "Scale");
						ANIM_apply_keyingset(C, &dsources, NULL, ks, MODIFYKEY_MODE_INSERT, cfra);
					}
				}
				/* insert keyframe in all (transform) channels */
				else {
					KeyingSet *ks= ANIM_builtin_keyingset_get_named(NULL, "LocRotScale");
					ANIM_apply_keyingset(C, &dsources, NULL, ks, MODIFYKEY_MODE_INSERT, cfra);
				}
				
				/* free temp info */
				BLI_freelistN(&dsources);
			}
		}
		
		/* do the bone paths 
		 * 	- only do this when there is context info, since we need that to resolve
		 *	  how to do the updates and so on...
		 *	- do not calculate unless there are paths already to update...
		 */
		if (C && (ob->pose->avs.path_bakeflag & MOTIONPATH_BAKE_HAS_PATHS)) {
			//ED_pose_clear_paths(C, ob); // XXX for now, don't need to clear
			ED_pose_recalculate_paths(C, scene, ob);
		}
	}
	else {
		/* tag channels that should have unkeyed data */
		for (pchan=pose->chanbase.first; pchan; pchan=pchan->next) {
			if (pchan->bone->flag & BONE_TRANSFORM) {
				/* tag this channel */
				pchan->bone->flag |= BONE_UNKEYED;
			}
		}
	}
}


/* inserting keys, pointcache, redraw events... */
/* 
 * note: sequencer freeing has its own function now because of a conflict with transform's order of freeing (campbell)
 * 		 Order changed, the sequencer stuff should go back in here
 * */
void special_aftertrans_update(bContext *C, TransInfo *t)
{
	Object *ob;
//	short redrawipo=0, resetslowpar=1;
	int cancelled= (t->state == TRANS_CANCEL);
	short duplicate= (t->undostr && strstr(t->undostr, "Duplicate")) ? 1 : 0; /* see bugreport #21229 for reasons for this data */
	
	/* early out when nothing happened */
	if (t->total == 0 || t->mode == TFM_DUMMY)
		return;
	
	if (t->spacetype==SPACE_VIEW3D) {
		if (t->obedit) {
			if (cancelled==0) {
				EDBM_automerge(t->scene, t->obedit, 1);
			}
		}
	}
	
	if (t->spacetype == SPACE_SEQ) {
		/* freeSeqData in transform_conversions.c does this
		 * keep here so the else at the end wont run... */

		SpaceSeq *sseq= (SpaceSeq *)t->sa->spacedata.first;

		/* marker transform, not especially nice but we may want to move markers
		 * at the same time as keyframes in the dope sheet. */
		if ((sseq->flag & SEQ_MARKER_TRANS) && (cancelled == 0)) {
			/* cant use , TFM_TIME_EXTEND
			 * for some reason EXTEND is changed into TRANSLATE, so use frame_side instead */

			if(t->mode == TFM_SEQ_SLIDE) {
				if(t->frame_side == 'B')
					scene_marker_tfm_translate(t->scene, floor(t->values[0] + 0.5f), SELECT);
			}
			else if (ELEM(t->frame_side, 'L', 'R')) {
				scene_marker_tfm_extend(t->scene, floor(t->vec[0] + 0.5f), SELECT, t->scene->r.cfra, t->frame_side);
			}
		}

	}
	else if (t->spacetype == SPACE_NODE) {
		/* pass */
	}
	else if (t->spacetype == SPACE_ACTION) {
		SpaceAction *saction= (SpaceAction *)t->sa->spacedata.first;
		bAnimContext ac;
		
		/* initialise relevant anim-context 'context' data */
		if (ANIM_animdata_get_context(C, &ac) == 0)
			return;
			
		ob = ac.obact;
		
		if (ELEM(ac.datatype, ANIMCONT_DOPESHEET, ANIMCONT_SHAPEKEY)) {
			ListBase anim_data = {NULL, NULL};
			bAnimListElem *ale;
			short filter= (ANIMFILTER_VISIBLE | ANIMFILTER_FOREDIT | ANIMFILTER_CURVESONLY);
			
			/* get channels to work on */
			ANIM_animdata_filter(&ac, &anim_data, filter, ac.data, ac.datatype);
			
			/* these should all be F-Curves */
			for (ale= anim_data.first; ale; ale= ale->next) {
				AnimData *adt= ANIM_nla_mapping_get(&ac, ale);
				FCurve *fcu= (FCurve *)ale->key_data;
				
				if ( (saction->flag & SACTION_NOTRANSKEYCULL)==0 &&
					 ((cancelled == 0) || (duplicate)) )
				{
					if (adt) {
						ANIM_nla_mapping_apply_fcurve(adt, fcu, 0, 1);
						posttrans_fcurve_clean(fcu);
						ANIM_nla_mapping_apply_fcurve(adt, fcu, 1, 1);
					}
					else
						posttrans_fcurve_clean(fcu);
				}
			}
			
			/* free temp memory */
			BLI_freelistN(&anim_data);
		}
		else if (ac.datatype == ANIMCONT_ACTION) { // TODO: just integrate into the above...
			/* Depending on the lock status, draw necessary views */
			// fixme... some of this stuff is not good
			if (ob) {
				if (ob->pose || ob_get_key(ob))
					DAG_id_flush_update(&ob->id, OB_RECALC_ALL);
				else
					DAG_id_flush_update(&ob->id, OB_RECALC_OB);
			}
			
			/* Do curve cleanups? */
			if ( (saction->flag & SACTION_NOTRANSKEYCULL)==0 &&
				 ((cancelled == 0) || (duplicate)) )
			{
				posttrans_action_clean(&ac, (bAction *)ac.data);
			}
		}

		/* marker transform, not especially nice but we may want to move markers
		 * at the same time as keyframes in the dope sheet. */
		if ((saction->flag & SACTION_MARKERS_MOVE) && (cancelled == 0)) {
			/* cant use , TFM_TIME_EXTEND
			 * for some reason EXTEND is changed into TRANSLATE, so use frame_side instead */

			if(t->mode == TFM_TIME_TRANSLATE) {
				if(t->frame_side == 'B')
					scene_marker_tfm_translate(t->scene, floor(t->vec[0] + 0.5f), SELECT);
				else if (ELEM(t->frame_side, 'L', 'R'))
					scene_marker_tfm_extend(t->scene, floor(t->vec[0] + 0.5f), SELECT, t->scene->r.cfra, t->frame_side);
			}
		}

#if 0 // XXX future of this is still not clear
		else if (ac.datatype == ANIMCONT_GPENCIL) {
			/* remove duplicate frames and also make sure points are in order! */
			if ((cancelled == 0) || (duplicate))
			{
				bScreen *sc= (bScreen *)ac.data;
				ScrArea *sa;
				
				/* BAD... we need to loop over all screen areas for current screen...
				 * 	- sync this with actdata_filter_gpencil() in editaction.c
				 */
				for (sa= sc->areabase.first; sa; sa= sa->next) {
					bGPdata *gpd= gpencil_data_get_active(sa);
					
					if (gpd)
						posttrans_gpd_clean(gpd);
				}
			}
		}
#endif // XXX future of this is still not clear
		
		/* make sure all F-Curves are set correctly */
		ANIM_editkeyframes_refresh(&ac);
		
		/* clear flag that was set for time-slide drawing */
		saction->flag &= ~SACTION_MOVING;
	}
	else if (t->spacetype == SPACE_IPO) {
		SpaceIpo *sipo= (SpaceIpo *)t->sa->spacedata.first;
		bAnimContext ac;
		
		/* initialise relevant anim-context 'context' data */
		if (ANIM_animdata_get_context(C, &ac) == 0)
			return;
		
		if (ac.datatype)
		{
			ListBase anim_data = {NULL, NULL};
			bAnimListElem *ale;
			short filter= (ANIMFILTER_VISIBLE | ANIMFILTER_FOREDIT | ANIMFILTER_CURVESONLY | ANIMFILTER_CURVEVISIBLE);
			
			/* get channels to work on */
			ANIM_animdata_filter(&ac, &anim_data, filter, ac.data, ac.datatype);
			
			for (ale= anim_data.first; ale; ale= ale->next) {
				AnimData *adt= ANIM_nla_mapping_get(&ac, ale);
				FCurve *fcu= (FCurve *)ale->key_data;
				
				if ( (sipo->flag & SIPO_NOTRANSKEYCULL)==0 &&
					 ((cancelled == 0) || (duplicate)) )
				{
					if (adt) {
						ANIM_nla_mapping_apply_fcurve(adt, fcu, 0, 1);
						posttrans_fcurve_clean(fcu);
						ANIM_nla_mapping_apply_fcurve(adt, fcu, 1, 1);
					}
					else
						posttrans_fcurve_clean(fcu);
				}
			}
			
			/* free temp memory */
			BLI_freelistN(&anim_data);
		}
		
		/* make sure all F-Curves are set correctly */
		ANIM_editkeyframes_refresh(&ac);
	}
	else if (t->spacetype == SPACE_NLA) {
		bAnimContext ac;
		
		/* initialise relevant anim-context 'context' data */
		if (ANIM_animdata_get_context(C, &ac) == 0)
			return;
			
		if (ac.datatype)
		{
			ListBase anim_data = {NULL, NULL};
			bAnimListElem *ale;
			short filter= (ANIMFILTER_VISIBLE | ANIMFILTER_FOREDIT | ANIMFILTER_NLATRACKS);
			
			/* get channels to work on */
			ANIM_animdata_filter(&ac, &anim_data, filter, ac.data, ac.datatype);
			
			for (ale= anim_data.first; ale; ale= ale->next) {
				NlaTrack *nlt= (NlaTrack *)ale->data;
				
				/* make sure strips are in order again */
				BKE_nlatrack_sort_strips(nlt);
				
				/* remove the temp metas */
				BKE_nlastrips_clear_metas(&nlt->strips, 0, 1);
			}
			
			/* free temp memory */
			BLI_freelistN(&anim_data);
			
			/* perform after-transfrom validation */
			ED_nla_postop_refresh(&ac);
		}
	}
	else if (t->obedit) {
		if (t->obedit->type == OB_MESH)
		{
			BMEditMesh *em = ((Mesh *)t->obedit->data)->edit_btmesh;
			/* table needs to be created for each edit command, since vertices can move etc */
			mesh_octree_table(t->obedit, em, NULL, 'e');
		}
	}
	else if ((t->flag & T_POSE) && (t->poseobj)) {
		bArmature *arm;
		bPose	*pose;
		bPoseChannel *pchan;
		short targetless_ik= 0;

		ob= t->poseobj;
		arm= ob->data;
		pose= ob->pose;

		/* if target-less IK grabbing, we calculate the pchan transforms and clear flag */
		if (!cancelled && t->mode==TFM_TRANSLATION)
			targetless_ik= apply_targetless_ik(ob);
		else {
			/* not forget to clear the auto flag */
			for (pchan=ob->pose->chanbase.first; pchan; pchan=pchan->next) {
				bKinematicConstraint *data= has_targetless_ik(pchan);
				if(data) data->flag &= ~CONSTRAINT_IK_AUTO;
			}
		}

		if (t->mode==TFM_TRANSLATION)
			pose_grab_with_ik_clear(ob);

		/* automatic inserting of keys and unkeyed tagging - only if transform wasn't cancelled (or TFM_DUMMY) */
		if (!cancelled && (t->mode != TFM_DUMMY)) {
			autokeyframe_pose_cb_func(C, t->scene, (View3D *)t->view, ob, t->mode, targetless_ik);
			DAG_id_flush_update(&ob->id, OB_RECALC_DATA);
		}
		else if (arm->flag & ARM_DELAYDEFORM) {
			/* old optimize trick... this enforces to bypass the depgraph */
			DAG_id_flush_update(&ob->id, OB_RECALC_DATA);
			ob->recalc= 0;	// is set on OK position already by recalcData()
		}
		else
			DAG_id_flush_update(&ob->id, OB_RECALC_DATA);

	}
	else if(t->scene->basact && (ob = t->scene->basact->object) && (ob->mode & OB_MODE_PARTICLE_EDIT) && PE_get_current(t->scene, ob)) {
		;
	}
	else { /* Objects */
		int i, recalcObPaths=0;

		for (i = 0; i < t->total; i++) {
			TransData *td = t->data + i;
			Object *ob = td->ob;
				ListBase pidlist;
				PTCacheID *pid;
			
			if (td->flag & TD_NOACTION)
				break;
			
			if (td->flag & TD_SKIP)
				continue;

<<<<<<< HEAD
				/* flag object caches as outdated */
				BKE_ptcache_ids_from_object(&pidlist, ob);
				for(pid=pidlist.first; pid; pid=pid->next) {
					if(pid->type != PTCACHE_TYPE_PARTICLES) /* particles don't need reset on geometry change */
						pid->cache->flag |= PTCACHE_OUTDATED;
				}
				BLI_freelistN(&pidlist);
=======
			/* flag object caches as outdated */
			BKE_ptcache_ids_from_object(&pidlist, ob, t->scene, MAX_DUPLI_RECUR);
			for(pid=pidlist.first; pid; pid=pid->next) {
				if(pid->type != PTCACHE_TYPE_PARTICLES) /* particles don't need reset on geometry change */
					pid->cache->flag |= PTCACHE_OUTDATED;
			}
			BLI_freelistN(&pidlist);
>>>>>>> 7f083c45

				/* pointcache refresh */
			if (BKE_ptcache_object_reset(t->scene, ob, PTCACHE_RESET_OUTDATED))
					ob->recalc |= OB_RECALC_DATA;

				/* Needed for proper updating of "quick cached" dynamics. */
				/* Creates troubles for moving animated objects without */
				/* autokey though, probably needed is an anim sys override? */
				/* Please remove if some other solution is found. -jahka */
				DAG_id_flush_update(&ob->id, OB_RECALC_OB);

			/* Set autokey if necessary */
			if (!cancelled) {
				autokeyframe_ob_cb_func(C, t->scene, (View3D *)t->view, ob, t->mode);
				
				/* only calculate paths if there are paths to be recalculated */
				if (ob->avs.path_bakeflag & MOTIONPATH_BAKE_HAS_PATHS)
					recalcObPaths= 1;
			}
		}
		
		/* recalculate motion paths for objects (if necessary) 
		 * NOTE: only do this when there is context info
		 */
		if (C && recalcObPaths) {
			//ED_objects_clear_paths(C); // XXX for now, don't need to clear
			ED_objects_recalculate_paths(C, t->scene);
		}
	}

	clear_trans_object_base_flags(t);

	if(t->spacetype == SPACE_VIEW3D)
	{
		View3D *v3d = t->view;

		/* restore manipulator */
		if (t->flag & T_MODAL) {
			v3d->twtype = t->twtype;
		}
	}


#if 0 // TRANSFORM_FIX_ME
	if(resetslowpar)
		reset_slowparents();

	/* note; should actually only be done for all objects when a lamp is moved... (ton) */
	if(t->spacetype==SPACE_VIEW3D && G.vd->drawtype == OB_SHADED)
		reshadeall_displist();
#endif
}

static void createTransObject(struct bContext *C, TransInfo *t)
{
	TransData *td = NULL;
	TransDataExtension *tx;
	int propmode = t->flag & T_PROP_EDIT;

	set_trans_object_base_flags(C, t);

	/* count */
	t->total= CTX_DATA_COUNT(C, selected_objects);
	
	if(!t->total) {
		/* clear here, main transform function escapes too */
		clear_trans_object_base_flags(t);
		return;
	}
	
	if (propmode)
	{
		t->total += count_proportional_objects(t);
	}

	td = t->data = MEM_callocN(t->total*sizeof(TransData), "TransOb");
	tx = t->ext = MEM_callocN(t->total*sizeof(TransDataExtension), "TransObExtension");

	CTX_DATA_BEGIN(C, Base*, base, selected_bases)
	{
		Object *ob= base->object;
		
		td->flag = TD_SELECTED;
		td->protectflag= ob->protectflag;
		td->ext = tx;
		td->rotOrder= ob->rotmode;
		
		if (base->flag & BA_TRANSFORM_CHILD)
		{
			td->flag |= TD_NOCENTER;
			td->flag |= TD_NO_LOC;
		}
		
		/* select linked objects, but skip them later */
		if (ob->id.lib != 0) {
			td->flag |= TD_SKIP;
		}
		
		ObjectToTransData(C, t, td, ob);
		td->val = NULL;
		td++;
		tx++;
	}
	CTX_DATA_END;
	
	if (propmode)
	{
		Scene *scene = t->scene;
		View3D *v3d = t->view;
		Base *base;

		for (base= scene->base.first; base; base= base->next) {
			Object *ob= base->object;

			/* if base is not selected, not a parent of selection or not a child of selection and it is editable */
			if ((ob->flag & (SELECT|BA_TRANSFORM_CHILD|BA_TRANSFORM_PARENT)) == 0 && BASE_EDITABLE_BGMODE(v3d, scene, base))
			{
				td->protectflag= ob->protectflag;
				td->ext = tx;
				td->rotOrder= ob->rotmode;
				
				ObjectToTransData(C, t, td, ob);
				td->val = NULL;
				td++;
				tx++;
			}
		}
	}
}

/* transcribe given node into TransData2D for Transforming */
static void NodeToTransData(TransData *td, TransData2D *td2d, bNode *node)
// static void NodeToTransData(bContext *C, TransInfo *t, TransData2D *td, bNode *node)
{
	td2d->loc[0] = node->locx; /* hold original location */
	td2d->loc[1] = node->locy;
	td2d->loc[2] = 0.0f;
	td2d->loc2d = &node->locx; /* current location */

	td->flag = 0;
	td->loc = td2d->loc;
	VECCOPY(td->center, td->loc);
	VECCOPY(td->iloc, td->loc);

	memset(td->axismtx, 0, sizeof(td->axismtx));
	td->axismtx[2][2] = 1.0f;

	td->ext= NULL; td->val= NULL;

	td->flag |= TD_SELECTED;
	td->dist= 0.0;

	unit_m3(td->mtx);
	unit_m3(td->smtx);
}

void createTransNodeData(bContext *C, TransInfo *t)
{
	TransData *td;
	TransData2D *td2d;

	t->total= CTX_DATA_COUNT(C, selected_nodes);

	td = t->data = MEM_callocN(t->total*sizeof(TransData), "TransNode TransData");
	td2d = t->data2d = MEM_callocN(t->total*sizeof(TransData2D), "TransNode TransData2D");

	CTX_DATA_BEGIN(C, bNode *, selnode, selected_nodes)
		NodeToTransData(td++, td2d++, selnode);
	CTX_DATA_END
}

void createTransData(bContext *C, TransInfo *t)
{
	Scene *scene = t->scene;
	Object *ob = OBACT;

	if (t->options & CTX_TEXTURE) {
		t->flag |= T_TEXTURE;
		createTransTexspace(C, t);
	}
	else if (t->options & CTX_EDGE) {
		t->ext = NULL;
		t->flag |= T_EDIT;
		createTransEdge(C, t);
		if(t->data && t->flag & T_PROP_EDIT) {
			sort_trans_data(t);	// makes selected become first in array
			set_prop_dist(t, 1);
			sort_trans_data_dist(t);
		}
	}
	else if (t->options == CTX_BMESH) {
		// TRANSFORM_FIX_ME
		//createTransBMeshVerts(t, G.editBMesh->bm, G.editBMesh->td);
	}
	else if (t->spacetype == SPACE_IMAGE) {
		t->flag |= T_POINTS|T_2D_EDIT;
		createTransUVs(C, t);
		if(t->data && (t->flag & T_PROP_EDIT)) {
			sort_trans_data(t);	// makes selected become first in array
			set_prop_dist(t, 1);
			sort_trans_data_dist(t);
		}
	}
	else if (t->spacetype == SPACE_ACTION) {
		t->flag |= T_POINTS|T_2D_EDIT;
		createTransActionData(C, t);
	}
	else if (t->spacetype == SPACE_NLA) {
		t->flag |= T_POINTS|T_2D_EDIT;
		createTransNlaData(C, t);
	}
	else if (t->spacetype == SPACE_SEQ) {
		t->flag |= T_POINTS|T_2D_EDIT;
		t->num.flag |= NUM_NO_FRACTION; /* sequencer has no use for floating point transformations */
		createTransSeqData(C, t);
	}
	else if (t->spacetype == SPACE_IPO) {
		t->flag |= T_POINTS|T_2D_EDIT;
		createTransGraphEditData(C, t);
#if 0
		if (t->data && (t->flag & T_PROP_EDIT)) {
			sort_trans_data(t);	// makes selected become first in array
			set_prop_dist(t, 1);
			sort_trans_data_dist(t);
		}
#endif
	}
	else if(t->spacetype == SPACE_NODE) {
		t->flag |= T_2D_EDIT|T_POINTS;
		createTransNodeData(C, t);
		if (t->data && (t->flag & T_PROP_EDIT)) {
			sort_trans_data(t);	// makes selected become first in array
			set_prop_dist(t, 1);
			sort_trans_data_dist(t);
		}
	}
	else if (t->obedit) {
		t->ext = NULL;
		if (t->obedit->type == OB_MESH) {
			createTransEditVerts(C, t);
		   }
		else if ELEM(t->obedit->type, OB_CURVE, OB_SURF) {
			createTransCurveVerts(C, t);
		}
		else if (t->obedit->type==OB_LATTICE) {
			createTransLatticeVerts(C, t);
		}
		else if (t->obedit->type==OB_MBALL) {
			createTransMBallVerts(C, t);
		}
		else if (t->obedit->type==OB_ARMATURE) {
			t->flag &= ~T_PROP_EDIT;
			createTransArmatureVerts(C, t);
		  }
		else {
			printf("edit type not implemented!\n");
		}

		t->flag |= T_EDIT|T_POINTS;

		if(t->data && t->flag & T_PROP_EDIT) {
			if (ELEM(t->obedit->type, OB_CURVE, OB_MESH)) {
				sort_trans_data(t);	// makes selected become first in array
				set_prop_dist(t, 0);
				sort_trans_data_dist(t);
			}
			else {
				sort_trans_data(t);	// makes selected become first in array
				set_prop_dist(t, 1);
				sort_trans_data_dist(t);
			}
		}

		/* exception... hackish, we want bonesize to use bone orientation matrix (ton) */
		if(t->mode==TFM_BONESIZE) {
			t->flag &= ~(T_EDIT|T_POINTS);
			t->flag |= T_POSE;
			t->poseobj = ob;	/* <- tsk tsk, this is going to give issues one day */
		}
	}
	else if (ob && (ob->mode & OB_MODE_POSE)) {
		// XXX this is currently limited to active armature only...
		// XXX active-layer checking isn't done as that should probably be checked through context instead
		createTransPose(C, t, ob);
	}
	else if (ob && (ob->mode & OB_MODE_WEIGHT_PAINT)) {
		/* exception, we look for the one selected armature */
		CTX_DATA_BEGIN(C, Object*, ob_armature, selected_objects)
		{
			if(ob_armature->type==OB_ARMATURE)
			{
				if((ob_armature->mode & OB_MODE_POSE) && ob_armature == modifiers_isDeformedByArmature(ob))
				{
					createTransPose(C, t, ob_armature);
					break;
				}
			}
		}
		CTX_DATA_END;
	}
	else if (ob && (ob->mode & OB_MODE_PARTICLE_EDIT) 
		&& PE_start_edit(PE_get_current(scene, ob))) {
		createTransParticleVerts(C, t);
		t->flag |= T_POINTS;

		if(t->data && t->flag & T_PROP_EDIT) {
			sort_trans_data(t);	// makes selected become first in array
			set_prop_dist(t, 1);
			sort_trans_data_dist(t);
		}
	}
	else {
		createTransObject(C, t);
		t->flag |= T_OBJECT;

		if(t->data && t->flag & T_PROP_EDIT) {
			// selected objects are already first, no need to presort
			set_prop_dist(t, 1);
			sort_trans_data_dist(t);
		}

		if (t->ar->regiontype == RGN_TYPE_WINDOW)
		{
			View3D *v3d = t->view;
			RegionView3D *rv3d = CTX_wm_region_view3d(C);
			if(rv3d && (t->flag & T_OBJECT) && v3d->camera == OBACT && rv3d->persp==RV3D_CAMOB)
			{
				t->flag |= T_CAMERA;
			}
		}
	}

// TRANSFORM_FIX_ME
//	/* temporal...? */
//	t->scene->recalc |= SCE_PRV_CHANGED;	/* test for 3d preview */
}



<|MERGE_RESOLUTION|>--- conflicted
+++ resolved
@@ -79,11 +79,8 @@
 #include "BKE_bmesh.h"
 #include "BKE_context.h"
 #include "BKE_report.h"
-<<<<<<< HEAD
 #include "BKE_tessmesh.h"
-=======
 #include "BKE_scene.h"
->>>>>>> 7f083c45
 
 #include "BIF_gl.h"
 
@@ -5121,15 +5118,6 @@
 			if (td->flag & TD_SKIP)
 				continue;
 
-<<<<<<< HEAD
-				/* flag object caches as outdated */
-				BKE_ptcache_ids_from_object(&pidlist, ob);
-				for(pid=pidlist.first; pid; pid=pid->next) {
-					if(pid->type != PTCACHE_TYPE_PARTICLES) /* particles don't need reset on geometry change */
-						pid->cache->flag |= PTCACHE_OUTDATED;
-				}
-				BLI_freelistN(&pidlist);
-=======
 			/* flag object caches as outdated */
 			BKE_ptcache_ids_from_object(&pidlist, ob, t->scene, MAX_DUPLI_RECUR);
 			for(pid=pidlist.first; pid; pid=pid->next) {
@@ -5137,7 +5125,6 @@
 					pid->cache->flag |= PTCACHE_OUTDATED;
 			}
 			BLI_freelistN(&pidlist);
->>>>>>> 7f083c45
 
 				/* pointcache refresh */
 			if (BKE_ptcache_object_reset(t->scene, ob, PTCACHE_RESET_OUTDATED))

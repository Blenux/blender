/*
* $Id$
*
* ***** BEGIN GPL LICENSE BLOCK *****
*
* This program is free software; you can redistribute it and/or
* modify it under the terms of the GNU General Public License
* as published by the Free Software Foundation; either version 2
* of the License, or (at your option) any later version.
*
* This program is distributed in the hope that it will be useful,
* but WITHOUT ANY WARRANTY; without even the implied warranty of
* MERCHANTABILITY or FITNESS FOR A PARTICULAR PURPOSE.  See the
* GNU General Public License for more details.
*
* You should have received a copy of the GNU General Public License
* along with this program; if not, write to the Free Software  Foundation,
* Inc., 51 Franklin Street, Fifth Floor, Boston, MA 02110-1301, USA.
*
* The Original Code is Copyright (C) 2005 by the Blender Foundation.
* All rights reserved.
*
* Contributor(s): Daniel Dunbar
*                 Ton Roosendaal,
*                 Ben Batt,
*                 Brecht Van Lommel,
*                 Campbell Barton
*
* ***** END GPL LICENSE BLOCK *****
*
*/

/** \file blender/modifiers/intern/MOD_solidify.c
 *  \ingroup modifiers
 */


#include "DNA_meshdata_types.h"

#include "BLI_utildefines.h"
#include "BLI_math.h"
#include "BLI_edgehash.h"
#include "BLI_array.h"
#include "BLI_smallhash.h"

#include "BKE_cdderivedmesh.h"
#include "BKE_mesh.h"
#include "BKE_particle.h"
#include "BKE_deform.h"


#include "MOD_modifiertypes.h"
#include "MOD_util.h"

#include "MEM_guardedalloc.h"

typedef struct EdgeFaceRef {
	int f1; /* init as -1 */
	int f2;
} EdgeFaceRef;

static void dm_calc_normal(DerivedMesh *dm, float (*temp_nors)[3])
{
	int i, numVerts, numEdges, numFaces;
	MPoly *mpoly, *mp;
	MLoop *mloop, *ml;
	MVert *mvert, *mv;

	float (*face_nors)[3];
	float *f_no;
	int calc_face_nors= 0;

	numVerts = dm->getNumVerts(dm);
	numEdges = dm->getNumEdges(dm);
	numFaces = dm->getNumFaces(dm);
	mpoly = CDDM_get_polys(dm);
	mvert = dm->getVertArray(dm);
	mloop = CDDM_get_loops(dm);
	
	/* we don't want to overwrite any referenced layers */

	/*
	Dosnt work here!
	mv = CustomData_duplicate_referenced_layer(&dm->vertData, CD_MVERT);
	cddm->mvert = mv;
	*/

	face_nors = CustomData_get_layer(&dm->polyData, CD_NORMAL);
	if(!face_nors) {
		calc_face_nors = 1;
		face_nors = CustomData_add_layer(&dm->polyData, CD_NORMAL, CD_CALLOC, NULL, numFaces);
	}

	mv = mvert;
	mp = mpoly;

	{
		EdgeHash *edge_hash = BLI_edgehash_new();
		EdgeHashIterator *edge_iter;
		int edge_ref_count = 0;
		int ed_v1, ed_v2; /* use when getting the key */
		EdgeFaceRef *edge_ref_array = MEM_callocN(numEdges * sizeof(EdgeFaceRef), "Edge Connectivity");
		EdgeFaceRef *edge_ref;
		float edge_normal[3];

		/* This function adds an edge hash if its not there, and adds the face index */
#define NOCALC_EDGEWEIGHT_ADD_EDGEREF_FACE(EDV1, EDV2); \
				edge_ref = (EdgeFaceRef *)BLI_edgehash_lookup(edge_hash, EDV1, EDV2); \
				if (!edge_ref) { \
					edge_ref = &edge_ref_array[edge_ref_count]; edge_ref_count++; \
					edge_ref->f1=i; \
					edge_ref->f2=-1; \
					BLI_edgehash_insert(edge_hash, EDV1, EDV2, edge_ref); \
				} else { \
					edge_ref->f2=i; \
				}

		for(i = 0; i < numFaces; i++, mp++) {
			int j;
			
			f_no = face_nors[i];
			if(calc_face_nors)
				mesh_calc_poly_normal(mp, mloop+mp->loopstart, mvert, f_no);

			ml = mloop + mp->loopstart;
			for (j=0; j<mp->totloop; j++) {
				NOCALC_EDGEWEIGHT_ADD_EDGEREF_FACE(ml[j].v, ml[(j+1)%mp->totloop].v);
			}
		}
		
		for(edge_iter = BLI_edgehashIterator_new(edge_hash); !BLI_edgehashIterator_isDone(edge_iter); BLI_edgehashIterator_step(edge_iter)) {
			/* Get the edge vert indices, and edge value (the face indices that use it)*/
			BLI_edgehashIterator_getKey(edge_iter, (int*)&ed_v1, (int*)&ed_v2);
			edge_ref = BLI_edgehashIterator_getValue(edge_iter);

			if (edge_ref->f2 != -1) {
				/* We have 2 faces using this edge, calculate the edges normal
				 * using the angle between the 2 faces as a weighting */
				add_v3_v3v3(edge_normal, face_nors[edge_ref->f1], face_nors[edge_ref->f2]);
				normalize_v3(edge_normal);
				mul_v3_fl(edge_normal, angle_normalized_v3v3(face_nors[edge_ref->f1], face_nors[edge_ref->f2]));
			} else {
				/* only one face attached to that edge */
				/* an edge without another attached- the weight on this is
				 * undefined, M_PI/2 is 90d in radians and that seems good enough */
				mul_v3_v3fl(edge_normal, face_nors[edge_ref->f1], M_PI/2);
			}
			add_v3_v3(temp_nors[ed_v1], edge_normal);
			add_v3_v3(temp_nors[ed_v2], edge_normal);
		}
		BLI_edgehashIterator_free(edge_iter);
		BLI_edgehash_free(edge_hash, NULL);
		MEM_freeN(edge_ref_array);
	}

	/* normalize vertex normals and assign */
	for(i = 0; i < numVerts; i++, mv++) {
		if(normalize_v3(temp_nors[i]) == 0.0f) {
			normal_short_to_float_v3(temp_nors[i], mv->no);
		}
	}
}
 
static void initData(ModifierData *md)
{
	SolidifyModifierData *smd = (SolidifyModifierData*) md;
	smd->offset = 0.01f;
	smd->offset_fac = -1.0f;
	smd->flag = MOD_SOLIDIFY_RIM;
}
 
static void copyData(ModifierData *md, ModifierData *target)
{
	SolidifyModifierData *smd = (SolidifyModifierData*) md;
	SolidifyModifierData *tsmd = (SolidifyModifierData*) target;
	tsmd->offset = smd->offset;
	tsmd->offset_fac = smd->offset_fac;
	tsmd->crease_inner = smd->crease_inner;
	tsmd->crease_outer = smd->crease_outer;
	tsmd->crease_rim = smd->crease_rim;
	tsmd->flag = smd->flag;
	strcpy(tsmd->defgrp_name, smd->defgrp_name);
}

static CustomDataMask requiredDataMask(Object *UNUSED(ob), ModifierData *md)
{
	SolidifyModifierData *smd = (SolidifyModifierData*) md;
	CustomDataMask dataMask = 0;

	/* ask for vertexgroups if we need them */
	if(smd->defgrp_name[0]) dataMask |= CD_MASK_MDEFORMVERT;

	return dataMask;
}

static DerivedMesh *applyModifier(ModifierData *md, Object *ob, 
						DerivedMesh *dm,
						int UNUSED(useRenderParams),
						int UNUSED(isFinalCalc))
{
	int i;
	DerivedMesh *result, *odm = dm;
	const SolidifyModifierData *smd = (SolidifyModifierData*) md;

	MVert *mv, *mvert, *orig_mvert;
	MEdge *ed, *medge, *orig_medge;
	MLoop *ml, *mloop, *orig_mloop;
	MPoly *mp, *mpoly, *orig_mpoly;
	const int numVerts = dm->getNumVerts(dm);
	const int numEdges = dm->getNumEdges(dm);
	const int numFaces = dm->getNumFaces(dm);
	int numLoops=0, newLoops=0, newFaces=0, newEdges=0;
	int j;
	
	/* only use material offsets if we have 2 or more materials  */
	const short mat_nr_max= ob->totcol > 1 ? ob->totcol - 1 : 0;
	const short mat_ofs= mat_nr_max ? smd->mat_ofs : 0;
	/* const short mat_ofs_rim= mat_nr_max ? smd->mat_ofs_rim : 0; */ /* UNUSED */

	/* use for edges */
	int *new_vert_arr= NULL;
	BLI_array_declare(new_vert_arr);
	int *new_edge_arr= NULL;
	BLI_array_declare(new_edge_arr);
	int *old_vert_arr = MEM_callocN(sizeof(int)*numVerts, "old_vert_arr in solidify");

	int *edge_users= NULL;
	char *edge_order= NULL;
	int *edge_origIndex;
	
	float (*vert_nors)[3]= NULL;

	const float ofs_orig=				- (((-smd->offset_fac + 1.0f) * 0.5f) * smd->offset);
	const float ofs_new= smd->offset	- (((-smd->offset_fac + 1.0f) * 0.5f) * smd->offset);
	const float offset_fac_vg= smd->offset_fac_vg;
	const float offset_fac_vg_inv= 1.0f - smd->offset_fac_vg;

	/* weights */
	MDeformVert *dvert, *dv= NULL;
	const int defgrp_invert = ((smd->flag & MOD_SOLIDIFY_VGROUP_INV) != 0);
	int defgrp_index;

	modifier_get_vgroup(ob, dm, smd->defgrp_name, &dvert, &defgrp_index);
	
	if (!CDDM_Check(dm)) {
		DerivedMesh *dm2 = CDDM_copy(dm, 0);
		dm = dm2;
	}
	
	numLoops = dm->numLoopData;
	newLoops = 0;
	
	orig_mvert = CDDM_get_verts(dm);
	orig_medge = CDDM_get_edges(dm);
	orig_mloop = CDDM_get_loops(dm);
	orig_mpoly = CDDM_get_polys(dm);

	if(smd->flag & MOD_SOLIDIFY_RIM) {
		EdgeHash *edgehash = BLI_edgehash_new();
		EdgeHashIterator *ehi;
		int v1, v2;
		int eidx;

		for(i=0, mv=orig_mvert; i<numVerts; i++, mv++) {
			mv->flag &= ~ME_VERT_TMP_TAG;
		}

		for(i=0, ed=orig_medge; i<numEdges; i++, ed++) {
			BLI_edgehash_insert(edgehash, ed->v1, ed->v2, SET_INT_IN_POINTER(i));
		}

#define INVALID_UNUSED -1
#define INVALID_PAIR -2

#define ADD_EDGE_USER(_v1, _v2, edge_ord) \
		eidx= GET_INT_FROM_POINTER(BLI_edgehash_lookup(edgehash, _v1, _v2)); \
		if(edge_users[eidx] == INVALID_UNUSED) { \
			ed= orig_medge + eidx; \
			edge_users[eidx]= (_v1 < _v2) == (ed->v1 < ed->v2) ? i:(i+numFaces); \
			edge_order[eidx]= edge_ord; \
		} else { \
			edge_users[eidx]= INVALID_PAIR; \
		} \


		edge_users= MEM_mallocN(sizeof(int) * numEdges, "solid_mod edges");
		edge_order= MEM_mallocN(sizeof(char) * numEdges, "solid_mod eorder");
		memset(edge_users, INVALID_UNUSED, sizeof(int) * numEdges);
		
		for (i=0, mp=orig_mpoly; i<numFaces; i++, mp++) {
			MLoop *ml;
			
			for (ml=orig_mloop + mp->loopstart, j=0; j<mp->totloop; ml++, j++) {
				MLoop *ml2 = orig_mloop + mp->loopstart + (j+1)%mp->totloop;
				ADD_EDGE_USER(ml->v, ml2->v, j);
			}	
		}

#undef ADD_EDGE_USER
#undef INVALID_UNUSED
#undef INVALID_PAIR

		ehi= BLI_edgehashIterator_new(edgehash);
		for(; !BLI_edgehashIterator_isDone(ehi); BLI_edgehashIterator_step(ehi)) {
			eidx= GET_INT_FROM_POINTER(BLI_edgehashIterator_getValue(ehi));
			if(edge_users[eidx] >= 0) {
				BLI_edgehashIterator_getKey(ehi, &v1, &v2);
				orig_mvert[v1].flag |= ME_VERT_TMP_TAG;
				orig_mvert[v2].flag |= ME_VERT_TMP_TAG;
				BLI_array_append(new_edge_arr, eidx);
				newFaces++;
				newLoops += 4;
			}
		}
		BLI_edgehashIterator_free(ehi);

		for(i=0, mv=orig_mvert; i<numVerts; i++, mv++) {
			if(mv->flag & ME_VERT_TMP_TAG) {
				old_vert_arr[i] = BLI_array_count(new_vert_arr);
				BLI_array_append(new_vert_arr, i);
				newEdges++;

				mv->flag &= ~ME_VERT_TMP_TAG;
			}
		}

		BLI_edgehash_free(edgehash, NULL);
	}

	if(smd->flag & MOD_SOLIDIFY_NORMAL_CALC) {
		vert_nors= MEM_callocN(sizeof(float) * numVerts * 3, "mod_solid_vno_hq");
		dm_calc_normal(dm, vert_nors);
	}

	result = CDDM_from_template(dm, numVerts * 2, (numEdges * 2) + newEdges, 0, (numLoops*2) + newLoops, (numFaces * 2) + newFaces);

	mpoly = CDDM_get_polys(result);
	mloop = CDDM_get_loops(result);
	medge = CDDM_get_edges(result);
	mvert = CDDM_get_verts(result);

	DM_copy_edge_data(dm, result, 0, 0, numEdges);
	DM_copy_edge_data(dm, result, 0, numEdges, numEdges);

	DM_copy_vert_data(dm, result, 0, 0, numVerts);
	DM_copy_vert_data(dm, result, 0, numVerts, numVerts);

	DM_copy_loop_data(dm, result, 0, 0, numLoops);
	DM_copy_loop_data(dm, result, 0, numLoops, numLoops);

	DM_copy_face_data(dm, result, 0, 0, numFaces);
	DM_copy_face_data(dm, result, 0, numFaces, numFaces);
	
	/*flip normals*/
	mp = mpoly + numFaces;
	for (i=0; i<dm->numPolyData; i++, mp++) {
		MLoop *ml2;
		int e;

		ml2 = mloop + mp->loopstart + dm->numLoopData;
		for (j=0; j<mp->totloop; j++) {
			CustomData_copy_data(&dm->loopData, &result->loopData, mp->loopstart+j, 
			                     mp->loopstart+(mp->totloop-j-1)+dm->numLoopData, 1);

			if(mat_ofs) {
				mp->mat_nr += mat_ofs;
				CLAMP(mp->mat_nr, 0, mat_nr_max);
			}
		}
		
		e = ml2[0].e;
		for (j=0; j<mp->totloop-1; j++) {
			ml2[j].e = ml2[j+1].e;
		}
		ml2[mp->totloop-1].e = e;
		
		mp->loopstart += dm->numLoopData;
		
		for (j=0; j<mp->totloop; j++) {
			ml2[j].e += numEdges;
			ml2[j].v += numVerts;
		}
	}

	for(i=0, ed=medge+numEdges; i<numEdges; i++, ed++) {
		ed->v1 += numVerts;
		ed->v2 += numVerts;
	}

	/* note, copied vertex layers dont have flipped normals yet. do this after applying offset */
	if((smd->flag & MOD_SOLIDIFY_EVEN) == 0) {
		/* no even thickness, very simple */
		float scalar_short;
		float scalar_short_vgroup;


		if(ofs_new != 0.0f) {
			scalar_short= scalar_short_vgroup= ofs_new / 32767.0f;
			mv= mvert + ((ofs_new >= ofs_orig) ? 0 : numVerts);
			dv= dvert;
			for(i=0; i<numVerts; i++, mv++) {
				if(dv) {
					if(defgrp_invert)	scalar_short_vgroup = 1.0f - defvert_find_weight(dv, defgrp_index);
					else				scalar_short_vgroup = defvert_find_weight(dv, defgrp_index);
					scalar_short_vgroup= (offset_fac_vg + (scalar_short_vgroup * offset_fac_vg_inv)) * scalar_short;
					dv++;
				}
				VECADDFAC(mv->co, mv->co, mv->no, scalar_short_vgroup);
			}
		}

		if(ofs_orig != 0.0f) {
			scalar_short= scalar_short_vgroup= ofs_orig / 32767.0f;
			mv= mvert + ((ofs_new >= ofs_orig) ? numVerts : 0); /* same as above but swapped, intentional use of 'ofs_new' */
			dv= dvert;
			for(i=0; i<numVerts; i++, mv++) {
				if(dv) {
					if(defgrp_invert)	scalar_short_vgroup = 1.0f - defvert_find_weight(dv, defgrp_index);
					else				scalar_short_vgroup = defvert_find_weight(dv, defgrp_index);
					scalar_short_vgroup= (offset_fac_vg + (scalar_short_vgroup * offset_fac_vg_inv)) * scalar_short;
					dv++;
				}
				VECADDFAC(mv->co, mv->co, mv->no, scalar_short_vgroup);
			}
		}

	}
	else {
		/* make a face normal layer if not present */
		float (*face_nors)[3];
		int face_nors_calc= 0;

		/* same as EM_solidify() in editmesh_lib.c */
		float *vert_angles= MEM_callocN(sizeof(float) * numVerts * 2, "mod_solid_pair"); /* 2 in 1 */
		float *vert_accum= vert_angles + numVerts;
		float *face_angles = NULL;
		BLI_array_staticdeclare(face_angles, 16);
		int j, vidx;

		face_nors = CustomData_get_layer(&dm->polyData, CD_NORMAL);
		if(!face_nors) {
			face_nors = CustomData_add_layer(&dm->polyData, CD_NORMAL, CD_CALLOC, NULL, dm->numPolyData);
			face_nors_calc= 1;
		}

		if(vert_nors==NULL) {
			vert_nors= MEM_mallocN(sizeof(float) * numVerts * 3, "mod_solid_vno");
			for(i=0, mv=mvert; i<numVerts; i++, mv++) {
				normal_short_to_float_v3(vert_nors[i], mv->no);
			}
		}
	
		for (i=0, mp=mpoly; i<numFaces; i++, mp++) {
			mesh_calc_poly_normal(mp, mloop+mp->loopstart, mvert, face_nors[i]);
			
			/* just added, calc the normal */
			BLI_array_empty(face_angles);
			for (j=0, ml=mloop+mp->loopstart; j<mp->totloop; j++, ml++) {
				MLoop *ml2 = mloop + mp->loopstart + (j+1)%mp->totloop; //next
				MLoop *ml3 = mloop + mp->loopstart + (j+mp->totloop-1)%mp->totloop; //previous
				float e1[3], e2[3], angle;
				
				sub_v3_v3v3(e1, mvert[ml2->v].co, mvert[ml->v].co);
				sub_v3_v3v3(e2, mvert[ml3->v].co, mvert[ml->v].co);
				angle = M_PI - angle_normalized_v3v3(e1, e2);
				BLI_array_append(face_angles, angle);
			}
			
			for (j=0, ml=mloop+mp->loopstart; j<mp->totloop; j++, ml++) {
				vidx = ml->v;
				vert_accum[vidx] += face_angles[j];
				vert_angles[vidx]+= shell_angle_to_dist(angle_normalized_v3v3(vert_nors[vidx], face_nors[i])) * face_angles[j];
			}
		}
	
		BLI_array_free(face_angles);

		/* vertex group support */
		if(dvert) {
			float scalar;

			dv= dvert;
			if(defgrp_invert) {
				for(i=0; i<numVerts; i++, dv++) {
					scalar= 1.0f - defvert_find_weight(dv, defgrp_index);
					scalar= offset_fac_vg + (scalar * offset_fac_vg_inv);
					vert_angles[i] *= scalar;
				}
			}
			else {
				for(i=0; i<numVerts; i++, dv++) {
					scalar= defvert_find_weight(dv, defgrp_index);
					scalar= offset_fac_vg + (scalar * offset_fac_vg_inv);
					vert_angles[i] *= scalar;
				}
			}
		}

		if(ofs_new) {
			mv= mvert + ((ofs_new >= ofs_orig) ? 0 : numVerts);

			for(i=0; i<numVerts; i++, mv++) {
				if(vert_accum[i]) { /* zero if unselected */
					madd_v3_v3fl(mv->co, vert_nors[i], ofs_new * (vert_angles[i] / vert_accum[i]));
				}
			}
		}

		if(ofs_orig) {
			mv= mvert + ((ofs_new >= ofs_orig) ? numVerts : 0); /* same as above but swapped, intentional use of 'ofs_new' */

			for(i=0; i<numVerts; i++, mv++) {
				if(vert_accum[i]) { /* zero if unselected */
					madd_v3_v3fl(mv->co, vert_nors[i], ofs_orig * (vert_angles[i] / vert_accum[i]));
				}
			}
		}

		MEM_freeN(vert_angles);
	}

	if(vert_nors)
		MEM_freeN(vert_nors);

	/* flip vertex normals for copied verts */
	mv= mvert + numVerts;
	for(i=0; i<numVerts; i++, mv++) {
		mv->no[0]= -mv->no[0];
		mv->no[1]= -mv->no[1];
		mv->no[2]= -mv->no[2];
	}

	if(smd->flag & MOD_SOLIDIFY_RIM) {
<<<<<<< HEAD
=======
		int *origindex;
		
>>>>>>> a7891da8
		/* bugger, need to re-calculate the normals for the new edge faces.
		 * This could be done in many ways, but probably the quickest way is to calculate the average normals for side faces only.
		 * Then blend them with the normals of the edge verts.
		 * 
		 * at the moment its easiest to allocate an entire array for every vertex, even though we only need edge verts - campbell
		 */
		
#define SOLIDIFY_SIDE_NORMALS

#ifdef SOLIDIFY_SIDE_NORMALS
		/* annoying to allocate these since we only need the edge verts, */
		float (*edge_vert_nos)[3]= MEM_callocN(sizeof(float) * numVerts * 3, "solidify_edge_nos");
		float nor[3];
#endif
		const unsigned char crease_rim= smd->crease_rim * 255.0f;
		const unsigned char crease_outer= smd->crease_outer * 255.0f;
		const unsigned char crease_inner= smd->crease_inner * 255.0f;

		/* add faces & edges */
		origindex= result->getEdgeDataArray(result, CD_ORIGINDEX);
		ed= medge + (numEdges * 2);
		for(i=0; i<newEdges; i++, ed++) {
			ed->v1= new_vert_arr[i];
			ed->v2= new_vert_arr[i] + numVerts;
			ed->flag |= ME_EDGEDRAW;

			origindex[numEdges * 2 + i]= ORIGINDEX_NONE;

			if(crease_rim)
				ed->crease= crease_rim;
		}

		/* faces */
<<<<<<< HEAD
		edge_origIndex = CustomData_get_layer(&result->edgeData, CD_ORIGINDEX);
		
		mp= mpoly + (numFaces * 2);
		ml = mloop + (numLoops * 2);
		j = 0;
		for(i=0; i<newFaces; i++, mp++) {
=======
		mf= mface + (numFaces * 2);
		origindex= result->getFaceDataArray(result, CD_ORIGINDEX);
		for(i=0; i<newFaces; i++, mf++) {
>>>>>>> a7891da8
			int eidx= new_edge_arr[i];
			int fidx= edge_users[eidx];
			int flip, k1, k2;
			MLoop *ml2;

			if(fidx >= numFaces) {
				fidx -= numFaces;
				flip= 1;
			}
			else {
				flip= 0;
			}

			ed= medge + eidx;

			/* copy most of the face settings */
			DM_copy_face_data(dm, result, fidx, (numFaces * 2) + i, 1);
			mp->loopstart = j+numLoops*2;
			mp->flag = mpoly[fidx].flag;
			mp->totloop = 4;
			
			ml2 = mloop + mpoly[fidx].loopstart;
			for (k1=0; k1<mpoly[fidx].totloop; k1++, ml2++) {
				if (ml2->e == eidx)
					break;
			}
			
			if (k1 == mpoly[fidx].totloop) {
				printf("eek in solidify!!!!\n");
			}
			
			if (ed->v2 == mloop[mpoly[fidx].loopstart+k1].v) {
				k2 = (k1 + mp->totloop - 1)%mp->totloop;
				SWAP(int, k1, k2);
			} else if (ed->v1 == mloop[mpoly[fidx].loopstart+k1].v) {
				k2 = (k1+1)%mp->totloop;
			} else {
				printf("eek in solidify!!!\n");
				k2 = k1;
			}
			
			k1 += mpoly[fidx].loopstart;
			k2 += mpoly[fidx].loopstart;
			
			if(flip) {
				CustomData_copy_data(&dm->loopData, &result->loopData, k1, numLoops*2+j, 1);
				CustomData_copy_data(&dm->loopData, &result->loopData, k2, numLoops*2+j+1, 1);
				CustomData_copy_data(&dm->loopData, &result->loopData, k2, numLoops*2+j+2, 1);
				CustomData_copy_data(&dm->loopData, &result->loopData, k1, numLoops*2+j+3, 1);
				
				ml[j].v = ed->v1;
				ml[j++].e = eidx;
				
				ml[j].v = ed->v2;
				ml[j++].e = numEdges*2 + old_vert_arr[ed->v2];
				
				ml[j].v = ed->v2+numVerts;
				ml[j++].e = eidx+numEdges;
				
				ml[j].v = ed->v1+numVerts;
				ml[j++].e = numEdges*2 + old_vert_arr[ed->v1];
			}
			else {
				CustomData_copy_data(&dm->loopData, &result->loopData, k1, numLoops*2+j, 1);
				CustomData_copy_data(&dm->loopData, &result->loopData, k2, numLoops*2+j+1, 1);
				CustomData_copy_data(&dm->loopData, &result->loopData, k2, numLoops*2+j+2, 1);
				CustomData_copy_data(&dm->loopData, &result->loopData, k1, numLoops*2+j+3, 1);

				ml[j].v = ed->v1+numVerts;
				ml[j++].e = eidx+numEdges;

				ml[j].v = ed->v2+numVerts;
				ml[j++].e = numEdges*2 + old_vert_arr[ed->v2];
				
				ml[j].v = ed->v2;
				ml[j++].e = eidx;
				
				ml[j].v = ed->v1;
				ml[j++].e = numEdges*2 + old_vert_arr[ed->v1];
			}
			
			if (edge_origIndex) {
				edge_origIndex[ml[j-3].e] = ORIGINDEX_NONE;
				edge_origIndex[ml[j-1].e] = ORIGINDEX_NONE;
			}
			
			if(crease_outer) {
				/* crease += crease_outer; without wrapping */
				unsigned char *cr= (unsigned char *)&(medge[eidx].crease);
				int tcr= *cr + crease_outer;
				*cr= tcr > 255 ? 255 : tcr;
			}
			if(crease_inner) {
				/* crease += crease_inner; without wrapping */
				unsigned char *cr= (unsigned char *)&(medge[numEdges + eidx].crease);
				int tcr= *cr + crease_inner;
				*cr= tcr > 255 ? 255 : tcr;
			}
			
#ifdef SOLIDIFY_SIDE_NORMALS
			normal_quad_v3(nor, mvert[ml[j-4].v].co, mvert[ml[j-3].v].co, mvert[ml[j-2].v].co, mvert[ml[j-1].v].co);

			add_v3_v3(edge_vert_nos[ed->v1], nor);
			add_v3_v3(edge_vert_nos[ed->v2], nor);
#endif
			origindex[numFaces * 2 + i]= ORIGINDEX_NONE;
		}
		
#ifdef SOLIDIFY_SIDE_NORMALS
		ed= medge + (numEdges * 2);
		for(i=0; i<newEdges; i++, ed++) {
			float nor_cpy[3];
			short *nor_short;
			int j;
			
			/* note, only the first vertex (lower half of the index) is calculated */
			normalize_v3_v3(nor_cpy, edge_vert_nos[ed->v1]);
			
			for(j=0; j<2; j++) { /* loop over both verts of the edge */
				nor_short= mvert[*(&ed->v1 + j)].no;
				normal_short_to_float_v3(nor, nor_short);
				add_v3_v3(nor, nor_cpy);
				normalize_v3(nor);
				normal_float_to_short_v3(nor_short, nor);
			}
		}

		MEM_freeN(edge_vert_nos);
#endif

		BLI_array_free(new_vert_arr);
		BLI_array_free(new_edge_arr);
		MEM_freeN(edge_users);
		MEM_freeN(edge_order);
	}

	if (old_vert_arr)
		MEM_freeN(old_vert_arr);
	
	/* must recalculate normals with vgroups since they can displace unevenly [#26888] */
	if(dvert) {
		CDDM_calc_normals(result);
	} else {
		CDDM_recalc_tesselation(result, 1);
	}
	
	if (dm != odm) {
		dm->needsFree = 1;
		dm->release(dm);
	}
	
	return result;
}

#undef SOLIDIFY_SIDE_NORMALS

static DerivedMesh *applyModifierEM(ModifierData *md,
							 Object *ob,
							 struct BMEditMesh *UNUSED(editData),
							 DerivedMesh *derivedData)
{
	return applyModifier(md, ob, derivedData, 0, 1);
}


ModifierTypeInfo modifierType_Solidify = {
	/* name */              "Solidify",
	/* structName */        "SolidifyModifierData",
	/* structSize */        sizeof(SolidifyModifierData),
	/* type */              eModifierTypeType_Constructive,

	/* flags */             eModifierTypeFlag_AcceptsMesh
							| eModifierTypeFlag_AcceptsCVs
							| eModifierTypeFlag_SupportsMapping
							| eModifierTypeFlag_SupportsEditmode
							| eModifierTypeFlag_EnableInEditmode,

	/* copyData */          copyData,
	/* deformVerts */       NULL,
	/* deformMatrices */    NULL,
	/* deformVertsEM */     NULL,
	/* deformMatricesEM */  NULL,
	/* applyModifier */     applyModifier,
	/* applyModifierEM */   applyModifierEM,
	/* initData */          initData,
	/* requiredDataMask */  requiredDataMask,
	/* freeData */          NULL,
	/* isDisabled */        NULL,
	/* updateDepgraph */    NULL,
	/* dependsOnTime */     NULL,
	/* dependsOnNormals */	NULL,
	/* foreachObjectLink */ NULL,
	/* foreachIDLink */     NULL,
	/* foreachTexLink */    NULL,
};<|MERGE_RESOLUTION|>--- conflicted
+++ resolved
@@ -193,6 +193,7 @@
 	return dataMask;
 }
 
+
 static DerivedMesh *applyModifier(ModifierData *md, Object *ob, 
 						DerivedMesh *dm,
 						int UNUSED(useRenderParams),
@@ -531,11 +532,8 @@
 	}
 
 	if(smd->flag & MOD_SOLIDIFY_RIM) {
-<<<<<<< HEAD
-=======
 		int *origindex;
 		
->>>>>>> a7891da8
 		/* bugger, need to re-calculate the normals for the new edge faces.
 		 * This could be done in many ways, but probably the quickest way is to calculate the average normals for side faces only.
 		 * Then blend them with the normals of the edge verts.
@@ -569,18 +567,13 @@
 		}
 
 		/* faces */
-<<<<<<< HEAD
 		edge_origIndex = CustomData_get_layer(&result->edgeData, CD_ORIGINDEX);
 		
 		mp= mpoly + (numFaces * 2);
+		origindex= result->getTessFaceDataArray(result, CD_ORIGINDEX);
 		ml = mloop + (numLoops * 2);
 		j = 0;
 		for(i=0; i<newFaces; i++, mp++) {
-=======
-		mf= mface + (numFaces * 2);
-		origindex= result->getFaceDataArray(result, CD_ORIGINDEX);
-		for(i=0; i<newFaces; i++, mf++) {
->>>>>>> a7891da8
 			int eidx= new_edge_arr[i];
 			int fidx= edge_users[eidx];
 			int flip, k1, k2;
@@ -666,13 +659,13 @@
 				edge_origIndex[ml[j-3].e] = ORIGINDEX_NONE;
 				edge_origIndex[ml[j-1].e] = ORIGINDEX_NONE;
 			}
-			
 			if(crease_outer) {
 				/* crease += crease_outer; without wrapping */
 				unsigned char *cr= (unsigned char *)&(medge[eidx].crease);
 				int tcr= *cr + crease_outer;
 				*cr= tcr > 255 ? 255 : tcr;
 			}
+
 			if(crease_inner) {
 				/* crease += crease_inner; without wrapping */
 				unsigned char *cr= (unsigned char *)&(medge[numEdges + eidx].crease);

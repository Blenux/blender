/*
 * ***** BEGIN GPL LICENSE BLOCK *****
 *
 * This program is free software; you can redistribute it and/or
 * modify it under the terms of the GNU General Public License
 * as published by the Free Software Foundation; either version 2
 * of the License, or (at your option) any later version.
 *
 * This program is distributed in the hope that it will be useful,
 * but WITHOUT ANY WARRANTY; without even the implied warranty of
 * MERCHANTABILITY or FITNESS FOR A PARTICULAR PURPOSE.  See the
 * GNU General Public License for more details.
 *
 * You should have received a copy of the GNU General Public License
 * along with this program; if not, write to the Free Software  Foundation,
 * Inc., 51 Franklin Street, Fifth Floor, Boston, MA 02110-1301, USA.
 *
 * The Original Code is Copyright (C) 2005 by the Blender Foundation.
 * All rights reserved.
 *
 * Contributor(s): Daniel Dunbar
 *                 Ton Roosendaal,
 *                 Ben Batt,
 *                 Brecht Van Lommel,
 *                 Campbell Barton
 *
 * ***** END GPL LICENSE BLOCK *****
 *
 */

/** \file blender/modifiers/intern/MOD_fluidsim.c
 *  \ingroup modifiers
 */


#include "DNA_scene_types.h"
#include "DNA_object_fluidsim_types.h"
#include "DNA_object_types.h"

#include "BLI_utildefines.h"


#include "BKE_cdderivedmesh.h"
#include "BKE_layer.h"
#include "BKE_modifier.h"

#include "DEG_depsgraph_build.h"

#include "MOD_fluidsim_util.h"
#include "MOD_modifiertypes.h"

#include "MEM_guardedalloc.h"

/* Fluidsim */
static void initData(ModifierData *md)
{
	FluidsimModifierData *fluidmd = (FluidsimModifierData *) md;

	fluidsim_init(fluidmd);
}
static void freeData(ModifierData *md)
{
	FluidsimModifierData *fluidmd = (FluidsimModifierData *) md;

	fluidsim_free(fluidmd);
}

static void copyData(const ModifierData *md, ModifierData *target)
{
	const FluidsimModifierData *fluidmd = (const FluidsimModifierData *) md;
	FluidsimModifierData *tfluidmd = (FluidsimModifierData *) target;

	if (fluidmd->fss) {
		tfluidmd->fss = MEM_dupallocN(fluidmd->fss);
		if (tfluidmd->fss && (tfluidmd->fss->meshVelocities != NULL)) {
			tfluidmd->fss->meshVelocities = MEM_dupallocN(tfluidmd->fss->meshVelocities);
		}
	}

	/* Seems to never be used, but for sqke of consistency... */
	BLI_assert(fluidmd->point_cache == NULL);
	BLI_assert(tfluidmd->point_cache == NULL);
	tfluidmd->point_cache = NULL;
}



static DerivedMesh *applyModifier(
        ModifierData *md, const ModifierEvalContext *ctx,
        DerivedMesh *dm)
{
	FluidsimModifierData *fluidmd = (FluidsimModifierData *) md;
	DerivedMesh *result = NULL;

	/* check for alloc failing */
	if (!fluidmd->fss) {
		initData(md);

		if (!fluidmd->fss) {
			return dm;
		}
	}

	result = fluidsimModifier_do(fluidmd, ctx, dm);

	return result ? result : dm;
}

<<<<<<< HEAD
=======
static void updateDepgraph(ModifierData *md, const ModifierUpdateDepsgraphContext *ctx)
{
	FluidsimModifierData *fluidmd = (FluidsimModifierData *) md;
	Base *base;

	if (fluidmd && fluidmd->fss) {
		if (fluidmd->fss->type == OB_FLUIDSIM_DOMAIN) {
			for (base = ctx->scene->base.first; base; base = base->next) {
				Object *ob1 = base->object;
				if (ob1 != ctx->object) {
					FluidsimModifierData *fluidmdtmp =
					        (FluidsimModifierData *)modifiers_findByType(ob1, eModifierType_Fluidsim);

					/* only put dependencies from NON-DOMAIN fluids in here */
					if (fluidmdtmp && fluidmdtmp->fss && (fluidmdtmp->fss->type != OB_FLUIDSIM_DOMAIN)) {
						DagNode *curNode = dag_get_node(ctx->forest, ob1);
						dag_add_relation(ctx->forest, curNode, ctx->obNode, DAG_RL_DATA_DATA | DAG_RL_OB_DATA, "Fluidsim Object");
					}
				}
			}
		}
	}
}

>>>>>>> a24b4e60
static void updateDepsgraph(ModifierData *md, const ModifierUpdateDepsgraphContext *ctx)
{
	FluidsimModifierData *fluidmd = (FluidsimModifierData *) md;
	if (fluidmd && fluidmd->fss) {
		if (fluidmd->fss->type == OB_FLUIDSIM_DOMAIN) {
			FOREACH_SCENE_OBJECT_BEGIN(ctx->scene, ob1)
			{
				if (ob1 != ctx->object) {
					FluidsimModifierData *fluidmdtmp =
					        (FluidsimModifierData *)modifiers_findByType(ob1, eModifierType_Fluidsim);

					/* Only put dependencies from NON-DOMAIN fluids in here. */
					if (fluidmdtmp && fluidmdtmp->fss && (fluidmdtmp->fss->type != OB_FLUIDSIM_DOMAIN)) {
						DEG_add_object_relation(ctx->node, ob1, DEG_OB_COMP_TRANSFORM, "Fluidsim Object");
					}
				}
			}
			FOREACH_SCENE_OBJECT_END;
		}
	}
}

static bool dependsOnTime(ModifierData *UNUSED(md))
{
	return true;
}


ModifierTypeInfo modifierType_Fluidsim = {
	/* name */              "Fluidsim",
	/* structName */        "FluidsimModifierData",
	/* structSize */        sizeof(FluidsimModifierData),
	/* type */              eModifierTypeType_Nonconstructive,

	/* flags */             eModifierTypeFlag_AcceptsMesh |
	                        eModifierTypeFlag_RequiresOriginalData |
	                        eModifierTypeFlag_Single,

	/* copyData */          copyData,

	/* deformVerts_DM */    NULL,
	/* deformMatrices_DM */ NULL,
	/* deformVertsEM_DM */  NULL,
	/* deformMatricesEM_DM*/NULL,
	/* applyModifier_DM */  applyModifier,
	/* applyModifierEM_DM */NULL,

	/* deformVerts */       NULL,
	/* deformMatrices */    NULL,
	/* deformVertsEM */     NULL,
	/* deformMatricesEM */  NULL,
	/* applyModifier */     NULL,
	/* applyModifierEM */   NULL,

	/* initData */          initData,
	/* requiredDataMask */  NULL,
	/* freeData */          freeData,
	/* isDisabled */        NULL,
	/* updateDepsgraph */   updateDepsgraph,
	/* dependsOnTime */     dependsOnTime,
	/* dependsOnNormals */	NULL,
	/* foreachObjectLink */ NULL,
	/* foreachIDLink */     NULL,
	/* foreachTexLink */    NULL,
};<|MERGE_RESOLUTION|>--- conflicted
+++ resolved
@@ -106,33 +106,6 @@
 	return result ? result : dm;
 }
 
-<<<<<<< HEAD
-=======
-static void updateDepgraph(ModifierData *md, const ModifierUpdateDepsgraphContext *ctx)
-{
-	FluidsimModifierData *fluidmd = (FluidsimModifierData *) md;
-	Base *base;
-
-	if (fluidmd && fluidmd->fss) {
-		if (fluidmd->fss->type == OB_FLUIDSIM_DOMAIN) {
-			for (base = ctx->scene->base.first; base; base = base->next) {
-				Object *ob1 = base->object;
-				if (ob1 != ctx->object) {
-					FluidsimModifierData *fluidmdtmp =
-					        (FluidsimModifierData *)modifiers_findByType(ob1, eModifierType_Fluidsim);
-
-					/* only put dependencies from NON-DOMAIN fluids in here */
-					if (fluidmdtmp && fluidmdtmp->fss && (fluidmdtmp->fss->type != OB_FLUIDSIM_DOMAIN)) {
-						DagNode *curNode = dag_get_node(ctx->forest, ob1);
-						dag_add_relation(ctx->forest, curNode, ctx->obNode, DAG_RL_DATA_DATA | DAG_RL_OB_DATA, "Fluidsim Object");
-					}
-				}
-			}
-		}
-	}
-}
-
->>>>>>> a24b4e60
 static void updateDepsgraph(ModifierData *md, const ModifierUpdateDepsgraphContext *ctx)
 {
 	FluidsimModifierData *fluidmd = (FluidsimModifierData *) md;

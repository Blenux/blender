--- conflicted
+++ resolved
@@ -788,11 +788,7 @@
 }
 static DerivedMesh *explodeMesh(
         ExplodeModifierData *emd,
-<<<<<<< HEAD
         ParticleSystemModifierData *psmd, const ModifierEvalContext *ctx, Scene *scene,
-=======
-        ParticleSystemModifierData *psmd, Scene *scene, Object *ob,
->>>>>>> c84b8d48
         DerivedMesh *to_explode)
 {
 	DerivedMesh *explode, *dm = to_explode;
@@ -1000,15 +996,9 @@
 	}
 	return psmd;
 }
-<<<<<<< HEAD
-static DerivedMesh *applyModifier(ModifierData *md, const ModifierEvalContext *ctx,
-                                  DerivedMesh *derivedData)
-=======
 static DerivedMesh *applyModifier(
-        ModifierData *md, Object *ob,
-        DerivedMesh *derivedData,
-        ModifierApplyFlag UNUSED(flag))
->>>>>>> c84b8d48
+        ModifierData *md, const ModifierEvalContext *ctx,
+        DerivedMesh *derivedData)
 {
 	DerivedMesh *dm = derivedData;
 	ExplodeModifierData *emd = (ExplodeModifierData *) md;

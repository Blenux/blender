/*
 * $Id$
 *
 * ***** BEGIN GPL LICENSE BLOCK *****
 *
 * This program is free software; you can redistribute it and/or
 * modify it under the terms of the GNU General Public License
 * as published by the Free Software Foundation; either version 2
 * of the License, or (at your option) any later version.
 *
 * This program is distributed in the hope that it will be useful,
 * but WITHOUT ANY WARRANTY; without even the implied warranty of
 * MERCHANTABILITY or FITNESS FOR A PARTICULAR PURPOSE.  See the
 * GNU General Public License for more details.
 *
 * You should have received a copy of the GNU General Public License
 * along with this program; if not, write to the Free Software Foundation,
 * Inc., 51 Franklin Street, Fifth Floor, Boston, MA 02110-1301, USA.
 *
 * The Original Code is Copyright (C) 2005 Blender Foundation.
 * All rights reserved.
 *
 * The Original Code is: all of this file.
 *
 * Contributor(s): none yet.
 *
 * ***** END GPL LICENSE BLOCK *****
 */

/** \file blender/blenkernel/intern/DerivedMesh.c
 *  \ingroup bke
 */


#include <string.h>
#include "limits.h"

#include "MEM_guardedalloc.h"

#include "DNA_cloth_types.h"
#include "DNA_key_types.h"
#include "DNA_meshdata_types.h"
#include "DNA_object_types.h"
#include "DNA_scene_types.h" // N_T

#include "BLI_blenlib.h"
#include "BLI_editVert.h"
#include "BLI_math.h"
#include "BLI_memarena.h"
#include "BLI_array.h"
#include "BLI_pbvh.h"
#include "BLI_utildefines.h"

#include "BKE_cdderivedmesh.h"
#include "BKE_displist.h"
#include "BKE_key.h"
#include "BKE_modifier.h"
#include "BKE_mesh.h"
#include "BKE_object.h"
#include "BKE_paint.h"
#include "BKE_texture.h"
#include "BKE_multires.h"
#include "BKE_particle.h"
#include "BKE_tessmesh.h"
#include "BKE_bvhutils.h"


#include "BLO_sys_types.h" // for intptr_t support

#include "BIF_gl.h"
#include "BIF_glutil.h"

#include "GPU_buffers.h"
#include "GPU_draw.h"
#include "GPU_extensions.h"
#include "GPU_material.h"

#include "ED_sculpt.h" /* for ED_sculpt_modifiers_changed */

static void add_shapekey_layers(DerivedMesh *dm, Mesh *me, Object *ob);
static void shapekey_layers_to_keyblocks(DerivedMesh *dm, Mesh *me, int actshape_uid);

		///////////////////////////////////
///////////////////////////////////

static MVert *dm_getVertArray(DerivedMesh *dm)
{
	MVert *mvert = CustomData_get_layer(&dm->vertData, CD_MVERT);

	if (!mvert) {
		mvert = CustomData_add_layer(&dm->vertData, CD_MVERT, CD_CALLOC, NULL,
			dm->getNumVerts(dm));
		CustomData_set_layer_flag(&dm->vertData, CD_MVERT, CD_FLAG_TEMPORARY);
		dm->copyVertArray(dm, mvert);
	}

	return mvert;
}

static MEdge *dm_getEdgeArray(DerivedMesh *dm)
{
	MEdge *medge = CustomData_get_layer(&dm->edgeData, CD_MEDGE);

	if (!medge) {
		medge = CustomData_add_layer(&dm->edgeData, CD_MEDGE, CD_CALLOC, NULL,
			dm->getNumEdges(dm));
		CustomData_set_layer_flag(&dm->edgeData, CD_MEDGE, CD_FLAG_TEMPORARY);
		dm->copyEdgeArray(dm, medge);
	}

	return medge;
}

static MFace *dm_getFaceArray(DerivedMesh *dm)
{
	MFace *mface = CustomData_get_layer(&dm->faceData, CD_MFACE);

	if (!mface) {
		mface = CustomData_add_layer(&dm->faceData, CD_MFACE, CD_CALLOC, NULL,
			dm->getNumTessFaces(dm));
		CustomData_set_layer_flag(&dm->faceData, CD_MFACE, CD_FLAG_TEMPORARY);
		dm->copyTessFaceArray(dm, mface);
	}

	return mface;
}

static MVert *dm_dupVertArray(DerivedMesh *dm)
{
	MVert *tmp = MEM_callocN(sizeof(*tmp) * dm->getNumVerts(dm),
							 "dm_dupVertArray tmp");

	if(tmp) dm->copyVertArray(dm, tmp);

	return tmp;
}

static MEdge *dm_dupEdgeArray(DerivedMesh *dm)
{
	MEdge *tmp = MEM_callocN(sizeof(*tmp) * dm->getNumEdges(dm),
							 "dm_dupEdgeArray tmp");

	if(tmp) dm->copyEdgeArray(dm, tmp);

	return tmp;
}

static MFace *dm_dupFaceArray(DerivedMesh *dm)
{
	MFace *tmp = MEM_callocN(sizeof(*tmp) * dm->getNumTessFaces(dm),
							 "dm_dupFaceArray tmp");

	if(tmp) dm->copyTessFaceArray(dm, tmp);

	return tmp;
}

CustomData *dm_getVertCData(DerivedMesh *dm)
{
	return &dm->vertData;
}

CustomData *dm_getEdgeCData(DerivedMesh *dm)
{
	return &dm->edgeData;
}

CustomData *dm_getFaceCData(DerivedMesh *dm)
{
	return &dm->faceData;
}

CustomData *dm_getLoopCData(DerivedMesh *dm)
{
	return &dm->loopData;
}

CustomData *dm_getPolyCData(DerivedMesh *dm)
{
	return &dm->polyData;
}

void DM_init_funcs(DerivedMesh *dm)
{
	/* default function implementations */
	dm->getVertArray = dm_getVertArray;
	dm->getEdgeArray = dm_getEdgeArray;
	dm->getTessFaceArray = dm_getFaceArray;
	dm->dupVertArray = dm_dupVertArray;
	dm->dupEdgeArray = dm_dupEdgeArray;
	dm->dupTessFaceArray = dm_dupFaceArray;

	dm->getVertDataLayout = dm_getVertCData;
	dm->getEdgeDataLayout = dm_getEdgeCData;
	dm->getTessFaceDataLayout = dm_getFaceCData;
	dm->getLoopDataLayout = dm_getLoopCData;
	dm->getFaceDataLayout = dm_getPolyCData;

	dm->getVertData = DM_get_vert_data;
	dm->getEdgeData = DM_get_edge_data;
	dm->getTessFaceData = DM_get_face_data;
	dm->getVertDataArray = DM_get_vert_data_layer;
	dm->getEdgeDataArray = DM_get_edge_data_layer;
	dm->getTessFaceDataArray = DM_get_tessface_data_layer;

	bvhcache_init(&dm->bvhCache);
}

void DM_init(DerivedMesh *dm, DerivedMeshType type, int numVerts, int numEdges,
	     int numFaces, int numLoops, int numPoly)
{
	dm->type = type;
	dm->numVertData = numVerts;
	dm->numEdgeData = numEdges;
	dm->numFaceData = numFaces;
	dm->numLoopData = numLoops;
	dm->numPolyData = numPoly;

	DM_init_funcs(dm);
	
	dm->needsFree = 1;
}

void DM_from_template(DerivedMesh *dm, DerivedMesh *source, DerivedMeshType type,
                      int numVerts, int numEdges, int numFaces,
		      int numLoops, int numPolys)
{
	CustomData_copy(&source->vertData, &dm->vertData, CD_MASK_DERIVEDMESH,
					CD_CALLOC, numVerts);
	CustomData_copy(&source->edgeData, &dm->edgeData, CD_MASK_DERIVEDMESH,
					CD_CALLOC, numEdges);
	CustomData_copy(&source->faceData, &dm->faceData, CD_MASK_DERIVEDMESH,
					CD_CALLOC, numFaces);
	CustomData_copy(&source->loopData, &dm->loopData, CD_MASK_DERIVEDMESH,
	                CD_CALLOC, numLoops);
	CustomData_copy(&source->polyData, &dm->polyData, CD_MASK_DERIVEDMESH,
	                CD_CALLOC, numPolys);

	dm->type = type;
	dm->numVertData = numVerts;
	dm->numEdgeData = numEdges;
	dm->numFaceData = numFaces;
	dm->numLoopData = numLoops;
	dm->numPolyData = numPolys;

	DM_init_funcs(dm);

	dm->needsFree = 1;
}

int DM_release(DerivedMesh *dm)
{
	if (dm->needsFree) {
		bvhcache_free(&dm->bvhCache);
		GPU_drawobject_free( dm );
		CustomData_free(&dm->vertData, dm->numVertData);
		CustomData_free(&dm->edgeData, dm->numEdgeData);
		CustomData_free(&dm->faceData, dm->numFaceData);
		CustomData_free(&dm->loopData, dm->numLoopData);
		CustomData_free(&dm->polyData, dm->numPolyData);

		return 1;
	}
	else {
		CustomData_free_temporary(&dm->vertData, dm->numVertData);
		CustomData_free_temporary(&dm->edgeData, dm->numEdgeData);
		CustomData_free_temporary(&dm->faceData, dm->numFaceData);
		CustomData_free_temporary(&dm->loopData, dm->numLoopData);
		CustomData_free_temporary(&dm->polyData, dm->numPolyData);

		return 0;
	}
}

void dm_add_polys_from_iter(CustomData *ldata, CustomData *pdata, DerivedMesh *dm, int totloop)
{
	DMFaceIter *iter = dm->newFaceIter(dm);
	DMLoopIter *liter;
	CustomData *oldata, *opdata;
	MPoly *mpoly;
	MLoop *mloop;
	int p, l, i, j, lasttype;

	oldata = dm->getLoopDataLayout(dm);
	opdata = dm->getFaceDataLayout(dm);

	CustomData_copy(oldata, ldata, CD_MASK_DERIVEDMESH, CD_CALLOC, totloop);
	CustomData_copy(opdata, pdata, CD_MASK_DERIVEDMESH, CD_CALLOC, dm->getNumFaces(dm));

	mloop = MEM_callocN(sizeof(MLoop)*totloop, "MLoop from dm_add_polys_from_iter");
	CustomData_add_layer(ldata, CD_MLOOP, CD_ASSIGN, mloop, totloop);
	mpoly = MEM_callocN(sizeof(MPoly)*dm->getNumFaces(dm), "MPoly from dm_add_polys_from_iter");
	CustomData_add_layer(pdata, CD_MPOLY, CD_ASSIGN, mpoly, dm->getNumFaces(dm));

	l = 0;
	for (p=0; !iter->done; iter->step(iter), mpoly++, p++) {
		mpoly->flag = iter->flags;
		mpoly->loopstart = l;
		mpoly->totloop = iter->len;
		mpoly->mat_nr = iter->mat_nr;
		
		j = 0;
		lasttype = -1;
		for (i=0; i<opdata->totlayer; i++) {
			void *e1, *e2;

			if (opdata->layers[i].type == lasttype)
				j++;
			else
				j = 0;

			if (opdata->layers[i].type == CD_MPOLY)
				continue;
			
			e1 = iter->getCDData(iter, opdata->layers[i].type, j);
			e2 = (char*)CustomData_get_n(pdata, opdata->layers[i].type, p, j);
			
			if (!e2)
				continue;

			CustomData_copy_elements(opdata->layers[i].type, e1, e2, 1);
			
			lasttype = opdata->layers[i].type;				
		}

		liter = iter->getLoopsIter(iter);
		for (; !liter->done; liter->step(liter), mloop++, l++) {
			mloop->v = liter->vindex;
			mloop->e = liter->eindex;

			j = 0;
			lasttype = -1;
			for (i=0; i<oldata->totlayer; i++) {
				void *e1, *e2;

				if (oldata->layers[i].type == CD_MLOOP)
					continue;
				
				if (oldata->layers[i].type == lasttype)
					j++;
				else
					j = 0;

				e1 = liter->getLoopCDData(liter, oldata->layers[i].type, j);
				e2 = CustomData_get_n(ldata, oldata->layers[i].type, l, j);
				
				if (!e2)
					continue;

				CustomData_copy_elements(oldata->layers[i].type, e1, e2, 1);
				lasttype = oldata->layers[i].type;				
			}
		}
	}
	iter->free(iter);
}

void DM_DupPolys(DerivedMesh *source, DerivedMesh *target)
{
	DMFaceIter *iter = source->newFaceIter(source);
	DMLoopIter *liter;
	int totloop = source->numLoopData;

	dm_add_polys_from_iter(&target->loopData, &target->polyData, source, totloop);

	target->numLoopData = totloop;
	target->numPolyData = source->getNumFaces(source);
}

void DM_to_mesh(DerivedMesh *dm, Mesh *me, Object *ob)
{
	/* dm might depend on me, so we need to do everything with a local copy */
	Mesh tmp = *me;
	DMFaceIter *iter;
	int totvert, totedge, totface, totloop, totpoly;
	int did_shapekeys=0;
	
	memset(&tmp.vdata, 0, sizeof(tmp.vdata));
	memset(&tmp.edata, 0, sizeof(tmp.edata));
	memset(&tmp.fdata, 0, sizeof(tmp.fdata));
	memset(&tmp.ldata, 0, sizeof(tmp.ldata));
	memset(&tmp.pdata, 0, sizeof(tmp.pdata));

	totvert = tmp.totvert = dm->getNumVerts(dm);
	totedge = tmp.totedge = dm->getNumEdges(dm);
	totface = tmp.totface = dm->getNumTessFaces(dm);
	totpoly = tmp.totpoly = dm->getNumFaces(dm);
	
	totloop = 0;
	for (iter=dm->newFaceIter(dm); !iter->done; iter->step(iter)) {
		totloop += iter->len;
	}
	iter->free(iter);
	
	tmp.totloop = totloop;

	CustomData_copy(&dm->vertData, &tmp.vdata, CD_MASK_MESH, CD_DUPLICATE, totvert);
	CustomData_copy(&dm->edgeData, &tmp.edata, CD_MASK_MESH, CD_DUPLICATE, totedge);
	CustomData_copy(&dm->faceData, &tmp.fdata, CD_MASK_MESH, CD_DUPLICATE, totface);
	CustomData_copy(&dm->loopData, &tmp.ldata, CD_MASK_MESH, CD_DUPLICATE, totloop);
	CustomData_copy(&dm->polyData, &tmp.pdata, CD_MASK_MESH, CD_DUPLICATE, totpoly);

	if (CustomData_has_layer(&dm->vertData, CD_SHAPEKEY)) {
		KeyBlock *kb;
		int i=0;
		
		if (ob) {
			for (kb=me->key->block.first; kb; kb=kb->next, i++) {
				if (i == ob->shapenr-1) {
					i = kb->uid;
					break;
				}
			}
			
			if (!kb) {
				printf("error in DM_to_mesh: could not find active shapekey! eek!!\n");
				i = INT_MAX;
			}
		} else {
			/*if no object, set to INT_MAX so we don't mess up any shapekey layers*/
			i = INT_MAX;
		}
		
		shapekey_layers_to_keyblocks(dm, me, i);
		did_shapekeys = 1;
	}
	
	/* not all DerivedMeshes store their verts/edges/faces in CustomData, so
	   we set them here in case they are missing */
	if(!CustomData_has_layer(&tmp.vdata, CD_MVERT))
		CustomData_add_layer(&tmp.vdata, CD_MVERT, CD_ASSIGN, dm->dupVertArray(dm), totvert);
	if(!CustomData_has_layer(&tmp.edata, CD_MEDGE))
		CustomData_add_layer(&tmp.edata, CD_MEDGE, CD_ASSIGN, dm->dupEdgeArray(dm), totedge);
	if(!CustomData_has_layer(&tmp.fdata, CD_MFACE))
		CustomData_add_layer(&tmp.fdata, CD_MFACE, CD_ASSIGN, dm->dupTessFaceArray(dm), totface);
	if(!CustomData_has_layer(&tmp.pdata, CD_MPOLY))
		dm_add_polys_from_iter(&tmp.ldata, &tmp.pdata, dm, totloop);

	/* object had got displacement layer, should copy this layer to save sculpted data */
	/* NOTE: maybe some other layers should be copied? nazgul */
	if(CustomData_has_layer(&me->ldata, CD_MDISPS)) {
		if (totloop == me->totloop) {
			MDisps *mdisps = CustomData_get_layer(&me->ldata, CD_MDISPS);
			CustomData_add_layer(&tmp.ldata, CD_MDISPS, CD_DUPLICATE, mdisps, totloop);
		}
	}

	mesh_update_customdata_pointers(&tmp);

	CustomData_free(&me->vdata, me->totvert);
	CustomData_free(&me->edata, me->totedge);
	CustomData_free(&me->fdata, me->totface);
	CustomData_free(&me->ldata, me->totloop);
	CustomData_free(&me->pdata, me->totpoly);

	/*  ok, this should now use new CD shapekey data,
	    which shouuld be fed through the modifier 
		stack*/
	if(tmp.totvert != me->totvert && !did_shapekeys) {
		printf("YEEK! this should be recoded! Shape key loss!!!\n");
		if(tmp.key) tmp.key->id.us--;
		tmp.key = NULL;
	}

	*me = tmp;
}

void DM_to_meshkey(DerivedMesh *dm, Mesh *me, KeyBlock *kb)
{
	int a, totvert = dm->getNumVerts(dm);
	float *fp;
	MVert *mvert;
	
	if(totvert==0 || me->totvert==0 || me->totvert!=totvert) return;
	
	if(kb->data) MEM_freeN(kb->data);
	kb->data= MEM_callocN(me->key->elemsize*me->totvert, "kb->data");
	kb->totelem= totvert;
	
	fp= kb->data;
	mvert=dm->getVertDataArray(dm, CD_MVERT);
	
	for(a=0; a<kb->totelem; a++, fp+=3, mvert++) {
		VECCOPY(fp, mvert->co);
	}
}

void DM_set_only_copy(DerivedMesh *dm, CustomDataMask mask)
{
	CustomData_set_only_copy(&dm->vertData, mask);
	CustomData_set_only_copy(&dm->edgeData, mask);
	CustomData_set_only_copy(&dm->faceData, mask);
}

void DM_add_vert_layer(DerivedMesh *dm, int type, int alloctype, void *layer)
{
	CustomData_add_layer(&dm->vertData, type, alloctype, layer, dm->numVertData);
}

void DM_add_edge_layer(DerivedMesh *dm, int type, int alloctype, void *layer)
{
	CustomData_add_layer(&dm->edgeData, type, alloctype, layer, dm->numEdgeData);
}

void DM_add_tessface_layer(DerivedMesh *dm, int type, int alloctype, void *layer)
{
	CustomData_add_layer(&dm->faceData, type, alloctype, layer, dm->numFaceData);
}

void DM_add_loop_layer(DerivedMesh *dm, int type, int alloctype, void *layer)
{
	CustomData_add_layer(&dm->loopData, type, alloctype, layer, dm->numLoopData);
}

void DM_add_face_layer(DerivedMesh *dm, int type, int alloctype, void *layer)
{
	CustomData_add_layer(&dm->polyData, type, alloctype, layer, dm->numPolyData);
}

void *DM_get_vert_data(DerivedMesh *dm, int index, int type)
{
	return CustomData_get(&dm->vertData, index, type);
}

void *DM_get_edge_data(DerivedMesh *dm, int index, int type)
{
	return CustomData_get(&dm->edgeData, index, type);
}

void *DM_get_face_data(DerivedMesh *dm, int index, int type)
{
	return CustomData_get(&dm->faceData, index, type);
}

void *DM_get_vert_data_layer(DerivedMesh *dm, int type)
{
	if(type == CD_MVERT)
		return dm->getVertArray(dm);

	return CustomData_get_layer(&dm->vertData, type);
}

void *DM_get_edge_data_layer(DerivedMesh *dm, int type)
{
	if(type == CD_MEDGE)
		return dm->getEdgeArray(dm);

	return CustomData_get_layer(&dm->edgeData, type);
}

void *DM_get_tessface_data_layer(DerivedMesh *dm, int type)
{
	if(type == CD_MFACE)
		return dm->getTessFaceArray(dm);

	return CustomData_get_layer(&dm->faceData, type);
}

void *DM_get_face_data_layer(DerivedMesh *dm, int type)
{
	return CustomData_get_layer(&dm->polyData, type);
}

void DM_set_vert_data(DerivedMesh *dm, int index, int type, void *data)
{
	CustomData_set(&dm->vertData, index, type, data);
}

void DM_set_edge_data(DerivedMesh *dm, int index, int type, void *data)
{
	CustomData_set(&dm->edgeData, index, type, data);
}

void DM_set_face_data(DerivedMesh *dm, int index, int type, void *data)
{
	CustomData_set(&dm->faceData, index, type, data);
}

void DM_copy_vert_data(DerivedMesh *source, DerivedMesh *dest,
					   int source_index, int dest_index, int count)
{
	CustomData_copy_data(&source->vertData, &dest->vertData,
						 source_index, dest_index, count);
}

void DM_copy_edge_data(DerivedMesh *source, DerivedMesh *dest,
					   int source_index, int dest_index, int count)
{
	CustomData_copy_data(&source->edgeData, &dest->edgeData,
						 source_index, dest_index, count);
}

void DM_copy_tessface_data(DerivedMesh *source, DerivedMesh *dest,
					   int source_index, int dest_index, int count)
{
	CustomData_copy_data(&source->faceData, &dest->faceData,
						 source_index, dest_index, count);
}

void DM_copy_loop_data(DerivedMesh *source, DerivedMesh *dest,
                       int source_index, int dest_index, int count)
{
	CustomData_copy_data(&source->loopData, &dest->loopData,
	                     source_index, dest_index, count);
}

void DM_copy_face_data(DerivedMesh *source, DerivedMesh *dest,
                       int source_index, int dest_index, int count)
{
	CustomData_copy_data(&source->polyData, &dest->polyData,
	                     source_index, dest_index, count);
}

void DM_free_vert_data(struct DerivedMesh *dm, int index, int count)
{
	CustomData_free_elem(&dm->vertData, index, count);
}

void DM_free_edge_data(struct DerivedMesh *dm, int index, int count)
{
	CustomData_free_elem(&dm->edgeData, index, count);
}

void DM_free_tessface_data(struct DerivedMesh *dm, int index, int count)
{
	CustomData_free_elem(&dm->faceData, index, count);
}

void DM_free_loop_data(struct DerivedMesh *dm, int index, int count)
{
	CustomData_free_elem(&dm->loopData, index, count);
}

void DM_free_face_data(struct DerivedMesh *dm, int index, int count)
{
	CustomData_free_elem(&dm->polyData, index, count);
}

void DM_interp_vert_data(DerivedMesh *source, DerivedMesh *dest,
						 int *src_indices, float *weights,
						 int count, int dest_index)
{
	CustomData_interp(&source->vertData, &dest->vertData, src_indices,
					  weights, NULL, count, dest_index);
}

void DM_interp_edge_data(DerivedMesh *source, DerivedMesh *dest,
						 int *src_indices,
						 float *weights, EdgeVertWeight *vert_weights,
						 int count, int dest_index)
{
	CustomData_interp(&source->edgeData, &dest->edgeData, src_indices,
					  weights, (float*)vert_weights, count, dest_index);
}

void DM_interp_tessface_data(DerivedMesh *source, DerivedMesh *dest,
						 int *src_indices,
						 float *weights, FaceVertWeight *vert_weights,
						 int count, int dest_index)
{
	CustomData_interp(&source->faceData, &dest->faceData, src_indices,
					  weights, (float*)vert_weights, count, dest_index);
}

void DM_swap_tessface_data(DerivedMesh *dm, int index, const int *corner_indices)
{
	CustomData_swap(&dm->faceData, index, corner_indices);
}

void DM_interp_loop_data(DerivedMesh *source, DerivedMesh *dest,
                         int *src_indices,
                         float *weights, int count, int dest_index)
{
	CustomData_interp(&source->loopData, &dest->loopData, src_indices,
	                  weights, NULL, count, dest_index);
}

void DM_interp_face_data(DerivedMesh *source, DerivedMesh *dest,
                         int *src_indices,
                         float *weights, int count, int dest_index)
{
	CustomData_interp(&source->polyData, &dest->polyData, src_indices,
	                  weights, NULL, count, dest_index);
}

///
DerivedMesh *mesh_create_derived(Mesh *me, Object *ob, float (*vertCos)[3])
{
	DerivedMesh *dm = CDDM_from_mesh(me, ob);
	
	if(!dm)
		return NULL;
	
	if (vertCos)
		CDDM_apply_vert_coords(dm, vertCos);

	CDDM_calc_normals(dm);

	return dm;
}

<<<<<<< HEAD
=======
///

typedef struct {
	DerivedMesh dm;

	EditMesh *em;
	float (*vertexCos)[3];
	float (*vertexNos)[3];
	float (*faceNos)[3];
} EditMeshDerivedMesh;

static void emDM_foreachMappedVert(DerivedMesh *dm, void (*func)(void *userData, int index, float *co, float *no_f, short *no_s), void *userData)
{
	EditMeshDerivedMesh *emdm= (EditMeshDerivedMesh*) dm;
	EditVert *eve;
	int i;

	for (i=0,eve= emdm->em->verts.first; eve; i++,eve=eve->next) {
		if (emdm->vertexCos) {
			func(userData, i, emdm->vertexCos[i], emdm->vertexNos[i], NULL);
		} else {
			func(userData, i, eve->co, eve->no, NULL);
		}
	}
}
static void emDM_foreachMappedEdge(DerivedMesh *dm, void (*func)(void *userData, int index, float *v0co, float *v1co), void *userData)
{
	EditMeshDerivedMesh *emdm= (EditMeshDerivedMesh*) dm;
	EditEdge *eed;
	int i;

	if (emdm->vertexCos) {
		EditVert *eve;

		for (i=0,eve=emdm->em->verts.first; eve; eve= eve->next)
			eve->tmp.l = (intptr_t) i++;
		for(i=0,eed= emdm->em->edges.first; eed; i++,eed= eed->next)
			func(userData, i, emdm->vertexCos[(int) eed->v1->tmp.l], emdm->vertexCos[(int) eed->v2->tmp.l]);
	} else {
		for(i=0,eed= emdm->em->edges.first; eed; i++,eed= eed->next)
			func(userData, i, eed->v1->co, eed->v2->co);
	}
}
static void emDM_drawMappedEdges(DerivedMesh *dm, int (*setDrawOptions)(void *userData, int index), void *userData) 
{
	EditMeshDerivedMesh *emdm= (EditMeshDerivedMesh*) dm;
	EditEdge *eed;
	int i;

	if (emdm->vertexCos) {
		EditVert *eve;

		for (i=0,eve=emdm->em->verts.first; eve; eve= eve->next)
			eve->tmp.l = (intptr_t) i++;

		glBegin(GL_LINES);
		for(i=0,eed= emdm->em->edges.first; eed; i++,eed= eed->next) {
			if(!setDrawOptions || setDrawOptions(userData, i)) {
				glVertex3fv(emdm->vertexCos[(int) eed->v1->tmp.l]);
				glVertex3fv(emdm->vertexCos[(int) eed->v2->tmp.l]);
			}
		}
		glEnd();
	} else {
		glBegin(GL_LINES);
		for(i=0,eed= emdm->em->edges.first; eed; i++,eed= eed->next) {
			if(!setDrawOptions || setDrawOptions(userData, i)) {
				glVertex3fv(eed->v1->co);
				glVertex3fv(eed->v2->co);
			}
		}
		glEnd();
	}
}
static void emDM_drawEdges(DerivedMesh *dm, int UNUSED(drawLooseEdges), int UNUSED(drawAllEdges))
{
	emDM_drawMappedEdges(dm, NULL, NULL);
}
static void emDM_drawMappedEdgesInterp(DerivedMesh *dm, int (*setDrawOptions)(void *userData, int index), void (*setDrawInterpOptions)(void *userData, int index, float t), void *userData) 
{
	EditMeshDerivedMesh *emdm= (EditMeshDerivedMesh*) dm;
	EditEdge *eed;
	int i;

	if (emdm->vertexCos) {
		EditVert *eve;

		for (i=0,eve=emdm->em->verts.first; eve; eve= eve->next)
			eve->tmp.l = (intptr_t) i++;

		glBegin(GL_LINES);
		for (i=0,eed= emdm->em->edges.first; eed; i++,eed= eed->next) {
			if(!setDrawOptions || setDrawOptions(userData, i)) {
				setDrawInterpOptions(userData, i, 0.0);
				glVertex3fv(emdm->vertexCos[(int) eed->v1->tmp.l]);
				setDrawInterpOptions(userData, i, 1.0);
				glVertex3fv(emdm->vertexCos[(int) eed->v2->tmp.l]);
			}
		}
		glEnd();
	} else {
		glBegin(GL_LINES);
		for (i=0,eed= emdm->em->edges.first; eed; i++,eed= eed->next) {
			if(!setDrawOptions || setDrawOptions(userData, i)) {
				setDrawInterpOptions(userData, i, 0.0);
				glVertex3fv(eed->v1->co);
				setDrawInterpOptions(userData, i, 1.0);
				glVertex3fv(eed->v2->co);
			}
		}
		glEnd();
	}
}

static void emDM_drawUVEdges(DerivedMesh *dm)
{
	EditMeshDerivedMesh *emdm= (EditMeshDerivedMesh*) dm;
	EditFace *efa;
	MTFace *tf;

	glBegin(GL_LINES);
	for(efa= emdm->em->faces.first; efa; efa= efa->next) {
		tf = CustomData_em_get(&emdm->em->fdata, efa->data, CD_MTFACE);

		if(tf && !(efa->h)) {
			glVertex2fv(tf->uv[0]);
			glVertex2fv(tf->uv[1]);

			glVertex2fv(tf->uv[1]);
			glVertex2fv(tf->uv[2]);

			if (!efa->v4) {
				glVertex2fv(tf->uv[2]);
				glVertex2fv(tf->uv[0]);
			} else {
				glVertex2fv(tf->uv[2]);
				glVertex2fv(tf->uv[3]);
				glVertex2fv(tf->uv[3]);
				glVertex2fv(tf->uv[0]);
			}
		}
	}
	glEnd();
}

static void emDM__calcFaceCent(EditFace *efa, float cent[3], float (*vertexCos)[3])
{
	if (vertexCos) {
		VECCOPY(cent, vertexCos[(int) efa->v1->tmp.l]);
		add_v3_v3(cent, vertexCos[(int) efa->v2->tmp.l]);
		add_v3_v3(cent, vertexCos[(int) efa->v3->tmp.l]);
		if (efa->v4) add_v3_v3(cent, vertexCos[(int) efa->v4->tmp.l]);
	} else {
		VECCOPY(cent, efa->v1->co);
		add_v3_v3(cent, efa->v2->co);
		add_v3_v3(cent, efa->v3->co);
		if (efa->v4) add_v3_v3(cent, efa->v4->co);
	}

	if (efa->v4) {
		mul_v3_fl(cent, 0.25f);
	} else {
		mul_v3_fl(cent, 0.33333333333f);
	}
}
static void emDM_foreachMappedFaceCenter(DerivedMesh *dm, void (*func)(void *userData, int index, float *co, float *no), void *userData)
{
	EditMeshDerivedMesh *emdm= (EditMeshDerivedMesh*) dm;
	EditVert *eve;
	EditFace *efa;
	float cent[3];
	int i;

	if (emdm->vertexCos) {
		for (i=0,eve=emdm->em->verts.first; eve; eve= eve->next)
			eve->tmp.l = (intptr_t) i++;
	}

	for(i=0,efa= emdm->em->faces.first; efa; i++,efa= efa->next) {
		emDM__calcFaceCent(efa, cent, emdm->vertexCos);
		func(userData, i, cent, emdm->vertexCos?emdm->faceNos[i]:efa->n);
	}
}

/* note, material function is ignored for now. */
static void emDM_drawMappedFaces(DerivedMesh *dm, int (*setDrawOptions)(void *userData, int index, int *drawSmooth_r), void *userData, int UNUSED(useColors), int (*setMaterial)(int, void *attribs))
{
	EditMeshDerivedMesh *emdm= (EditMeshDerivedMesh*) dm;
	EditFace *efa;
	int i, draw;
	
	(void)setMaterial; /* unused */

	if (emdm->vertexCos) {
		EditVert *eve;

		for (i=0,eve=emdm->em->verts.first; eve; eve= eve->next)
			eve->tmp.l = (intptr_t) i++;

		for (i=0,efa= emdm->em->faces.first; efa; i++,efa= efa->next) {
			int drawSmooth = (efa->flag & ME_SMOOTH);
			draw = setDrawOptions==NULL ? 1 : setDrawOptions(userData, i, &drawSmooth);
			if(draw) {
				if (draw==2) { /* enabled with stipple */
					  glEnable(GL_POLYGON_STIPPLE);
					  glPolygonStipple(stipple_quarttone);
				}
				
				glShadeModel(drawSmooth?GL_SMOOTH:GL_FLAT);

				glBegin(efa->v4?GL_QUADS:GL_TRIANGLES);
				if (!drawSmooth) {
					glNormal3fv(emdm->faceNos[i]);
					glVertex3fv(emdm->vertexCos[(int) efa->v1->tmp.l]);
					glVertex3fv(emdm->vertexCos[(int) efa->v2->tmp.l]);
					glVertex3fv(emdm->vertexCos[(int) efa->v3->tmp.l]);
					if(efa->v4) glVertex3fv(emdm->vertexCos[(int) efa->v4->tmp.l]);
				} else {
					glNormal3fv(emdm->vertexNos[(int) efa->v1->tmp.l]);
					glVertex3fv(emdm->vertexCos[(int) efa->v1->tmp.l]);
					glNormal3fv(emdm->vertexNos[(int) efa->v2->tmp.l]);
					glVertex3fv(emdm->vertexCos[(int) efa->v2->tmp.l]);
					glNormal3fv(emdm->vertexNos[(int) efa->v3->tmp.l]);
					glVertex3fv(emdm->vertexCos[(int) efa->v3->tmp.l]);
					if(efa->v4) {
						glNormal3fv(emdm->vertexNos[(int) efa->v4->tmp.l]);
						glVertex3fv(emdm->vertexCos[(int) efa->v4->tmp.l]);
					}
				}
				glEnd();
				
				if (draw==2)
					glDisable(GL_POLYGON_STIPPLE);
			}
		}
	} else {
		for (i=0,efa= emdm->em->faces.first; efa; i++,efa= efa->next) {
			int drawSmooth = (efa->flag & ME_SMOOTH);
			draw = setDrawOptions==NULL ? 1 : setDrawOptions(userData, i, &drawSmooth);
			if(draw) {
				if (draw==2) { /* enabled with stipple */
					glEnable(GL_POLYGON_STIPPLE);
					glPolygonStipple(stipple_quarttone);
				}
				glShadeModel(drawSmooth?GL_SMOOTH:GL_FLAT);

				glBegin(efa->v4?GL_QUADS:GL_TRIANGLES);
				if (!drawSmooth) {
					glNormal3fv(efa->n);
					glVertex3fv(efa->v1->co);
					glVertex3fv(efa->v2->co);
					glVertex3fv(efa->v3->co);
					if(efa->v4) glVertex3fv(efa->v4->co);
				} else {
					glNormal3fv(efa->v1->no);
					glVertex3fv(efa->v1->co);
					glNormal3fv(efa->v2->no);
					glVertex3fv(efa->v2->co);
					glNormal3fv(efa->v3->no);
					glVertex3fv(efa->v3->co);
					if(efa->v4) {
						glNormal3fv(efa->v4->no);
						glVertex3fv(efa->v4->co);
					}
				}
				glEnd();
				
				if (draw==2)
					glDisable(GL_POLYGON_STIPPLE);
			}
		}
	}
}

static void emDM_drawFacesTex_common(DerivedMesh *dm,
			   int (*drawParams)(MTFace *tface, MCol *mcol, int matnr),
			   int (*drawParamsMapped)(void *userData, int index),
			   void *userData) 
{
	EditMeshDerivedMesh *emdm= (EditMeshDerivedMesh*) dm;
	EditMesh *em= emdm->em;
	float (*vertexCos)[3]= emdm->vertexCos;
	float (*vertexNos)[3]= emdm->vertexNos;
	EditFace *efa;
	int i;

	/* always use smooth shading even for flat faces, else vertex colors wont interpolate */
	glShadeModel(GL_SMOOTH);
	
	if (vertexCos) {
		EditVert *eve;

		for (i=0,eve=em->verts.first; eve; eve= eve->next)
			eve->tmp.l = (intptr_t) i++;

		for (i=0,efa= em->faces.first; efa; i++,efa= efa->next) {
			MTFace *tf= CustomData_em_get(&em->fdata, efa->data, CD_MTFACE);
			MCol *mcol= CustomData_em_get(&em->fdata, efa->data, CD_MCOL);
			unsigned char *cp= NULL;
			int drawSmooth= (efa->flag & ME_SMOOTH);
			int flag;

			if(drawParams)
				flag= drawParams(tf, mcol, efa->mat_nr);
			else if(drawParamsMapped)
				flag= drawParamsMapped(userData, i);
			else
				flag= 1;

			if(flag != 0) { /* flag 0 == the face is hidden or invisible */
				
				/* we always want smooth here since otherwise vertex colors dont interpolate */
				if (mcol) {
					if (flag==1) {
						cp= (unsigned char*)mcol;
					}
				} else {
					glShadeModel(drawSmooth?GL_SMOOTH:GL_FLAT);
				} 
				
				glBegin(efa->v4?GL_QUADS:GL_TRIANGLES);
				if (!drawSmooth) {
					glNormal3fv(emdm->faceNos[i]);

					if(tf) glTexCoord2fv(tf->uv[0]);
					if(cp) glColor3ub(cp[3], cp[2], cp[1]);
					glVertex3fv(vertexCos[(int) efa->v1->tmp.l]);

					if(tf) glTexCoord2fv(tf->uv[1]);
					if(cp) glColor3ub(cp[7], cp[6], cp[5]);
					glVertex3fv(vertexCos[(int) efa->v2->tmp.l]);

					if(tf) glTexCoord2fv(tf->uv[2]);
					if(cp) glColor3ub(cp[11], cp[10], cp[9]);
					glVertex3fv(vertexCos[(int) efa->v3->tmp.l]);

					if(efa->v4) {
						if(tf) glTexCoord2fv(tf->uv[3]);
						if(cp) glColor3ub(cp[15], cp[14], cp[13]);
						glVertex3fv(vertexCos[(int) efa->v4->tmp.l]);
					}
				} else {
					if(tf) glTexCoord2fv(tf->uv[0]);
					if(cp) glColor3ub(cp[3], cp[2], cp[1]);
					glNormal3fv(vertexNos[(int) efa->v1->tmp.l]);
					glVertex3fv(vertexCos[(int) efa->v1->tmp.l]);

					if(tf) glTexCoord2fv(tf->uv[1]);
					if(cp) glColor3ub(cp[7], cp[6], cp[5]);
					glNormal3fv(vertexNos[(int) efa->v2->tmp.l]);
					glVertex3fv(vertexCos[(int) efa->v2->tmp.l]);

					if(tf) glTexCoord2fv(tf->uv[2]);
					if(cp) glColor3ub(cp[11], cp[10], cp[9]);
					glNormal3fv(vertexNos[(int) efa->v3->tmp.l]);
					glVertex3fv(vertexCos[(int) efa->v3->tmp.l]);

					if(efa->v4) {
						if(tf) glTexCoord2fv(tf->uv[3]);
						if(cp) glColor3ub(cp[15], cp[14], cp[13]);
						glNormal3fv(vertexNos[(int) efa->v4->tmp.l]);
						glVertex3fv(vertexCos[(int) efa->v4->tmp.l]);
					}
				}
				glEnd();
			}
		}
	} else {
		for (i=0,efa= em->faces.first; efa; i++,efa= efa->next) {
			MTFace *tf= CustomData_em_get(&em->fdata, efa->data, CD_MTFACE);
			MCol *mcol= CustomData_em_get(&em->fdata, efa->data, CD_MCOL);
			unsigned char *cp= NULL;
			int drawSmooth= (efa->flag & ME_SMOOTH);
			int flag;

			if(drawParams)
				flag= drawParams(tf, mcol, efa->mat_nr);
			else if(drawParamsMapped)
				flag= drawParamsMapped(userData, i);
			else
				flag= 1;

			if(flag != 0) { /* flag 0 == the face is hidden or invisible */
				/* we always want smooth here since otherwise vertex colors dont interpolate */
				if (mcol) {
					if (flag==1) {
						cp= (unsigned char*)mcol;
					}
				} else {
					glShadeModel(drawSmooth?GL_SMOOTH:GL_FLAT);
				} 

				glBegin(efa->v4?GL_QUADS:GL_TRIANGLES);
				if (!drawSmooth) {
					glNormal3fv(efa->n);

					if(tf) glTexCoord2fv(tf->uv[0]);
					if(cp) glColor3ub(cp[3], cp[2], cp[1]);
					glVertex3fv(efa->v1->co);

					if(tf) glTexCoord2fv(tf->uv[1]);
					if(cp) glColor3ub(cp[7], cp[6], cp[5]);
					glVertex3fv(efa->v2->co);

					if(tf) glTexCoord2fv(tf->uv[2]);
					if(cp) glColor3ub(cp[11], cp[10], cp[9]);
					glVertex3fv(efa->v3->co);

					if(efa->v4) {
						if(tf) glTexCoord2fv(tf->uv[3]);
						if(cp) glColor3ub(cp[15], cp[14], cp[13]);
						glVertex3fv(efa->v4->co);
					}
				} else {
					if(tf) glTexCoord2fv(tf->uv[0]);
					if(cp) glColor3ub(cp[3], cp[2], cp[1]);
					glNormal3fv(efa->v1->no);
					glVertex3fv(efa->v1->co);

					if(tf) glTexCoord2fv(tf->uv[1]);
					if(cp) glColor3ub(cp[7], cp[6], cp[5]);
					glNormal3fv(efa->v2->no);
					glVertex3fv(efa->v2->co);

					if(tf) glTexCoord2fv(tf->uv[2]);
					if(cp) glColor3ub(cp[11], cp[10], cp[9]);
					glNormal3fv(efa->v3->no);
					glVertex3fv(efa->v3->co);

					if(efa->v4) {
						if(tf) glTexCoord2fv(tf->uv[3]);
						if(cp) glColor3ub(cp[15], cp[14], cp[13]);
						glNormal3fv(efa->v4->no);
						glVertex3fv(efa->v4->co);
					}
				}
				glEnd();
			}
		}
	}
}

static void emDM_drawFacesTex(DerivedMesh *dm, int (*setDrawOptions)(MTFace *tface, MCol *mcol, int matnr))
{
	emDM_drawFacesTex_common(dm, setDrawOptions, NULL, NULL);
}

static void emDM_drawMappedFacesTex(DerivedMesh *dm, int (*setDrawOptions)(void *userData, int index), void *userData)
{
	emDM_drawFacesTex_common(dm, NULL, setDrawOptions, userData);
}

static void emDM_drawMappedFacesGLSL(DerivedMesh *dm,
			   int (*setMaterial)(int, void *attribs),
			   int (*setDrawOptions)(void *userData, int index), void *userData) 
{
	EditMeshDerivedMesh *emdm= (EditMeshDerivedMesh*) dm;
	EditMesh *em= emdm->em;
	float (*vertexCos)[3]= emdm->vertexCos;
	float (*vertexNos)[3]= emdm->vertexNos;
	EditVert *eve;
	EditFace *efa;
	DMVertexAttribs attribs= {{{0}}};
	GPUVertexAttribs gattribs;
	MTFace *tf;
	int transp, new_transp, orig_transp, tfoffset;
	int i, b, matnr, new_matnr, dodraw, layer;

	dodraw = 0;
	matnr = -1;

	transp = GPU_get_material_blend_mode();
	orig_transp = transp;
	layer = CustomData_get_layer_index(&em->fdata, CD_MTFACE);
	tfoffset = (layer == -1)? -1: em->fdata.layers[layer].offset;

	/* always use smooth shading even for flat faces, else vertex colors wont interpolate */
	glShadeModel(GL_SMOOTH);

	for (i=0,eve=em->verts.first; eve; eve= eve->next)
		eve->tmp.l = (intptr_t) i++;

#define PASSATTRIB(efa, eve, vert) {											\
	if(attribs.totorco) {														\
		float *orco = attribs.orco.array[eve->tmp.l];							\
		glVertexAttrib3fvARB(attribs.orco.glIndex, orco);						\
	}																			\
	for(b = 0; b < attribs.tottface; b++) {										\
		MTFace *_tf = (MTFace*)((char*)efa->data + attribs.tface[b].emOffset);	\
		glVertexAttrib2fvARB(attribs.tface[b].glIndex, _tf->uv[vert]);			\
	}																			\
	for(b = 0; b < attribs.totmcol; b++) {										\
		MCol *cp = (MCol*)((char*)efa->data + attribs.mcol[b].emOffset);		\
		GLubyte col[4];															\
		col[0]= cp->b; col[1]= cp->g; col[2]= cp->r; col[3]= cp->a;				\
		glVertexAttrib4ubvARB(attribs.mcol[b].glIndex, col);					\
	}																			\
	if(attribs.tottang) {														\
		float *tang = attribs.tang.array[i*4 + vert];							\
		glVertexAttrib4fvARB(attribs.tang.glIndex, tang);						\
	}																			\
}

	for (i=0,efa= em->faces.first; efa; i++,efa= efa->next) {
		int drawSmooth= (efa->flag & ME_SMOOTH);

		if(setDrawOptions && !setDrawOptions(userData, i))
			continue;

		new_matnr = efa->mat_nr + 1;
		if(new_matnr != matnr) {
			dodraw = setMaterial(matnr = new_matnr, &gattribs);
			if(dodraw)
				DM_vertex_attributes_from_gpu(dm, &gattribs, &attribs);
		}

		if(tfoffset != -1) {
			tf = (MTFace*)((char*)efa->data)+tfoffset;
			new_transp = tf->transp;

			if(new_transp != transp) {
				if(new_transp == GPU_BLEND_SOLID && orig_transp != GPU_BLEND_SOLID)
					GPU_set_material_blend_mode(orig_transp);
				else
					GPU_set_material_blend_mode(new_transp);
				transp = new_transp;
			}
		}

		if(dodraw) {
			glBegin(efa->v4?GL_QUADS:GL_TRIANGLES);
			if (!drawSmooth) {
				if(vertexCos) glNormal3fv(emdm->faceNos[i]);
				else glNormal3fv(efa->n);

				PASSATTRIB(efa, efa->v1, 0);
				if(vertexCos) glVertex3fv(vertexCos[(int) efa->v1->tmp.l]);
				else glVertex3fv(efa->v1->co);

				PASSATTRIB(efa, efa->v2, 1);
				if(vertexCos) glVertex3fv(vertexCos[(int) efa->v2->tmp.l]);
				else glVertex3fv(efa->v2->co);

				PASSATTRIB(efa, efa->v3, 2);
				if(vertexCos) glVertex3fv(vertexCos[(int) efa->v3->tmp.l]);
				else glVertex3fv(efa->v3->co);

				if(efa->v4) {
					PASSATTRIB(efa, efa->v4, 3);
					if(vertexCos) glVertex3fv(vertexCos[(int) efa->v4->tmp.l]);
					else glVertex3fv(efa->v4->co);
				}
			} else {
				PASSATTRIB(efa, efa->v1, 0);
				if(vertexCos) {
					glNormal3fv(vertexNos[(int) efa->v1->tmp.l]);
					glVertex3fv(vertexCos[(int) efa->v1->tmp.l]);
				}
				else {
					glNormal3fv(efa->v1->no);
					glVertex3fv(efa->v1->co);
				}

				PASSATTRIB(efa, efa->v2, 1);
				if(vertexCos) {
					glNormal3fv(vertexNos[(int) efa->v2->tmp.l]);
					glVertex3fv(vertexCos[(int) efa->v2->tmp.l]);
				}
				else {
					glNormal3fv(efa->v2->no);
					glVertex3fv(efa->v2->co);
				}

				PASSATTRIB(efa, efa->v3, 2);
				if(vertexCos) {
					glNormal3fv(vertexNos[(int) efa->v3->tmp.l]);
					glVertex3fv(vertexCos[(int) efa->v3->tmp.l]);
				}
				else {
					glNormal3fv(efa->v3->no);
					glVertex3fv(efa->v3->co);
				}

				if(efa->v4) {
					PASSATTRIB(efa, efa->v4, 3);
					if(vertexCos) {
						glNormal3fv(vertexNos[(int) efa->v4->tmp.l]);
						glVertex3fv(vertexCos[(int) efa->v4->tmp.l]);
					}
					else {
						glNormal3fv(efa->v4->no);
						glVertex3fv(efa->v4->co);
					}
				}
			}
			glEnd();
		}
	}
}

static void emDM_drawFacesGLSL(DerivedMesh *dm,
			   int (*setMaterial)(int, void *attribs))
{
	dm->drawMappedFacesGLSL(dm, setMaterial, NULL, NULL);
}

static void emDM_getMinMax(DerivedMesh *dm, float min_r[3], float max_r[3])
{
	EditMeshDerivedMesh *emdm= (EditMeshDerivedMesh*) dm;
	EditVert *eve;
	int i;

	if (emdm->em->verts.first) {
		for (i=0,eve= emdm->em->verts.first; eve; i++,eve= eve->next) {
			if (emdm->vertexCos) {
				DO_MINMAX(emdm->vertexCos[i], min_r, max_r);
			} else {
				DO_MINMAX(eve->co, min_r, max_r);
			}
		}
	} else {
		min_r[0] = min_r[1] = min_r[2] = max_r[0] = max_r[1] = max_r[2] = 0.0;
	}
}
static int emDM_getNumVerts(DerivedMesh *dm)
{
	EditMeshDerivedMesh *emdm= (EditMeshDerivedMesh*) dm;

	return BLI_countlist(&emdm->em->verts);
}

static int emDM_getNumEdges(DerivedMesh *dm)
{
	EditMeshDerivedMesh *emdm= (EditMeshDerivedMesh*) dm;

	return BLI_countlist(&emdm->em->edges);
}

static int emDM_getNumFaces(DerivedMesh *dm)
{
	EditMeshDerivedMesh *emdm= (EditMeshDerivedMesh*) dm;

	return BLI_countlist(&emdm->em->faces);
}

static void emDM_getVertCos(DerivedMesh *dm, float (*cos_r)[3])
{
	EditMeshDerivedMesh *emdm= (EditMeshDerivedMesh*) dm;
	EditVert *eve;
	int i;

	for (i=0,eve= emdm->em->verts.first; eve; i++,eve=eve->next) {
		if (emdm->vertexCos) {
			copy_v3_v3(cos_r[i], emdm->vertexCos[i]);
		} else {
			copy_v3_v3(cos_r[i], eve->co);
		}
	}
}

static void emDM_getVert(DerivedMesh *dm, int index, MVert *vert_r)
{
	EditVert *ev = ((EditMeshDerivedMesh *)dm)->em->verts.first;
	int i;

	for(i = 0; i < index; ++i) ev = ev->next;

	VECCOPY(vert_r->co, ev->co);

	normal_float_to_short_v3(vert_r->no, ev->no);

	/* TODO what to do with vert_r->flag? */
	vert_r->bweight = (unsigned char) (ev->bweight*255.0f);
}

static void emDM_getEdge(DerivedMesh *dm, int index, MEdge *edge_r)
{
	EditMesh *em = ((EditMeshDerivedMesh *)dm)->em;
	EditEdge *ee = em->edges.first;
	EditVert *ev, *v1, *v2;
	int i;

	for(i = 0; i < index; ++i) ee = ee->next;

	edge_r->crease = (unsigned char) (ee->crease*255.0f);
	edge_r->bweight = (unsigned char) (ee->bweight*255.0f);
	/* TODO what to do with edge_r->flag? */
	edge_r->flag = ME_EDGEDRAW|ME_EDGERENDER;
	if (ee->seam) edge_r->flag |= ME_SEAM;
	if (ee->sharp) edge_r->flag |= ME_SHARP;
#if 0
	/* this needs setup of f2 field */
	if (!ee->f2) edge_r->flag |= ME_LOOSEEDGE;
#endif

	/* goddamn, we have to search all verts to find indices */
	v1 = ee->v1;
	v2 = ee->v2;
	for(i = 0, ev = em->verts.first; v1 || v2; i++, ev = ev->next) {
		if(ev == v1) {
			edge_r->v1 = i;
			v1 = NULL;
		}
		if(ev == v2) {
			edge_r->v2 = i;
			v2 = NULL;
		}
	}
}

static void emDM_getFace(DerivedMesh *dm, int index, MFace *face_r)
{
	EditMesh *em = ((EditMeshDerivedMesh *)dm)->em;
	EditFace *ef = em->faces.first;
	EditVert *ev, *v1, *v2, *v3, *v4;
	int i;

	for(i = 0; i < index; ++i) ef = ef->next;

	face_r->mat_nr = ef->mat_nr;
	face_r->flag = ef->flag;

	/* goddamn, we have to search all verts to find indices */
	v1 = ef->v1;
	v2 = ef->v2;
	v3 = ef->v3;
	v4 = ef->v4;
	if(!v4) face_r->v4 = 0;

	for(i = 0, ev = em->verts.first; v1 || v2 || v3 || v4;
		i++, ev = ev->next) {
		if(ev == v1) {
			face_r->v1 = i;
			v1 = NULL;
		}
		if(ev == v2) {
			face_r->v2 = i;
			v2 = NULL;
		}
		if(ev == v3) {
			face_r->v3 = i;
			v3 = NULL;
		}
		if(ev == v4) {
			face_r->v4 = i;
			v4 = NULL;
		}
	}

	test_index_face(face_r, NULL, 0, ef->v4?4:3);
}

static void emDM_copyVertArray(DerivedMesh *dm, MVert *vert_r)
{
	EditMeshDerivedMesh *emdm= (EditMeshDerivedMesh*) dm;
	EditVert *ev = emdm->em->verts.first;
	int i;

	for(i=0; ev; ev = ev->next, ++vert_r, ++i) {
		if(emdm->vertexCos)
			copy_v3_v3(vert_r->co, emdm->vertexCos[i]);
		else
			copy_v3_v3(vert_r->co, ev->co);

		normal_float_to_short_v3(vert_r->no, ev->no);

		/* TODO what to do with vert_r->flag? */
		vert_r->flag = 0;
		vert_r->bweight = (unsigned char) (ev->bweight*255.0f);
	}
}

static void emDM_copyEdgeArray(DerivedMesh *dm, MEdge *edge_r)
{
	EditMesh *em = ((EditMeshDerivedMesh *)dm)->em;
	EditEdge *ee = em->edges.first;
	EditVert *ev;
	int i;

	/* store vertex indices in tmp union */
	for(ev = em->verts.first, i = 0; ev; ev = ev->next, ++i)
		ev->tmp.l = (intptr_t) i;

	for( ; ee; ee = ee->next, ++edge_r) {
		edge_r->crease = (unsigned char) (ee->crease*255.0f);
		edge_r->bweight = (unsigned char) (ee->bweight*255.0f);
		/* TODO what to do with edge_r->flag? */
		edge_r->flag = ME_EDGEDRAW|ME_EDGERENDER;
		if (ee->seam) edge_r->flag |= ME_SEAM;
		if (ee->sharp) edge_r->flag |= ME_SHARP;
#if 0
		/* this needs setup of f2 field */
		if (!ee->f2) edge_r->flag |= ME_LOOSEEDGE;
#endif

		edge_r->v1 = (int)ee->v1->tmp.l;
		edge_r->v2 = (int)ee->v2->tmp.l;
	}
}

static void emDM_copyFaceArray(DerivedMesh *dm, MFace *face_r)
{
	EditMesh *em = ((EditMeshDerivedMesh *)dm)->em;
	EditFace *ef = em->faces.first;
	EditVert *ev;
	int i;

	/* store vertexes indices in tmp union */
	for(ev = em->verts.first, i = 0; ev; ev = ev->next, ++i)
		ev->tmp.l = (intptr_t) i;

	for( ; ef; ef = ef->next, ++face_r) {
		face_r->mat_nr = ef->mat_nr;
		face_r->flag = ef->flag;

		face_r->v1 = (int)ef->v1->tmp.l;
		face_r->v2 = (int)ef->v2->tmp.l;
		face_r->v3 = (int)ef->v3->tmp.l;
		if(ef->v4) face_r->v4 = (int)ef->v4->tmp.l;
		else face_r->v4 = 0;

		test_index_face(face_r, NULL, 0, ef->v4?4:3);
	}
}

static void *emDM_getFaceDataArray(DerivedMesh *dm, int type)
{
	EditMeshDerivedMesh *emdm= (EditMeshDerivedMesh*) dm;
	EditMesh *em= emdm->em;
	EditFace *efa;
	char *data, *emdata;
	void *datalayer;
	int index, size;

	datalayer = DM_get_face_data_layer(dm, type);
	if(datalayer)
		return datalayer;

	/* layers are store per face for editmesh, we convert to a temporary
	 * data layer array in the derivedmesh when these are requested */
	if(type == CD_MTFACE || type == CD_MCOL) {
		index = CustomData_get_layer_index(&em->fdata, type);

		if(index != -1) {
			/* int offset = em->fdata.layers[index].offset; */ /* UNUSED */
			size = CustomData_sizeof(type);

			DM_add_face_layer(dm, type, CD_CALLOC, NULL);
			index = CustomData_get_layer_index(&dm->faceData, type);
			dm->faceData.layers[index].flag |= CD_FLAG_TEMPORARY;

			data = datalayer = DM_get_face_data_layer(dm, type);
			for(efa=em->faces.first; efa; efa=efa->next, data+=size) {
				emdata = CustomData_em_get(&em->fdata, efa->data, type);
				memcpy(data, emdata, size);
			}
		}
	}

	return datalayer;
}

static void emDM_release(DerivedMesh *dm)
{
	EditMeshDerivedMesh *emdm= (EditMeshDerivedMesh*) dm;

	if (DM_release(dm)) {
		if (emdm->vertexCos) {
			MEM_freeN(emdm->vertexCos);
			MEM_freeN(emdm->vertexNos);
			MEM_freeN(emdm->faceNos);
		}

		MEM_freeN(emdm);
	}
}

DerivedMesh *editmesh_get_derived(EditMesh *em, float (*vertexCos)[3])
{
	EditMeshDerivedMesh *emdm = MEM_callocN(sizeof(*emdm), "emdm");

	DM_init(&emdm->dm, DM_TYPE_EDITMESH, BLI_countlist(&em->verts),
					 BLI_countlist(&em->edges), BLI_countlist(&em->faces));

	emdm->dm.getMinMax = emDM_getMinMax;

	emdm->dm.getNumVerts = emDM_getNumVerts;
	emdm->dm.getNumEdges = emDM_getNumEdges;
	emdm->dm.getNumFaces = emDM_getNumFaces;

	emdm->dm.getVertCos = emDM_getVertCos;

	emdm->dm.getVert = emDM_getVert;
	emdm->dm.getEdge = emDM_getEdge;
	emdm->dm.getFace = emDM_getFace;
	emdm->dm.copyVertArray = emDM_copyVertArray;
	emdm->dm.copyEdgeArray = emDM_copyEdgeArray;
	emdm->dm.copyFaceArray = emDM_copyFaceArray;
	emdm->dm.getFaceDataArray = emDM_getFaceDataArray;

	emdm->dm.foreachMappedVert = emDM_foreachMappedVert;
	emdm->dm.foreachMappedEdge = emDM_foreachMappedEdge;
	emdm->dm.foreachMappedFaceCenter = emDM_foreachMappedFaceCenter;

	emdm->dm.drawEdges = emDM_drawEdges;
	emdm->dm.drawMappedEdges = emDM_drawMappedEdges;
	emdm->dm.drawMappedEdgesInterp = emDM_drawMappedEdgesInterp;
	emdm->dm.drawMappedFaces = emDM_drawMappedFaces;
	emdm->dm.drawMappedFacesTex = emDM_drawMappedFacesTex;
	emdm->dm.drawMappedFacesGLSL = emDM_drawMappedFacesGLSL;
	emdm->dm.drawFacesTex = emDM_drawFacesTex;
	emdm->dm.drawFacesGLSL = emDM_drawFacesGLSL;
	emdm->dm.drawUVEdges = emDM_drawUVEdges;

	emdm->dm.release = emDM_release;
	
	emdm->em = em;
	emdm->vertexCos = vertexCos;

	if(CustomData_has_layer(&em->vdata, CD_MDEFORMVERT)) {
		EditVert *eve;
		int i;

		DM_add_vert_layer(&emdm->dm, CD_MDEFORMVERT, CD_CALLOC, NULL);

		for(eve = em->verts.first, i = 0; eve; eve = eve->next, ++i)
			DM_set_vert_data(&emdm->dm, i, CD_MDEFORMVERT,
							 CustomData_em_get(&em->vdata, eve->data, CD_MDEFORMVERT));
	}

	if(vertexCos) {
		EditVert *eve;
		EditFace *efa;
		int totface = BLI_countlist(&em->faces);
		int i;

		for (i=0,eve=em->verts.first; eve; eve= eve->next)
			eve->tmp.l = (intptr_t) i++;

		emdm->vertexNos = MEM_callocN(sizeof(*emdm->vertexNos)*i, "emdm_vno");
		emdm->faceNos = MEM_mallocN(sizeof(*emdm->faceNos)*totface, "emdm_vno");

		for(i=0, efa= em->faces.first; efa; i++, efa=efa->next) {
			float *v1 = vertexCos[(int) efa->v1->tmp.l];
			float *v2 = vertexCos[(int) efa->v2->tmp.l];
			float *v3 = vertexCos[(int) efa->v3->tmp.l];
			float *no = emdm->faceNos[i];
			
			if(efa->v4) {
				float *v4 = vertexCos[(int) efa->v4->tmp.l];

				normal_quad_v3( no,v1, v2, v3, v4);
				add_v3_v3(emdm->vertexNos[(int) efa->v4->tmp.l], no);
			}
			else {
				normal_tri_v3( no,v1, v2, v3);
			}

			add_v3_v3(emdm->vertexNos[(int) efa->v1->tmp.l], no);
			add_v3_v3(emdm->vertexNos[(int) efa->v2->tmp.l], no);
			add_v3_v3(emdm->vertexNos[(int) efa->v3->tmp.l], no);
		}

		for(i=0, eve= em->verts.first; eve; i++, eve=eve->next) {
			float *no = emdm->vertexNos[i];
			/* following Mesh convention; we use vertex coordinate itself
			 * for normal in this case */
			if (normalize_v3(no) == 0.0f) {
				normalize_v3_v3(no, vertexCos[i]);
			}
		}
	}

	return (DerivedMesh*) emdm;
}

>>>>>>> 770119d1
/***/

DerivedMesh *mesh_create_derived_for_modifier(Scene *scene, Object *ob, 
	ModifierData *md, int build_shapekey_layers)
{
	Mesh *me = ob->data;
	ModifierTypeInfo *mti = modifierType_getInfo(md->type);
	DerivedMesh *dm;

	md->scene= scene;
	
	if (!(md->mode&eModifierMode_Realtime)) return NULL;
	if (mti->isDisabled && mti->isDisabled(md, 0)) return NULL;
	
	if (build_shapekey_layers && me->key && ob->shapenr <= BLI_countlist(&me->key->block)) {
		key_to_mesh(BLI_findlink(&me->key->block, ob->shapenr-1), me);
	}
	
	if (mti->type==eModifierTypeType_OnlyDeform) {
		int numVerts;
		float (*deformedVerts)[3] = mesh_getVertexCos(me, &numVerts);

		mti->deformVerts(md, ob, NULL, deformedVerts, numVerts, 0, 0);
		dm = mesh_create_derived(me, ob, deformedVerts);

		if (build_shapekey_layers)
			add_shapekey_layers(dm, me, ob);
		
		MEM_freeN(deformedVerts);
	} else {
		DerivedMesh *tdm = mesh_create_derived(me, ob, NULL);

		if (build_shapekey_layers)
			add_shapekey_layers(tdm, me, ob);
		
		dm = mti->applyModifier(md, ob, tdm, 0, 0);

		if(tdm != dm) tdm->release(tdm);
	}

	return dm;
}

static float *get_editbmesh_orco_verts(BMEditMesh *em)
{
	BMIter iter;
	BMVert *eve;
	float *orco;
	int a, totvert;

	/* these may not really be the orco's, but it's only for preview.
	 * could be solver better once, but isn't simple */

	totvert= em->bm->totvert;
	
	orco = MEM_mallocN(sizeof(float)*3*totvert, "EditMesh Orco");

	eve = BMIter_New(&iter, em->bm, BM_VERTS_OF_MESH, NULL);
	for (a=0; eve; eve=BMIter_Step(&iter), a+=3)
		VECCOPY(orco+a, eve->co);
	
	return orco;
}

/* orco custom data layer */
static void *get_orco_coords_dm(Object *ob, BMEditMesh *em, int layer, int *free)
{
	*free= 0;

	if(layer == CD_ORCO) {
		/* get original coordinates */
		*free= 1;

		if(em)
			return (float(*)[3])get_editbmesh_orco_verts(em);
		else
			return (float(*)[3])get_mesh_orco_verts(ob);
	}
	else if(layer == CD_CLOTH_ORCO) {
		/* apply shape key for cloth, this should really be solved
		   by a more flexible customdata system, but not simple */
		if(!em) {
			ClothModifierData *clmd = (ClothModifierData *)modifiers_findByType(ob, eModifierType_Cloth);
			if (clmd) {
				KeyBlock *kb= key_get_keyblock(ob_get_key(ob), clmd->sim_parms->shapekey_rest);
	
				if(kb->data)
					return kb->data;
			}
		}

		return NULL;
	}

	return NULL;
}

static DerivedMesh *create_orco_dm(Object *ob, Mesh *me, BMEditMesh *em, int layer)
{
	DerivedMesh *dm;
	float (*orco)[3];
	int free;

	if(em) dm= CDDM_from_BMEditMesh(em, me, 0);
	else dm= CDDM_from_mesh(me, ob);

	orco= get_orco_coords_dm(ob, em, layer, &free);

	if(orco) {
		CDDM_apply_vert_coords(dm, orco);
		if(free) MEM_freeN(orco);
	}

	CDDM_calc_normals(dm);

	return dm;
}

static void add_orco_dm(Object *ob, BMEditMesh *em, DerivedMesh *dm,
						DerivedMesh *orcodm, int layer)
{
	float (*orco)[3], (*layerorco)[3];
	int totvert, free;

	totvert= dm->getNumVerts(dm);

	if(orcodm) {
		orco= MEM_callocN(sizeof(float)*3*totvert, "dm orco");
		free= 1;

		if(orcodm->getNumVerts(orcodm) == totvert)
			orcodm->getVertCos(orcodm, orco);
		else
			dm->getVertCos(dm, orco);
	}
	else
		orco= get_orco_coords_dm(ob, em, layer, &free);

	if(orco) {
		if(layer == CD_ORCO)
			transform_mesh_orco_verts(ob->data, orco, totvert, 0);

		if(!(layerorco = DM_get_vert_data_layer(dm, layer))) {
			DM_add_vert_layer(dm, layer, CD_CALLOC, NULL);
			layerorco = DM_get_vert_data_layer(dm, layer);
		}

		memcpy(layerorco, orco, sizeof(float)*3*totvert);
		if(free) MEM_freeN(orco);
	}
}

/* weight paint colors */

/* Something of a hack, at the moment deal with weightpaint
 * by tucking into colors during modifier eval, only in
 * wpaint mode. Works ok but need to make sure recalc
 * happens on enter/exit wpaint.
 */

void weight_to_rgb(float input, float *fr, float *fg, float *fb)
{
	float blend;
	
	blend= ((input/2.0f)+0.5f);
	
	if (input<=0.25f){	// blue->cyan
		*fr= 0.0f;
		*fg= blend*input*4.0f;
		*fb= blend;
	}
	else if (input<=0.50f){	// cyan->green
		*fr= 0.0f;
		*fg= blend;
		*fb= blend*(1.0f-((input-0.25f)*4.0f)); 
	}
	else if (input <= 0.75f){	// green->yellow
		*fr= blend * ((input-0.50f)*4.0f);
		*fg= blend;
		*fb= 0.0f;
	}
	else if (input <= 1.0f){ // yellow->red
		*fr= blend;
		*fg= blend * (1.0f-((input-0.75f)*4.0f)); 
		*fb= 0.0f;
	}
}

static void calc_weightpaint_vert_color(Object *ob, ColorBand *coba, int vert, unsigned char *col)
{
	Mesh *me = ob->data;
	float colf[4], input = 0.0f;
	int i;

	if (me->dvert) {
		for (i=0; i<me->dvert[vert].totweight; i++)
			if (me->dvert[vert].dw[i].def_nr==ob->actdef-1)
				input+=me->dvert[vert].dw[i].weight;		
	}

	CLAMP(input, 0.0f, 1.0f);
	
	if(coba)
		do_colorband(coba, input, colf);
	else
		weight_to_rgb(input, colf, colf+1, colf+2);
	
	col[3] = (unsigned char)(colf[0] * 255.0f);
	col[2] = (unsigned char)(colf[1] * 255.0f);
	col[1] = (unsigned char)(colf[2] * 255.0f);
	col[0] = 255;
}

static ColorBand *stored_cb= NULL;

void vDM_ColorBand_store(ColorBand *coba)
{
	stored_cb= coba;
}

static void add_weight_mcol_dm(Object *ob, DerivedMesh *dm)
{
	Mesh *me = ob->data;
	MFace *mf = dm->getTessFaceArray(dm);
	DMFaceIter *dfiter;
	DMLoopIter *dliter;
	ColorBand *coba= stored_cb;	/* warning, not a local var */
	unsigned char *wtcol;
	unsigned char(*wlcol)[4] = NULL;
	BLI_array_declare(wlcol);
	int i, totface=dm->getNumTessFaces(dm), totloop;
	int *origIndex = dm->getVertDataArray(dm, CD_ORIGINDEX);
	
	wtcol = MEM_callocN (sizeof (unsigned char) * totface*4*4, "weightmap");
	
	/*first add colors to the tesselation faces*/
	memset(wtcol, 0x55, sizeof (unsigned char) * totface*4*4);
	for (i=0; i<totface; i++, mf++) {
		/*origindex being NULL means we're operating on original mesh data*/
		calc_weightpaint_vert_color(ob, coba, origIndex ? origIndex[mf->v1] : mf->v1, &wtcol[(i*4 + 0)*4]); 
		calc_weightpaint_vert_color(ob, coba, origIndex ? origIndex[mf->v2] : mf->v2, &wtcol[(i*4 + 1)*4]); 
		calc_weightpaint_vert_color(ob, coba, origIndex ? origIndex[mf->v3] : mf->v3, &wtcol[(i*4 + 2)*4]); 
		if (mf->v4)
			calc_weightpaint_vert_color(ob, coba, origIndex ? origIndex[mf->v4] : mf->v4, &wtcol[(i*4 + 3)*4]); 
	}
	
	CustomData_add_layer(&dm->faceData, CD_WEIGHT_MCOL, CD_ASSIGN, wtcol, totface);

	/*now add to loops, so the data can be passed through the modifier stack*/
	totloop = 0;
	dfiter = dm->newFaceIter(dm);
	for (; !dfiter->done; dfiter->step(dfiter)) {
		dliter = dfiter->getLoopsIter(dfiter);
		for (; !dliter->done; dliter->step(dliter), totloop++) {
			int *oi = (int*)dliter->getVertCDData(dliter, CD_ORIGINDEX, -1);
			
			BLI_array_growone(wlcol);
			
			calc_weightpaint_vert_color(ob, coba, oi ? *oi : dliter->vindex, 
			                            (unsigned char *)&wlcol[totloop]);			 
		}
	}

	CustomData_add_layer(&dm->loopData, CD_WEIGHT_MLOOPCOL, CD_ASSIGN, wlcol, totloop);

	dfiter->free(dfiter);
}


static void shapekey_layers_to_keyblocks(DerivedMesh *dm, Mesh *me, int actshape_uid)
{
	KeyBlock *kb;
	int i, j, tot;
	
	if (!me->key)
		return;	
	
	tot = CustomData_number_of_layers(&dm->vertData, CD_SHAPEKEY);
	for (i=0; i<tot; i++) {
		CustomDataLayer *layer = &dm->vertData.layers[CustomData_get_layer_index_n(&dm->vertData, CD_SHAPEKEY, i)];
		float (*cos)[3], (*kbcos)[3];
		
		for (kb=me->key->block.first; kb; kb=kb->next) {
			if (kb->uid == layer->uid)
				break;
		}
		
		if (!kb) {
			kb = add_keyblock(me->key, layer->name);
			kb->uid = layer->uid;
		}
		
		if (kb->data)
			MEM_freeN(kb->data);
		
		cos = CustomData_get_layer_n(&dm->vertData, CD_SHAPEKEY, i);
		kb->totelem = dm->numVertData;

		kb->data = kbcos = MEM_mallocN(sizeof(float)*3*kb->totelem, "kbcos DerivedMesh.c");
		if (kb->uid == actshape_uid) {
			MVert *mvert = dm->getVertArray(dm);
			
			for (j=0; j<dm->numVertData; j++, kbcos++, mvert++) {
				copy_v3_v3(*kbcos, mvert->co);
			}
		} else {
			for (j=0; j<kb->totelem; j++, cos++, kbcos++) {
				copy_v3_v3(*kbcos, *cos);
			}
		}
	}
	
	for (kb=me->key->block.first; kb; kb=kb->next) {
		if (kb->totelem != dm->numVertData) {
			if (kb->data)
				MEM_freeN(kb->data);
			
			kb->totelem = dm->numVertData;
			kb->data = MEM_callocN(sizeof(float)*3*kb->totelem, "kb->data derivedmesh.c");
			printf("eek! lost a shapekey layer!\n");
		}
	}
}

static void add_shapekey_layers(DerivedMesh *dm, Mesh *me, Object *ob)
{
	KeyBlock *kb;
	Key *key = me->key;
	int a, b;
	
	if (!me->key)
		return;
	
	if (dm->numVertData != me->totvert) {
		printf("error in add_shapekey_layers: dm isn't the same size as me\n");
		return;
	}
		
	for (a=0, kb=key->block.first; kb; kb=kb->next, a++) {
		float (*cos)[3] = CustomData_add_layer_named(&dm->vertData, CD_SHAPEKEY, CD_CALLOC, NULL, dm->numVertData, kb->name);
		int ci = CustomData_get_layer_index_n(&dm->vertData, CD_SHAPEKEY, a);
		
		dm->vertData.layers[ci].uid = kb->uid;
		if (kb->totelem != dm->numVertData) {
			printf("error in add_shapekey_layers: totelem and totvert don't match");
			continue;
		}
		
		for (b=0; b<kb->totelem; b++, cos++) {
			copy_v3_v3(cos, ((float*)kb->data)+b*3);
		}
	}
}

/* new value for useDeform -1  (hack for the gameengine):
 * - apply only the modifier stack of the object, skipping the virtual modifiers,
 * - don't apply the key
 * - apply deform modifiers and input vertexco
 */
static void mesh_calc_modifiers(Scene *scene, Object *ob, float (*inputVertexCos)[3],
								DerivedMesh **deform_r, DerivedMesh **final_r,
								int useRenderParams, int useDeform,
								int needMapping, CustomDataMask dataMask, 
								int index, int useCache, int build_shapekey_layers)
{
	Mesh *me = ob->data;
	ModifierData *firstmd, *md;
	LinkNode *datamasks, *curr;
	CustomDataMask mask, nextmask;
	float (*deformedVerts)[3] = NULL;
	DerivedMesh *dm, *orcodm, *clothorcodm, *finaldm;
	int numVerts = me->totvert;
	int required_mode;
	int isPrevDeform= FALSE;
	int skipVirtualArmature = (useDeform < 0);
	MultiresModifierData *mmd= get_multires_modifier(scene, ob, 0);
	int has_multires = mmd != NULL, multires_applied = 0;
	int sculpt_mode = ob->mode & OB_MODE_SCULPT && ob->sculpt;

	if(mmd && !mmd->sculptlvl)
		has_multires = 0;

	if(!skipVirtualArmature) {
		firstmd = modifiers_getVirtualModifierList(ob);
	}
	else {
		/* game engine exception */
		firstmd = ob->modifiers.first;
		if(firstmd && firstmd->type == eModifierType_Armature)
			firstmd = firstmd->next;
	}

	md = firstmd;

	modifiers_clearErrors(ob);

	if(useRenderParams) required_mode = eModifierMode_Render;
	else required_mode = eModifierMode_Realtime;

	datamasks = modifiers_calcDataMasks(scene, ob, md, dataMask, required_mode);
	curr = datamasks;

	if(deform_r) *deform_r = NULL;
	*final_r = NULL;

	if(useDeform) {
		if(inputVertexCos)
			deformedVerts = inputVertexCos;
		
		/* Apply all leading deforming modifiers */
		for(;md; md = md->next, curr = curr->next) {
			ModifierTypeInfo *mti = modifierType_getInfo(md->type);

			md->scene= scene;
			
			if(!modifier_isEnabled(scene, md, required_mode)) continue;
			if(useDeform < 0 && mti->dependsOnTime && mti->dependsOnTime(md)) continue;

			if(mti->type == eModifierTypeType_OnlyDeform) {
				if(!deformedVerts)
					deformedVerts = mesh_getVertexCos(me, &numVerts);

				mti->deformVerts(md, ob, NULL, deformedVerts, numVerts, useRenderParams, useDeform);
			} else {
				break;
			}
			
			/* grab modifiers until index i */
			if((index >= 0) && (modifiers_indexInObject(ob, md) >= index))
				break;
		}

		/* Result of all leading deforming modifiers is cached for
		 * places that wish to use the original mesh but with deformed
		 * coordinates (vpaint, etc.)
		 */
		if (deform_r) {
			*deform_r = CDDM_from_mesh(me, ob);
			
			if (build_shapekey_layers)
				add_shapekey_layers(dm, me, ob);
			
			if(deformedVerts) {
				CDDM_apply_vert_coords(*deform_r, deformedVerts);
				CDDM_calc_normals(*deform_r);
			}
		}
	} else {
		/* default behaviour for meshes */
		if(inputVertexCos)
			deformedVerts = inputVertexCos;
		else
			deformedVerts = mesh_getVertexCos(me, &numVerts);
	}


	/* Now apply all remaining modifiers. If useDeform is off then skip
	 * OnlyDeform ones. 
	 */
	dm = NULL;
	orcodm = NULL;
	clothorcodm = NULL;

	for(;md; md = md->next, curr = curr->next) {
		ModifierTypeInfo *mti = modifierType_getInfo(md->type);

		md->scene= scene;

		if(!modifier_isEnabled(scene, md, required_mode)) continue;
		if(mti->type == eModifierTypeType_OnlyDeform && !useDeform) continue;
		if((mti->flags & eModifierTypeFlag_RequiresOriginalData) && dm) {
			modifier_setError(md, "Modifier requires original data, bad stack position.");
			continue;
		}
		if(sculpt_mode && (!has_multires || multires_applied)) {
			int unsupported= 0;

			if(scene->toolsettings->sculpt->flags & SCULPT_ONLY_DEFORM)
				unsupported|= mti->type != eModifierTypeType_OnlyDeform;

			unsupported|= md->type == eModifierType_Multires && ((MultiresModifierData*)md)->sculptlvl==0;
			unsupported|= multires_applied;

			if(unsupported) {
				modifier_setError(md, "Not supported in sculpt mode.");
				continue;
			}
		}
		if(needMapping && !modifier_supportsMapping(md)) continue;
		if(useDeform < 0 && mti->dependsOnTime && mti->dependsOnTime(md)) continue;

		/* add an orco layer if needed by this modifier */
		if(mti->requiredDataMask)
			mask = mti->requiredDataMask(ob, md);
		else
			mask = 0;

		if(dm && (mask & CD_MASK_ORCO))
			add_orco_dm(ob, NULL, dm, orcodm, CD_ORCO);

		/* How to apply modifier depends on (a) what we already have as
		 * a result of previous modifiers (could be a DerivedMesh or just
		 * deformed vertices) and (b) what type the modifier is.
		 */

		if(mti->type == eModifierTypeType_OnlyDeform) {
			/* No existing verts to deform, need to build them. */
			if(!deformedVerts) {
				if(dm) {
					/* Deforming a derived mesh, read the vertex locations
					 * out of the mesh and deform them. Once done with this
					 * run of deformers verts will be written back.
					 */
					numVerts = dm->getNumVerts(dm);
					deformedVerts =
						MEM_mallocN(sizeof(*deformedVerts) * numVerts, "dfmv");
					dm->getVertCos(dm, deformedVerts);
				} else {
					deformedVerts = mesh_getVertexCos(me, &numVerts);
				}
			}

			/* if this is not the last modifier in the stack then recalculate the normals
			 * to avoid giving bogus normals to the next modifier see: [#23673] */
			if(dm && isPrevDeform &&  mti->dependsOnNormals && mti->dependsOnNormals(md)) {
				/* XXX, this covers bug #23673, but we may need normal calc for other types */
				if(dm && dm->type == DM_TYPE_CDDM) {
					CDDM_apply_vert_coords(dm, deformedVerts);
					CDDM_calc_normals(dm);
				}
			}

			mti->deformVerts(md, ob, dm, deformedVerts, numVerts, useRenderParams, useDeform);
		} else {
			DerivedMesh *ndm;

			/* determine which data layers are needed by following modifiers */
			if(curr->next)
				nextmask= (CustomDataMask)GET_INT_FROM_POINTER(curr->next->link);
			else
				nextmask= dataMask;

			/* apply vertex coordinates or build a DerivedMesh as necessary */
			if(dm) {
				if(deformedVerts) {
					DerivedMesh *tdm = CDDM_copy(dm, 0);
					dm->release(dm);
					dm = tdm;

					CDDM_apply_vert_coords(dm, deformedVerts);
					CDDM_calc_normals(dm);
				}
			} else {
				dm = CDDM_from_mesh(me, ob);

				if (build_shapekey_layers)
					add_shapekey_layers(dm, me, ob);

				if(deformedVerts) {
					CDDM_apply_vert_coords(dm, deformedVerts);
					CDDM_calc_normals(dm);
				}

				/* Constructive modifiers need to have an origindex
				 * otherwise they wont have anywhere to copy the data from.
				 *
				 * Also create ORIGINDEX data if any of the following modifiers
				 * requests it, this way Mirror, Solidify etc will keep ORIGINDEX
				 * data by using generic DM_copy_vert_data() functions.
				 */
				if(needMapping || (nextmask & CD_MASK_ORIGINDEX)) {
					int i, *orig;
					
					/* calc */
					DM_add_vert_layer(dm, CD_ORIGINDEX, CD_CALLOC, NULL);
					DM_add_edge_layer(dm, CD_ORIGINDEX, CD_CALLOC, NULL);
					DM_add_face_layer(dm, CD_ORIGINDEX, CD_CALLOC, NULL);

					orig = DM_get_vert_data_layer(dm, CD_ORIGINDEX);
					for(i=0; i<dm->numVertData; i++) *orig++= i;
					orig = DM_get_edge_data_layer(dm, CD_ORIGINDEX);
					for(i=0; i<dm->numEdgeData; i++) *orig++= i;
					orig = DM_get_face_data_layer(dm, CD_ORIGINDEX);
					for(i=0; i<dm->numPolyData; i++) *orig++= i;
				}

				if((dataMask & CD_MASK_WEIGHT_MCOL) && (ob->mode & OB_MODE_WEIGHT_PAINT))
					add_weight_mcol_dm(ob, dm);

			}

			
			/* set the DerivedMesh to only copy needed data */
			mask= (CustomDataMask)GET_INT_FROM_POINTER(curr->link);
			DM_set_only_copy(dm, mask);
			
			/* add cloth rest shape key if need */
			if(mask & CD_MASK_CLOTH_ORCO)
				add_orco_dm(ob, NULL, dm, clothorcodm, CD_CLOTH_ORCO);

			/* add an origspace layer if needed */
			if(((CustomDataMask)GET_INT_FROM_POINTER(curr->link)) & CD_MASK_ORIGSPACE)
				if(!CustomData_has_layer(&dm->faceData, CD_ORIGSPACE))
					DM_add_tessface_layer(dm, CD_ORIGSPACE, CD_DEFAULT, NULL);

			ndm = mti->applyModifier(md, ob, dm, useRenderParams, useCache);

			if(ndm) {
				/* if the modifier returned a new dm, release the old one */
				if(dm && dm != ndm) dm->release(dm);

				dm = ndm;

				if(deformedVerts) {
					if(deformedVerts != inputVertexCos)
						MEM_freeN(deformedVerts);

					deformedVerts = NULL;
				}
			} 

			/* create an orco derivedmesh in parallel */
			if(nextmask & CD_MASK_ORCO) {
				if(!orcodm)
					orcodm= create_orco_dm(ob, me, NULL, CD_ORCO);

				nextmask &= ~CD_MASK_ORCO;
				DM_set_only_copy(orcodm, nextmask | CD_MASK_ORIGINDEX);
				ndm = mti->applyModifier(md, ob, orcodm, useRenderParams, 0);

				if(ndm) {
					/* if the modifier returned a new dm, release the old one */
					if(orcodm && orcodm != ndm) orcodm->release(orcodm);
					orcodm = ndm;
				}
			}

			/* create cloth orco derivedmesh in parallel */
			if(nextmask & CD_MASK_CLOTH_ORCO) {
				if(!clothorcodm)
					clothorcodm= create_orco_dm(ob, me, NULL, CD_CLOTH_ORCO);

				nextmask &= ~CD_MASK_CLOTH_ORCO;
				DM_set_only_copy(clothorcodm, nextmask | CD_MASK_ORIGINDEX);
				ndm = mti->applyModifier(md, ob, clothorcodm, useRenderParams, 0);

				if(ndm) {
					/* if the modifier returned a new dm, release the old one */
					if(clothorcodm && clothorcodm != ndm) clothorcodm->release(clothorcodm);
					clothorcodm = ndm;
				}
			}
		}

		isPrevDeform= (mti->type == eModifierTypeType_OnlyDeform);

		/* grab modifiers until index i */
		if((index >= 0) && (modifiers_indexInObject(ob, md) >= index))
			break;

		if(sculpt_mode && md->type == eModifierType_Multires)
			multires_applied = 1;
	}

	for(md=firstmd; md; md=md->next)
		modifier_freeTemporaryData(md);

	/* Yay, we are done. If we have a DerivedMesh and deformed vertices
	 * need to apply these back onto the DerivedMesh. If we have no
	 * DerivedMesh then we need to build one.
	 */
	if(dm && deformedVerts) {
		finaldm = CDDM_copy(dm, 0);

		dm->release(dm);

		CDDM_apply_vert_coords(finaldm, deformedVerts);
		CDDM_calc_normals(finaldm);

		if((dataMask & CD_MASK_WEIGHT_MCOL) && (ob->mode & OB_MODE_WEIGHT_PAINT))
			add_weight_mcol_dm(ob, finaldm);
	} else if(dm) {
		finaldm = dm;
	} else {
		finaldm = CDDM_from_mesh(me, ob);
		
		if (build_shapekey_layers)
			add_shapekey_layers(finaldm, me, ob);
		
		if(deformedVerts) {
			CDDM_apply_vert_coords(finaldm, deformedVerts);
		}

		CDDM_calc_normals(finaldm);
		
		if((dataMask & CD_MASK_WEIGHT_MCOL) && (ob->mode & OB_MODE_WEIGHT_PAINT))
			add_weight_mcol_dm(ob, finaldm);
		
	}

	/* add an orco layer if needed */
	if(dataMask & CD_MASK_ORCO) {
		add_orco_dm(ob, NULL, finaldm, orcodm, CD_ORCO);

		if(deform_r && *deform_r)
			add_orco_dm(ob, NULL, *deform_r, NULL, CD_ORCO);
	}

	*final_r = finaldm;

	if(orcodm)
		orcodm->release(orcodm);
	if(clothorcodm)
		clothorcodm->release(clothorcodm);

	if(deformedVerts && deformedVerts != inputVertexCos)
		MEM_freeN(deformedVerts);

	BLI_linklist_free(datamasks, NULL);
}

float (*editbmesh_get_vertex_cos(BMEditMesh *em, int *numVerts_r))[3]
{
	int i, numVerts = *numVerts_r = em->bm->totvert;
	float (*cos)[3];
	BMIter iter;
	BMVert *eve;

	cos = MEM_mallocN(sizeof(float)*3*numVerts, "vertexcos");

	eve = BMIter_New(&iter, em->bm, BM_VERTS_OF_MESH, NULL);
	for (i=0; eve; eve=BMIter_Step(&iter), i++) {
		VECCOPY(cos[i], eve->co);
	}

	return cos;
}

int editbmesh_modifier_is_enabled(Scene *scene, ModifierData *md, DerivedMesh *dm)
{
	ModifierTypeInfo *mti = modifierType_getInfo(md->type);
	int required_mode = eModifierMode_Realtime | eModifierMode_Editmode;

	if(!modifier_isEnabled(scene, md, required_mode)) return 0;
	if((mti->flags & eModifierTypeFlag_RequiresOriginalData) && dm) {
		modifier_setError(md, "Modifier requires original data, bad stack position.");
		return 0;
	}
	
	return 1;
}

static void editbmesh_calc_modifiers(Scene *scene, Object *ob, BMEditMesh *em, DerivedMesh **cage_r,
									DerivedMesh **final_r,
									CustomDataMask dataMask)
{
	ModifierData *md;
	float (*deformedVerts)[3] = NULL;
	CustomDataMask mask;
	DerivedMesh *dm, *orcodm = NULL;
	int i, numVerts = 0, cageIndex = modifiers_getCageIndex(scene, ob, NULL, 1);
	LinkNode *datamasks, *curr;
	int required_mode = eModifierMode_Realtime | eModifierMode_Editmode;

	modifiers_clearErrors(ob);

	if(cage_r && cageIndex == -1) {
		*cage_r = getEditDerivedBMesh(em, ob, NULL);
	}

	dm = NULL;
	md = modifiers_getVirtualModifierList(ob);

	datamasks = modifiers_calcDataMasks(scene, ob, md, dataMask, required_mode);

	curr = datamasks;
	for(i = 0; md; i++, md = md->next, curr = curr->next) {
		ModifierTypeInfo *mti = modifierType_getInfo(md->type);

		md->scene= scene;
		
		if(!editbmesh_modifier_is_enabled(scene, md, dm))
			continue;

		/* add an orco layer if needed by this modifier */
		if(dm && mti->requiredDataMask) {
			mask = mti->requiredDataMask(ob, md);
			if(mask & CD_MASK_ORCO)
				add_orco_dm(ob, em, dm, orcodm, CD_ORCO);
		}

		/* How to apply modifier depends on (a) what we already have as
		 * a result of previous modifiers (could be a DerivedMesh or just
		 * deformed vertices) and (b) what type the modifier is.
		 */

		if(mti->type == eModifierTypeType_OnlyDeform) {
			/* No existing verts to deform, need to build them. */
			if(!deformedVerts) {
				if(dm) {
					/* Deforming a derived mesh, read the vertex locations
					 * out of the mesh and deform them. Once done with this
					 * run of deformers verts will be written back.
					 */
					numVerts = dm->getNumVerts(dm);
					deformedVerts =
						MEM_mallocN(sizeof(*deformedVerts) * numVerts, "dfmv");
					dm->getVertCos(dm, deformedVerts);
				} else {
					deformedVerts = editbmesh_get_vertex_cos(em, &numVerts);
				}
			}

			if (mti->deformVertsEM)
				mti->deformVertsEM(md, ob, em, dm, deformedVerts, numVerts);
			else mti->deformVerts(md, ob, dm, deformedVerts, numVerts, 0, 0);
		} else {
			DerivedMesh *ndm;

			/* apply vertex coordinates or build a DerivedMesh as necessary */
			if(dm) {
				if(deformedVerts) {
					DerivedMesh *tdm = CDDM_copy(dm, 0);
					if(!(cage_r && dm == *cage_r)) dm->release(dm);
					dm = tdm;

					CDDM_apply_vert_coords(dm, deformedVerts);
					CDDM_calc_normals(dm);
				} else if(cage_r && dm == *cage_r) {
					/* dm may be changed by this modifier, so we need to copy it
					 */
					dm = CDDM_copy(dm, 0);
				}

			} else {
				dm = CDDM_from_BMEditMesh(em, ob->data, 0);

				if(deformedVerts) {
					CDDM_apply_vert_coords(dm, deformedVerts);
					CDDM_calc_normals(dm);
				}
			}

			/* create an orco derivedmesh in parallel */
			mask= (CustomDataMask)GET_INT_FROM_POINTER(curr->link);
			if(mask & CD_MASK_ORCO) {
				if(!orcodm)
					orcodm= create_orco_dm(ob, ob->data, em, CD_ORCO);

				mask &= ~CD_MASK_ORCO;
				DM_set_only_copy(orcodm, mask | CD_MASK_ORIGINDEX);

				if (mti->applyModifierEM)
					ndm = mti->applyModifierEM(md, ob, em, orcodm);
				else
					ndm = mti->applyModifier(md, ob, orcodm, 0, 0);

				if(ndm) {
					/* if the modifier returned a new dm, release the old one */
					if(orcodm && orcodm != ndm) orcodm->release(orcodm);
					orcodm = ndm;
				}
			}

			/* set the DerivedMesh to only copy needed data */
			mask= (CustomDataMask)GET_INT_FROM_POINTER(curr->link); /* CD_MASK_ORCO may have been cleared above */

			DM_set_only_copy(dm, mask | CD_MASK_ORIGINDEX);

			if(mask & CD_MASK_ORIGSPACE)
				if(!CustomData_has_layer(&dm->faceData, CD_ORIGSPACE))
					DM_add_tessface_layer(dm, CD_ORIGSPACE, CD_DEFAULT, NULL);
			
			if (mti->applyModifierEM)
				ndm = mti->applyModifierEM(md, ob, em, dm);
			else
				ndm = mti->applyModifier(md, ob, dm, 0, 0);

			if (ndm) {
				if(dm && dm != ndm)
					dm->release(dm);

				dm = ndm;

				if (deformedVerts) {
					MEM_freeN(deformedVerts);
					deformedVerts = NULL;
				}
			}
		}

		if(cage_r && i == cageIndex) {
			if(dm && deformedVerts) {
				*cage_r = CDDM_copy(dm, 0);
				CDDM_apply_vert_coords(*cage_r, deformedVerts);
			} else if(dm) {
				*cage_r = dm;
			} else {
				*cage_r =
					getEditDerivedBMesh(em, ob,
						deformedVerts ? MEM_dupallocN(deformedVerts) : NULL);
			}
		}
	}

	BLI_linklist_free(datamasks, NULL);

	/* Yay, we are done. If we have a DerivedMesh and deformed vertices need
	 * to apply these back onto the DerivedMesh. If we have no DerivedMesh
	 * then we need to build one.
	 */
	if(dm && deformedVerts) {
		*final_r = CDDM_copy(dm, 0);

		if(!(cage_r && dm == *cage_r)) dm->release(dm);

		CDDM_apply_vert_coords(*final_r, deformedVerts);
		CDDM_calc_normals(*final_r);
	} else if (dm) {
		*final_r = dm;
	} else if (!deformedVerts && cage_r && *cage_r) {
		*final_r = *cage_r;
	} else {
		*final_r = getEditDerivedBMesh(em, ob, deformedVerts);
		deformedVerts = NULL;
	}

	/* add an orco layer if needed */
	if(dataMask & CD_MASK_ORCO)
		add_orco_dm(ob, em, *final_r, orcodm, CD_ORCO);

	if(orcodm)
		orcodm->release(orcodm);

	if(deformedVerts)
		MEM_freeN(deformedVerts);
}

static void clear_mesh_caches(Object *ob)
{
	Mesh *me= ob->data;

		/* also serves as signal to remake texspace */
	if (ob->bb) {
		MEM_freeN(ob->bb);
		ob->bb = NULL;
	}
	if (me->bb) {
		MEM_freeN(me->bb);
		me->bb = NULL;
	}

	freedisplist(&ob->disp);

	if (ob->derivedFinal) {
		ob->derivedFinal->needsFree = 1;
		ob->derivedFinal->release(ob->derivedFinal);
		ob->derivedFinal= NULL;
	}
	if (ob->derivedDeform) {
		ob->derivedDeform->needsFree = 1;
		ob->derivedDeform->release(ob->derivedDeform);
		ob->derivedDeform= NULL;
	}

	if(ob->sculpt) {
		ED_sculpt_modifiers_changed(ob);
	}
}

static void mesh_build_data(Scene *scene, Object *ob, CustomDataMask dataMask,
	int build_shapekey_layers)
{
	Object *obact = scene->basact?scene->basact->object:NULL;
	int editing = paint_facesel_test(ob);
	/* weight paint and face select need original indices because of selection buffer drawing */
	int needMapping = (ob==obact) && (editing || (ob->mode & (OB_MODE_WEIGHT_PAINT|OB_MODE_VERTEX_PAINT)));

	clear_mesh_caches(ob);

	mesh_calc_modifiers(scene, ob, NULL, &ob->derivedDeform,
						&ob->derivedFinal, 0, 1,
						needMapping, dataMask, -1, 1, build_shapekey_layers);

	DM_set_object_boundbox (ob, ob->derivedFinal);

	ob->derivedFinal->needsFree = 0;
	ob->derivedDeform->needsFree = 0;
	ob->lastDataMask = dataMask;
}

static void editbmesh_build_data(Scene *scene, Object *obedit, BMEditMesh *em, CustomDataMask dataMask)
{
	clear_mesh_caches(obedit);

	if (em->derivedFinal) {
		if (em->derivedFinal!=em->derivedCage) {
			em->derivedFinal->needsFree = 1;
			em->derivedFinal->release(em->derivedFinal);
		}
		em->derivedFinal = NULL;
	}
	if (em->derivedCage) {
		em->derivedCage->needsFree = 1;
		em->derivedCage->release(em->derivedCage);
		em->derivedCage = NULL;
	}

	editbmesh_calc_modifiers(scene, obedit, em, &em->derivedCage, &em->derivedFinal, dataMask);
	DM_set_object_boundbox (obedit, em->derivedFinal);

	em->lastDataMask = dataMask;
	em->derivedFinal->needsFree = 0;
	em->derivedCage->needsFree = 0;
}

void makeDerivedMesh(Scene *scene, Object *ob, BMEditMesh *em,
	CustomDataMask dataMask, int build_shapekey_layers)
{
	if (em) {
		editbmesh_build_data(scene, ob, em, dataMask);
	} else {
		mesh_build_data(scene, ob, dataMask, build_shapekey_layers);
	}
}

/***/

DerivedMesh *mesh_get_derived_final(Scene *scene, Object *ob, CustomDataMask dataMask)
{
	/* if there's no derived mesh or the last data mask used doesn't include
	 * the data we need, rebuild the derived mesh
	 */
	if(!ob->derivedFinal || (dataMask & ob->lastDataMask) != dataMask)
		mesh_build_data(scene, ob, dataMask, 0);

	return ob->derivedFinal;
}

DerivedMesh *mesh_get_derived_deform(Scene *scene, Object *ob, CustomDataMask dataMask)
{
	/* if there's no derived mesh or the last data mask used doesn't include
	 * the data we need, rebuild the derived mesh
	 */
	if(!ob->derivedDeform || (dataMask & ob->lastDataMask) != dataMask)
		mesh_build_data(scene, ob, dataMask, 0);

	return ob->derivedDeform;
}

DerivedMesh *mesh_create_derived_render(Scene *scene, Object *ob, CustomDataMask dataMask)
{
	DerivedMesh *final;
	
	mesh_calc_modifiers(scene, ob, NULL, NULL, &final, 1, 1, 0, dataMask, -1, 0, 0);

	return final;
}

DerivedMesh *mesh_create_derived_index_render(Scene *scene, Object *ob, CustomDataMask dataMask, int index)
{
	DerivedMesh *final;
	
	mesh_calc_modifiers(scene, ob, NULL, NULL, &final, 1, 1, 0, dataMask, index, 0, 0);

	return final;
}

DerivedMesh *mesh_create_derived_view(Scene *scene, Object *ob, CustomDataMask dataMask)
{
	DerivedMesh *final;

	mesh_calc_modifiers(scene, ob, NULL, NULL, &final, 0, 1, 0, dataMask, -1, 0, 0);

	return final;
}

DerivedMesh *mesh_create_derived_no_deform(Scene *scene, Object *ob, float (*vertCos)[3],
										   CustomDataMask dataMask)
{
	DerivedMesh *final;
	
	mesh_calc_modifiers(scene, ob, vertCos, NULL, &final, 0, 0, 0, dataMask, -1, 0, 0);

	return final;
}

DerivedMesh *mesh_create_derived_no_virtual(Scene *scene, Object *ob, float (*vertCos)[3],
											CustomDataMask dataMask)
{
	DerivedMesh *final;
	
	mesh_calc_modifiers(scene, ob, vertCos, NULL, &final, 0, -1, 0, dataMask, -1, 0, 0);

	return final;
}

DerivedMesh *mesh_create_derived_physics(Scene *scene, Object *ob, float (*vertCos)[3],
											CustomDataMask dataMask)
{
	DerivedMesh *final;
	
	mesh_calc_modifiers(scene, ob, vertCos, NULL, &final, 0, -1, 1, dataMask, -1, 0, 0);

	return final;
}

DerivedMesh *mesh_create_derived_no_deform_render(Scene *scene, Object *ob,
												  float (*vertCos)[3],
												  CustomDataMask dataMask)
{
	DerivedMesh *final;

	mesh_calc_modifiers(scene, ob, vertCos, NULL, &final, 1, 0, 0, dataMask, -1, 0, 0);

	return final;
}

/***/

DerivedMesh *editbmesh_get_derived_cage_and_final(Scene *scene, Object *obedit, BMEditMesh *em, DerivedMesh **final_r,
												 CustomDataMask dataMask)
{
	/* if there's no derived mesh or the last data mask used doesn't include
	 * the data we need, rebuild the derived mesh
	 */
	if(!em->derivedCage ||
	   (em->lastDataMask & dataMask) != dataMask)
		editbmesh_build_data(scene, obedit, em, dataMask);

	*final_r = em->derivedFinal;
	return em->derivedCage;
}

DerivedMesh *editbmesh_get_derived_cage(Scene *scene, Object *obedit, BMEditMesh *em, CustomDataMask dataMask)
{
	/* if there's no derived mesh or the last data mask used doesn't include
	 * the data we need, rebuild the derived mesh
	 */
	if(!em->derivedCage ||
	   (em->lastDataMask & dataMask) != dataMask)
		editbmesh_build_data(scene, obedit, em, dataMask);

	return em->derivedCage;
}

DerivedMesh *editbmesh_get_derived_base(Object *obedit, BMEditMesh *em)
{
	return getEditDerivedBMesh(em, obedit, NULL);
}


/* ********* For those who don't grasp derived stuff! (ton) :) *************** */

static void make_vertexcosnos__mapFunc(void *userData, int index, float *co, float *no_f, short *no_s)
{
	float *vec = userData;
	
	vec+= 6*index;

	/* check if we've been here before (normal should not be 0) */
	if(vec[3] || vec[4] || vec[5]) return;

	VECCOPY(vec, co);
	vec+= 3;
	if(no_f) {
		VECCOPY(vec, no_f);
	}
	else {
		VECCOPY(vec, no_s);
	}
}

/* always returns original amount me->totvert of vertices and normals, but fully deformed and subsurfered */
/* this is needed for all code using vertexgroups (no subsurf support) */
/* it stores the normals as floats, but they can still be scaled as shorts (32767 = unit) */
/* in use now by vertex/weight paint and particle generating */

float *mesh_get_mapped_verts_nors(Scene *scene, Object *ob)
{
	Mesh *me= ob->data;
	DerivedMesh *dm;
	float *vertexcosnos;
	
	/* lets prevent crashing... */
	if(ob->type!=OB_MESH || me->totvert==0)
		return NULL;
	
	dm= mesh_get_derived_final(scene, ob, CD_MASK_BAREMESH);
	vertexcosnos= MEM_callocN(6*sizeof(float)*me->totvert, "vertexcosnos map");
	
	if(dm->foreachMappedVert) {
		dm->foreachMappedVert(dm, make_vertexcosnos__mapFunc, vertexcosnos);
	}
	else {
		float *fp= vertexcosnos;
		int a;
		
		for(a=0; a< me->totvert; a++, fp+=6) {
			dm->getVertCo(dm, a, fp);
			dm->getVertNo(dm, a, fp+3);
		}
	}
	
	dm->release(dm);
	return vertexcosnos;
}

/* ******************* GLSL ******************** */

typedef struct
{
	float * precomputedFaceNormals;
	MTFace * mtface;	// texture coordinates
	MFace * mface;		// indices
	MVert * mvert;		// vertices & normals
	float (*orco)[3];
	float (*tangent)[4];	// destination
	int numFaces;

} SGLSLMeshToTangent;

// interface
#include "mikktspace.h"

static int GetNumFaces(const SMikkTSpaceContext * pContext)
{
	SGLSLMeshToTangent * pMesh = (SGLSLMeshToTangent *) pContext->m_pUserData;
	return pMesh->numFaces;
}

static int GetNumVertsOfFace(const SMikkTSpaceContext * pContext, const int face_num)
{
	SGLSLMeshToTangent * pMesh = (SGLSLMeshToTangent *) pContext->m_pUserData;
	return pMesh->mface[face_num].v4!=0 ? 4 : 3;
}

static void GetPosition(const SMikkTSpaceContext * pContext, float fPos[], const int face_num, const int vert_index)
{
	//assert(vert_index>=0 && vert_index<4);
	SGLSLMeshToTangent * pMesh = (SGLSLMeshToTangent *) pContext->m_pUserData;
	const float *co= pMesh->mvert[(&pMesh->mface[face_num].v1)[vert_index]].co;
	VECCOPY(fPos, co);
}

static void GetTextureCoordinate(const SMikkTSpaceContext * pContext, float fUV[], const int face_num, const int vert_index)
{
	//assert(vert_index>=0 && vert_index<4);
	SGLSLMeshToTangent * pMesh = (SGLSLMeshToTangent *) pContext->m_pUserData;

	if(pMesh->mtface!=NULL) {
		float * uv = pMesh->mtface[face_num].uv[vert_index];
		fUV[0]=uv[0]; fUV[1]=uv[1];
	}
	else {
		const float *orco= pMesh->orco[(&pMesh->mface[face_num].v1)[vert_index]];
		map_to_sphere( &fUV[0], &fUV[1], orco[0], orco[1], orco[2]);
	}
}

static void GetNormal(const SMikkTSpaceContext * pContext, float fNorm[], const int face_num, const int vert_index)
{
	//assert(vert_index>=0 && vert_index<4);
	SGLSLMeshToTangent * pMesh = (SGLSLMeshToTangent *) pContext->m_pUserData;

	const int smoothnormal = (pMesh->mface[face_num].flag & ME_SMOOTH);
	if(!smoothnormal) {	// flat
		if(pMesh->precomputedFaceNormals) {
			VECCOPY(fNorm, &pMesh->precomputedFaceNormals[3*face_num]);
		}
		else {
			MFace *mf= &pMesh->mface[face_num];
			float *p0= pMesh->mvert[mf->v1].co;
			float *p1= pMesh->mvert[mf->v2].co;
			float *p2= pMesh->mvert[mf->v3].co;

			if(mf->v4) {
				float *p3 = pMesh->mvert[mf->v4].co;
				normal_quad_v3(fNorm, p0, p1, p2, p3);
			}
			else {
				normal_tri_v3(fNorm, p0, p1, p2);
			}
		}
	}
	else {
		const short *no= pMesh->mvert[(&pMesh->mface[face_num].v1)[vert_index]].no;
		normal_short_to_float_v3(fNorm, no);
	}
}
static void SetTSpace(const SMikkTSpaceContext * pContext, const float fvTangent[], const float fSign, const int face_num, const int iVert)
{
	//assert(vert_index>=0 && vert_index<4);
	SGLSLMeshToTangent * pMesh = (SGLSLMeshToTangent *) pContext->m_pUserData;
	float * pRes = pMesh->tangent[4*face_num+iVert];
	VECCOPY(pRes, fvTangent);
	pRes[3]=fSign;
}


void DM_add_tangent_layer(DerivedMesh *dm)
{
	/* mesh vars */
	MTFace *mtface, *tf;
	MFace *mface, *mf;
	MVert *mvert, *v1, *v2, *v3, *v4;
	MemArena *arena= NULL;
	VertexTangent **vtangents= NULL;
	float (*orco)[3]= NULL, (*tangent)[4];
	float *uv1, *uv2, *uv3, *uv4, *vtang;
	float fno[3], tang[3], uv[4][2];
	int i, j, len, mf_vi[4], totvert, totface, iCalcNewMethod;
	float *nors;

	if(CustomData_get_layer_index(&dm->faceData, CD_TANGENT) != -1)
		return;

	nors = dm->getTessFaceDataArray(dm, CD_NORMAL);

	/* check we have all the needed layers */
	totvert= dm->getNumVerts(dm);
	totface= dm->getNumTessFaces(dm);

	mvert= dm->getVertArray(dm);
	mface= dm->getTessFaceArray(dm);
	mtface= dm->getTessFaceDataArray(dm, CD_MTFACE);

	if(!mtface) {
		orco= dm->getVertDataArray(dm, CD_ORCO);
		if(!orco)
			return;
	}
	
	/* create tangent layer */
	DM_add_tessface_layer(dm, CD_TANGENT, CD_CALLOC, NULL);
	tangent= DM_get_tessface_data_layer(dm, CD_TANGENT);
	
	/* allocate some space */
	arena= BLI_memarena_new(BLI_MEMARENA_STD_BUFSIZE, "tangent layer arena");
	BLI_memarena_use_calloc(arena);
	vtangents= MEM_callocN(sizeof(VertexTangent*)*totvert, "VertexTangent");

	// new computation method
	iCalcNewMethod = 1;
	if(iCalcNewMethod != 0) {
		SGLSLMeshToTangent mesh2tangent= {0};
		SMikkTSpaceContext sContext= {0};
		SMikkTSpaceInterface sInterface= {0};

		mesh2tangent.precomputedFaceNormals = nors;
		mesh2tangent.mtface = mtface;
		mesh2tangent.mface = mface;
		mesh2tangent.mvert = mvert;
		mesh2tangent.orco = orco;
		mesh2tangent.tangent = tangent;
		mesh2tangent.numFaces = totface;

		sContext.m_pUserData = &mesh2tangent;
		sContext.m_pInterface = &sInterface;
		sInterface.m_getNumFaces = GetNumFaces;
		sInterface.m_getNumVerticesOfFace = GetNumVertsOfFace;
		sInterface.m_getPosition = GetPosition;
		sInterface.m_getTexCoord = GetTextureCoordinate;
		sInterface.m_getNormal = GetNormal;
		sInterface.m_setTSpaceBasic = SetTSpace;

		// 0 if failed
		iCalcNewMethod = genTangSpaceDefault(&sContext);
	}

	if(!iCalcNewMethod) {
		/* sum tangents at connected vertices */
		for(i=0, tf=mtface, mf=mface; i < totface; mf++, tf++, i++) {
			v1= &mvert[mf->v1];
			v2= &mvert[mf->v2];
			v3= &mvert[mf->v3];

			if (mf->v4) {
				v4= &mvert[mf->v4];
				normal_quad_v3( fno,v4->co, v3->co, v2->co, v1->co);
			}
			else {
				v4= NULL;
				normal_tri_v3( fno,v3->co, v2->co, v1->co);
			}
		
			if(mtface) {
				uv1= tf->uv[0];
				uv2= tf->uv[1];
				uv3= tf->uv[2];
				uv4= tf->uv[3];
			}
			else {
				uv1= uv[0]; uv2= uv[1]; uv3= uv[2]; uv4= uv[3];
				map_to_sphere( &uv[0][0], &uv[0][1],orco[mf->v1][0], orco[mf->v1][1], orco[mf->v1][2]);
				map_to_sphere( &uv[1][0], &uv[1][1],orco[mf->v2][0], orco[mf->v2][1], orco[mf->v2][2]);
				map_to_sphere( &uv[2][0], &uv[2][1],orco[mf->v3][0], orco[mf->v3][1], orco[mf->v3][2]);
				if(v4)
					map_to_sphere( &uv[3][0], &uv[3][1],orco[mf->v4][0], orco[mf->v4][1], orco[mf->v4][2]);
			}
		
			tangent_from_uv(uv1, uv2, uv3, v1->co, v2->co, v3->co, fno, tang);
			sum_or_add_vertex_tangent(arena, &vtangents[mf->v1], tang, uv1);
			sum_or_add_vertex_tangent(arena, &vtangents[mf->v2], tang, uv2);
			sum_or_add_vertex_tangent(arena, &vtangents[mf->v3], tang, uv3);
		
			if(mf->v4) {
				v4= &mvert[mf->v4];
			
				tangent_from_uv(uv1, uv3, uv4, v1->co, v3->co, v4->co, fno, tang);
				sum_or_add_vertex_tangent(arena, &vtangents[mf->v1], tang, uv1);
				sum_or_add_vertex_tangent(arena, &vtangents[mf->v3], tang, uv3);
				sum_or_add_vertex_tangent(arena, &vtangents[mf->v4], tang, uv4);
			}
		}
	
		/* write tangent to layer */
		for(i=0, tf=mtface, mf=mface; i < totface; mf++, tf++, i++, tangent+=4) {
			len= (mf->v4)? 4 : 3; 

			if(mtface == NULL) {
				map_to_sphere( &uv[0][0], &uv[0][1],orco[mf->v1][0], orco[mf->v1][1], orco[mf->v1][2]);
				map_to_sphere( &uv[1][0], &uv[1][1],orco[mf->v2][0], orco[mf->v2][1], orco[mf->v2][2]);
				map_to_sphere( &uv[2][0], &uv[2][1],orco[mf->v3][0], orco[mf->v3][1], orco[mf->v3][2]);
				if(len==4)
					map_to_sphere( &uv[3][0], &uv[3][1],orco[mf->v4][0], orco[mf->v4][1], orco[mf->v4][2]);
			}
		
			mf_vi[0]= mf->v1;
			mf_vi[1]= mf->v2;
			mf_vi[2]= mf->v3;
			mf_vi[3]= mf->v4;
		
			for(j=0; j<len; j++) {
				vtang= find_vertex_tangent(vtangents[mf_vi[j]], mtface ? tf->uv[j] : uv[j]);
				normalize_v3_v3(tangent[j], vtang);
				((float *) tangent[j])[3]=1.0f;
			}
		}
	}
	
	BLI_memarena_free(arena);
	MEM_freeN(vtangents);
}

void DM_vertex_attributes_from_gpu(DerivedMesh *dm, GPUVertexAttribs *gattribs, DMVertexAttribs *attribs)
{
	CustomData *vdata, *fdata, *tfdata = NULL;
	int a, b, layer;

	/* From the layers requested by the GLSL shader, figure out which ones are
	 * actually available for this derivedmesh, and retrieve the pointers */

	memset(attribs, 0, sizeof(DMVertexAttribs));

	vdata = &dm->vertData;
	fdata = tfdata = dm->getTessFaceDataLayout(dm);
	
	/* add a tangent layer if necessary */
	for(b = 0; b < gattribs->totlayer; b++)
		if(gattribs->layer[b].type == CD_TANGENT)
			if(CustomData_get_layer_index(fdata, CD_TANGENT) == -1)
				DM_add_tangent_layer(dm);

	for(b = 0; b < gattribs->totlayer; b++) {
		if(gattribs->layer[b].type == CD_MTFACE) {
			/* uv coordinates */
			if(gattribs->layer[b].name[0])
				layer = CustomData_get_named_layer_index(tfdata, CD_MTFACE,
					gattribs->layer[b].name);
			else
				layer = CustomData_get_active_layer_index(tfdata, CD_MTFACE);

			if(layer != -1) {
				a = attribs->tottface++;

				attribs->tface[a].array = tfdata->layers[layer].data;
				attribs->tface[a].emOffset = tfdata->layers[layer].offset;
				attribs->tface[a].glIndex = gattribs->layer[b].glindex;
			}
		}
		else if(gattribs->layer[b].type == CD_MCOL) {
			/* vertex colors */
			if(gattribs->layer[b].name[0])
				layer = CustomData_get_named_layer_index(tfdata, CD_MCOL,
					gattribs->layer[b].name);
			else
				layer = CustomData_get_active_layer_index(tfdata, CD_MCOL);

			if(layer != -1) {
				a = attribs->totmcol++;

				attribs->mcol[a].array = tfdata->layers[layer].data;
				attribs->mcol[a].emOffset = tfdata->layers[layer].offset;
				attribs->mcol[a].glIndex = gattribs->layer[b].glindex;
			}
		}
		else if(gattribs->layer[b].type == CD_TANGENT) {
			/* tangents */
			layer = CustomData_get_layer_index(fdata, CD_TANGENT);

			if(layer != -1) {
				attribs->tottang = 1;

				attribs->tang.array = fdata->layers[layer].data;
				attribs->tang.emOffset = fdata->layers[layer].offset;
				attribs->tang.glIndex = gattribs->layer[b].glindex;
			}
		}
		else if(gattribs->layer[b].type == CD_ORCO) {
			/* original coordinates */
			layer = CustomData_get_layer_index(vdata, CD_ORCO);

			if(layer != -1) {
				attribs->totorco = 1;

				attribs->orco.array = vdata->layers[layer].data;
				attribs->orco.emOffset = vdata->layers[layer].offset;
				attribs->orco.glIndex = gattribs->layer[b].glindex;
			}
		}
	}
}

/* Set object's bounding box based on DerivedMesh min/max data */
void DM_set_object_boundbox(Object *ob, DerivedMesh *dm)
{
	float min[3], max[3];

	INIT_MINMAX(min, max);

	dm->getMinMax(dm, min, max);

	if(!ob->bb)
		ob->bb= MEM_callocN(sizeof(BoundBox), "bb");

	boundbox_set_from_min_max(ob->bb, min, max);
}<|MERGE_RESOLUTION|>--- conflicted
+++ resolved
@@ -699,985 +699,6 @@
 	return dm;
 }
 
-<<<<<<< HEAD
-=======
-///
-
-typedef struct {
-	DerivedMesh dm;
-
-	EditMesh *em;
-	float (*vertexCos)[3];
-	float (*vertexNos)[3];
-	float (*faceNos)[3];
-} EditMeshDerivedMesh;
-
-static void emDM_foreachMappedVert(DerivedMesh *dm, void (*func)(void *userData, int index, float *co, float *no_f, short *no_s), void *userData)
-{
-	EditMeshDerivedMesh *emdm= (EditMeshDerivedMesh*) dm;
-	EditVert *eve;
-	int i;
-
-	for (i=0,eve= emdm->em->verts.first; eve; i++,eve=eve->next) {
-		if (emdm->vertexCos) {
-			func(userData, i, emdm->vertexCos[i], emdm->vertexNos[i], NULL);
-		} else {
-			func(userData, i, eve->co, eve->no, NULL);
-		}
-	}
-}
-static void emDM_foreachMappedEdge(DerivedMesh *dm, void (*func)(void *userData, int index, float *v0co, float *v1co), void *userData)
-{
-	EditMeshDerivedMesh *emdm= (EditMeshDerivedMesh*) dm;
-	EditEdge *eed;
-	int i;
-
-	if (emdm->vertexCos) {
-		EditVert *eve;
-
-		for (i=0,eve=emdm->em->verts.first; eve; eve= eve->next)
-			eve->tmp.l = (intptr_t) i++;
-		for(i=0,eed= emdm->em->edges.first; eed; i++,eed= eed->next)
-			func(userData, i, emdm->vertexCos[(int) eed->v1->tmp.l], emdm->vertexCos[(int) eed->v2->tmp.l]);
-	} else {
-		for(i=0,eed= emdm->em->edges.first; eed; i++,eed= eed->next)
-			func(userData, i, eed->v1->co, eed->v2->co);
-	}
-}
-static void emDM_drawMappedEdges(DerivedMesh *dm, int (*setDrawOptions)(void *userData, int index), void *userData) 
-{
-	EditMeshDerivedMesh *emdm= (EditMeshDerivedMesh*) dm;
-	EditEdge *eed;
-	int i;
-
-	if (emdm->vertexCos) {
-		EditVert *eve;
-
-		for (i=0,eve=emdm->em->verts.first; eve; eve= eve->next)
-			eve->tmp.l = (intptr_t) i++;
-
-		glBegin(GL_LINES);
-		for(i=0,eed= emdm->em->edges.first; eed; i++,eed= eed->next) {
-			if(!setDrawOptions || setDrawOptions(userData, i)) {
-				glVertex3fv(emdm->vertexCos[(int) eed->v1->tmp.l]);
-				glVertex3fv(emdm->vertexCos[(int) eed->v2->tmp.l]);
-			}
-		}
-		glEnd();
-	} else {
-		glBegin(GL_LINES);
-		for(i=0,eed= emdm->em->edges.first; eed; i++,eed= eed->next) {
-			if(!setDrawOptions || setDrawOptions(userData, i)) {
-				glVertex3fv(eed->v1->co);
-				glVertex3fv(eed->v2->co);
-			}
-		}
-		glEnd();
-	}
-}
-static void emDM_drawEdges(DerivedMesh *dm, int UNUSED(drawLooseEdges), int UNUSED(drawAllEdges))
-{
-	emDM_drawMappedEdges(dm, NULL, NULL);
-}
-static void emDM_drawMappedEdgesInterp(DerivedMesh *dm, int (*setDrawOptions)(void *userData, int index), void (*setDrawInterpOptions)(void *userData, int index, float t), void *userData) 
-{
-	EditMeshDerivedMesh *emdm= (EditMeshDerivedMesh*) dm;
-	EditEdge *eed;
-	int i;
-
-	if (emdm->vertexCos) {
-		EditVert *eve;
-
-		for (i=0,eve=emdm->em->verts.first; eve; eve= eve->next)
-			eve->tmp.l = (intptr_t) i++;
-
-		glBegin(GL_LINES);
-		for (i=0,eed= emdm->em->edges.first; eed; i++,eed= eed->next) {
-			if(!setDrawOptions || setDrawOptions(userData, i)) {
-				setDrawInterpOptions(userData, i, 0.0);
-				glVertex3fv(emdm->vertexCos[(int) eed->v1->tmp.l]);
-				setDrawInterpOptions(userData, i, 1.0);
-				glVertex3fv(emdm->vertexCos[(int) eed->v2->tmp.l]);
-			}
-		}
-		glEnd();
-	} else {
-		glBegin(GL_LINES);
-		for (i=0,eed= emdm->em->edges.first; eed; i++,eed= eed->next) {
-			if(!setDrawOptions || setDrawOptions(userData, i)) {
-				setDrawInterpOptions(userData, i, 0.0);
-				glVertex3fv(eed->v1->co);
-				setDrawInterpOptions(userData, i, 1.0);
-				glVertex3fv(eed->v2->co);
-			}
-		}
-		glEnd();
-	}
-}
-
-static void emDM_drawUVEdges(DerivedMesh *dm)
-{
-	EditMeshDerivedMesh *emdm= (EditMeshDerivedMesh*) dm;
-	EditFace *efa;
-	MTFace *tf;
-
-	glBegin(GL_LINES);
-	for(efa= emdm->em->faces.first; efa; efa= efa->next) {
-		tf = CustomData_em_get(&emdm->em->fdata, efa->data, CD_MTFACE);
-
-		if(tf && !(efa->h)) {
-			glVertex2fv(tf->uv[0]);
-			glVertex2fv(tf->uv[1]);
-
-			glVertex2fv(tf->uv[1]);
-			glVertex2fv(tf->uv[2]);
-
-			if (!efa->v4) {
-				glVertex2fv(tf->uv[2]);
-				glVertex2fv(tf->uv[0]);
-			} else {
-				glVertex2fv(tf->uv[2]);
-				glVertex2fv(tf->uv[3]);
-				glVertex2fv(tf->uv[3]);
-				glVertex2fv(tf->uv[0]);
-			}
-		}
-	}
-	glEnd();
-}
-
-static void emDM__calcFaceCent(EditFace *efa, float cent[3], float (*vertexCos)[3])
-{
-	if (vertexCos) {
-		VECCOPY(cent, vertexCos[(int) efa->v1->tmp.l]);
-		add_v3_v3(cent, vertexCos[(int) efa->v2->tmp.l]);
-		add_v3_v3(cent, vertexCos[(int) efa->v3->tmp.l]);
-		if (efa->v4) add_v3_v3(cent, vertexCos[(int) efa->v4->tmp.l]);
-	} else {
-		VECCOPY(cent, efa->v1->co);
-		add_v3_v3(cent, efa->v2->co);
-		add_v3_v3(cent, efa->v3->co);
-		if (efa->v4) add_v3_v3(cent, efa->v4->co);
-	}
-
-	if (efa->v4) {
-		mul_v3_fl(cent, 0.25f);
-	} else {
-		mul_v3_fl(cent, 0.33333333333f);
-	}
-}
-static void emDM_foreachMappedFaceCenter(DerivedMesh *dm, void (*func)(void *userData, int index, float *co, float *no), void *userData)
-{
-	EditMeshDerivedMesh *emdm= (EditMeshDerivedMesh*) dm;
-	EditVert *eve;
-	EditFace *efa;
-	float cent[3];
-	int i;
-
-	if (emdm->vertexCos) {
-		for (i=0,eve=emdm->em->verts.first; eve; eve= eve->next)
-			eve->tmp.l = (intptr_t) i++;
-	}
-
-	for(i=0,efa= emdm->em->faces.first; efa; i++,efa= efa->next) {
-		emDM__calcFaceCent(efa, cent, emdm->vertexCos);
-		func(userData, i, cent, emdm->vertexCos?emdm->faceNos[i]:efa->n);
-	}
-}
-
-/* note, material function is ignored for now. */
-static void emDM_drawMappedFaces(DerivedMesh *dm, int (*setDrawOptions)(void *userData, int index, int *drawSmooth_r), void *userData, int UNUSED(useColors), int (*setMaterial)(int, void *attribs))
-{
-	EditMeshDerivedMesh *emdm= (EditMeshDerivedMesh*) dm;
-	EditFace *efa;
-	int i, draw;
-	
-	(void)setMaterial; /* unused */
-
-	if (emdm->vertexCos) {
-		EditVert *eve;
-
-		for (i=0,eve=emdm->em->verts.first; eve; eve= eve->next)
-			eve->tmp.l = (intptr_t) i++;
-
-		for (i=0,efa= emdm->em->faces.first; efa; i++,efa= efa->next) {
-			int drawSmooth = (efa->flag & ME_SMOOTH);
-			draw = setDrawOptions==NULL ? 1 : setDrawOptions(userData, i, &drawSmooth);
-			if(draw) {
-				if (draw==2) { /* enabled with stipple */
-					  glEnable(GL_POLYGON_STIPPLE);
-					  glPolygonStipple(stipple_quarttone);
-				}
-				
-				glShadeModel(drawSmooth?GL_SMOOTH:GL_FLAT);
-
-				glBegin(efa->v4?GL_QUADS:GL_TRIANGLES);
-				if (!drawSmooth) {
-					glNormal3fv(emdm->faceNos[i]);
-					glVertex3fv(emdm->vertexCos[(int) efa->v1->tmp.l]);
-					glVertex3fv(emdm->vertexCos[(int) efa->v2->tmp.l]);
-					glVertex3fv(emdm->vertexCos[(int) efa->v3->tmp.l]);
-					if(efa->v4) glVertex3fv(emdm->vertexCos[(int) efa->v4->tmp.l]);
-				} else {
-					glNormal3fv(emdm->vertexNos[(int) efa->v1->tmp.l]);
-					glVertex3fv(emdm->vertexCos[(int) efa->v1->tmp.l]);
-					glNormal3fv(emdm->vertexNos[(int) efa->v2->tmp.l]);
-					glVertex3fv(emdm->vertexCos[(int) efa->v2->tmp.l]);
-					glNormal3fv(emdm->vertexNos[(int) efa->v3->tmp.l]);
-					glVertex3fv(emdm->vertexCos[(int) efa->v3->tmp.l]);
-					if(efa->v4) {
-						glNormal3fv(emdm->vertexNos[(int) efa->v4->tmp.l]);
-						glVertex3fv(emdm->vertexCos[(int) efa->v4->tmp.l]);
-					}
-				}
-				glEnd();
-				
-				if (draw==2)
-					glDisable(GL_POLYGON_STIPPLE);
-			}
-		}
-	} else {
-		for (i=0,efa= emdm->em->faces.first; efa; i++,efa= efa->next) {
-			int drawSmooth = (efa->flag & ME_SMOOTH);
-			draw = setDrawOptions==NULL ? 1 : setDrawOptions(userData, i, &drawSmooth);
-			if(draw) {
-				if (draw==2) { /* enabled with stipple */
-					glEnable(GL_POLYGON_STIPPLE);
-					glPolygonStipple(stipple_quarttone);
-				}
-				glShadeModel(drawSmooth?GL_SMOOTH:GL_FLAT);
-
-				glBegin(efa->v4?GL_QUADS:GL_TRIANGLES);
-				if (!drawSmooth) {
-					glNormal3fv(efa->n);
-					glVertex3fv(efa->v1->co);
-					glVertex3fv(efa->v2->co);
-					glVertex3fv(efa->v3->co);
-					if(efa->v4) glVertex3fv(efa->v4->co);
-				} else {
-					glNormal3fv(efa->v1->no);
-					glVertex3fv(efa->v1->co);
-					glNormal3fv(efa->v2->no);
-					glVertex3fv(efa->v2->co);
-					glNormal3fv(efa->v3->no);
-					glVertex3fv(efa->v3->co);
-					if(efa->v4) {
-						glNormal3fv(efa->v4->no);
-						glVertex3fv(efa->v4->co);
-					}
-				}
-				glEnd();
-				
-				if (draw==2)
-					glDisable(GL_POLYGON_STIPPLE);
-			}
-		}
-	}
-}
-
-static void emDM_drawFacesTex_common(DerivedMesh *dm,
-			   int (*drawParams)(MTFace *tface, MCol *mcol, int matnr),
-			   int (*drawParamsMapped)(void *userData, int index),
-			   void *userData) 
-{
-	EditMeshDerivedMesh *emdm= (EditMeshDerivedMesh*) dm;
-	EditMesh *em= emdm->em;
-	float (*vertexCos)[3]= emdm->vertexCos;
-	float (*vertexNos)[3]= emdm->vertexNos;
-	EditFace *efa;
-	int i;
-
-	/* always use smooth shading even for flat faces, else vertex colors wont interpolate */
-	glShadeModel(GL_SMOOTH);
-	
-	if (vertexCos) {
-		EditVert *eve;
-
-		for (i=0,eve=em->verts.first; eve; eve= eve->next)
-			eve->tmp.l = (intptr_t) i++;
-
-		for (i=0,efa= em->faces.first; efa; i++,efa= efa->next) {
-			MTFace *tf= CustomData_em_get(&em->fdata, efa->data, CD_MTFACE);
-			MCol *mcol= CustomData_em_get(&em->fdata, efa->data, CD_MCOL);
-			unsigned char *cp= NULL;
-			int drawSmooth= (efa->flag & ME_SMOOTH);
-			int flag;
-
-			if(drawParams)
-				flag= drawParams(tf, mcol, efa->mat_nr);
-			else if(drawParamsMapped)
-				flag= drawParamsMapped(userData, i);
-			else
-				flag= 1;
-
-			if(flag != 0) { /* flag 0 == the face is hidden or invisible */
-				
-				/* we always want smooth here since otherwise vertex colors dont interpolate */
-				if (mcol) {
-					if (flag==1) {
-						cp= (unsigned char*)mcol;
-					}
-				} else {
-					glShadeModel(drawSmooth?GL_SMOOTH:GL_FLAT);
-				} 
-				
-				glBegin(efa->v4?GL_QUADS:GL_TRIANGLES);
-				if (!drawSmooth) {
-					glNormal3fv(emdm->faceNos[i]);
-
-					if(tf) glTexCoord2fv(tf->uv[0]);
-					if(cp) glColor3ub(cp[3], cp[2], cp[1]);
-					glVertex3fv(vertexCos[(int) efa->v1->tmp.l]);
-
-					if(tf) glTexCoord2fv(tf->uv[1]);
-					if(cp) glColor3ub(cp[7], cp[6], cp[5]);
-					glVertex3fv(vertexCos[(int) efa->v2->tmp.l]);
-
-					if(tf) glTexCoord2fv(tf->uv[2]);
-					if(cp) glColor3ub(cp[11], cp[10], cp[9]);
-					glVertex3fv(vertexCos[(int) efa->v3->tmp.l]);
-
-					if(efa->v4) {
-						if(tf) glTexCoord2fv(tf->uv[3]);
-						if(cp) glColor3ub(cp[15], cp[14], cp[13]);
-						glVertex3fv(vertexCos[(int) efa->v4->tmp.l]);
-					}
-				} else {
-					if(tf) glTexCoord2fv(tf->uv[0]);
-					if(cp) glColor3ub(cp[3], cp[2], cp[1]);
-					glNormal3fv(vertexNos[(int) efa->v1->tmp.l]);
-					glVertex3fv(vertexCos[(int) efa->v1->tmp.l]);
-
-					if(tf) glTexCoord2fv(tf->uv[1]);
-					if(cp) glColor3ub(cp[7], cp[6], cp[5]);
-					glNormal3fv(vertexNos[(int) efa->v2->tmp.l]);
-					glVertex3fv(vertexCos[(int) efa->v2->tmp.l]);
-
-					if(tf) glTexCoord2fv(tf->uv[2]);
-					if(cp) glColor3ub(cp[11], cp[10], cp[9]);
-					glNormal3fv(vertexNos[(int) efa->v3->tmp.l]);
-					glVertex3fv(vertexCos[(int) efa->v3->tmp.l]);
-
-					if(efa->v4) {
-						if(tf) glTexCoord2fv(tf->uv[3]);
-						if(cp) glColor3ub(cp[15], cp[14], cp[13]);
-						glNormal3fv(vertexNos[(int) efa->v4->tmp.l]);
-						glVertex3fv(vertexCos[(int) efa->v4->tmp.l]);
-					}
-				}
-				glEnd();
-			}
-		}
-	} else {
-		for (i=0,efa= em->faces.first; efa; i++,efa= efa->next) {
-			MTFace *tf= CustomData_em_get(&em->fdata, efa->data, CD_MTFACE);
-			MCol *mcol= CustomData_em_get(&em->fdata, efa->data, CD_MCOL);
-			unsigned char *cp= NULL;
-			int drawSmooth= (efa->flag & ME_SMOOTH);
-			int flag;
-
-			if(drawParams)
-				flag= drawParams(tf, mcol, efa->mat_nr);
-			else if(drawParamsMapped)
-				flag= drawParamsMapped(userData, i);
-			else
-				flag= 1;
-
-			if(flag != 0) { /* flag 0 == the face is hidden or invisible */
-				/* we always want smooth here since otherwise vertex colors dont interpolate */
-				if (mcol) {
-					if (flag==1) {
-						cp= (unsigned char*)mcol;
-					}
-				} else {
-					glShadeModel(drawSmooth?GL_SMOOTH:GL_FLAT);
-				} 
-
-				glBegin(efa->v4?GL_QUADS:GL_TRIANGLES);
-				if (!drawSmooth) {
-					glNormal3fv(efa->n);
-
-					if(tf) glTexCoord2fv(tf->uv[0]);
-					if(cp) glColor3ub(cp[3], cp[2], cp[1]);
-					glVertex3fv(efa->v1->co);
-
-					if(tf) glTexCoord2fv(tf->uv[1]);
-					if(cp) glColor3ub(cp[7], cp[6], cp[5]);
-					glVertex3fv(efa->v2->co);
-
-					if(tf) glTexCoord2fv(tf->uv[2]);
-					if(cp) glColor3ub(cp[11], cp[10], cp[9]);
-					glVertex3fv(efa->v3->co);
-
-					if(efa->v4) {
-						if(tf) glTexCoord2fv(tf->uv[3]);
-						if(cp) glColor3ub(cp[15], cp[14], cp[13]);
-						glVertex3fv(efa->v4->co);
-					}
-				} else {
-					if(tf) glTexCoord2fv(tf->uv[0]);
-					if(cp) glColor3ub(cp[3], cp[2], cp[1]);
-					glNormal3fv(efa->v1->no);
-					glVertex3fv(efa->v1->co);
-
-					if(tf) glTexCoord2fv(tf->uv[1]);
-					if(cp) glColor3ub(cp[7], cp[6], cp[5]);
-					glNormal3fv(efa->v2->no);
-					glVertex3fv(efa->v2->co);
-
-					if(tf) glTexCoord2fv(tf->uv[2]);
-					if(cp) glColor3ub(cp[11], cp[10], cp[9]);
-					glNormal3fv(efa->v3->no);
-					glVertex3fv(efa->v3->co);
-
-					if(efa->v4) {
-						if(tf) glTexCoord2fv(tf->uv[3]);
-						if(cp) glColor3ub(cp[15], cp[14], cp[13]);
-						glNormal3fv(efa->v4->no);
-						glVertex3fv(efa->v4->co);
-					}
-				}
-				glEnd();
-			}
-		}
-	}
-}
-
-static void emDM_drawFacesTex(DerivedMesh *dm, int (*setDrawOptions)(MTFace *tface, MCol *mcol, int matnr))
-{
-	emDM_drawFacesTex_common(dm, setDrawOptions, NULL, NULL);
-}
-
-static void emDM_drawMappedFacesTex(DerivedMesh *dm, int (*setDrawOptions)(void *userData, int index), void *userData)
-{
-	emDM_drawFacesTex_common(dm, NULL, setDrawOptions, userData);
-}
-
-static void emDM_drawMappedFacesGLSL(DerivedMesh *dm,
-			   int (*setMaterial)(int, void *attribs),
-			   int (*setDrawOptions)(void *userData, int index), void *userData) 
-{
-	EditMeshDerivedMesh *emdm= (EditMeshDerivedMesh*) dm;
-	EditMesh *em= emdm->em;
-	float (*vertexCos)[3]= emdm->vertexCos;
-	float (*vertexNos)[3]= emdm->vertexNos;
-	EditVert *eve;
-	EditFace *efa;
-	DMVertexAttribs attribs= {{{0}}};
-	GPUVertexAttribs gattribs;
-	MTFace *tf;
-	int transp, new_transp, orig_transp, tfoffset;
-	int i, b, matnr, new_matnr, dodraw, layer;
-
-	dodraw = 0;
-	matnr = -1;
-
-	transp = GPU_get_material_blend_mode();
-	orig_transp = transp;
-	layer = CustomData_get_layer_index(&em->fdata, CD_MTFACE);
-	tfoffset = (layer == -1)? -1: em->fdata.layers[layer].offset;
-
-	/* always use smooth shading even for flat faces, else vertex colors wont interpolate */
-	glShadeModel(GL_SMOOTH);
-
-	for (i=0,eve=em->verts.first; eve; eve= eve->next)
-		eve->tmp.l = (intptr_t) i++;
-
-#define PASSATTRIB(efa, eve, vert) {											\
-	if(attribs.totorco) {														\
-		float *orco = attribs.orco.array[eve->tmp.l];							\
-		glVertexAttrib3fvARB(attribs.orco.glIndex, orco);						\
-	}																			\
-	for(b = 0; b < attribs.tottface; b++) {										\
-		MTFace *_tf = (MTFace*)((char*)efa->data + attribs.tface[b].emOffset);	\
-		glVertexAttrib2fvARB(attribs.tface[b].glIndex, _tf->uv[vert]);			\
-	}																			\
-	for(b = 0; b < attribs.totmcol; b++) {										\
-		MCol *cp = (MCol*)((char*)efa->data + attribs.mcol[b].emOffset);		\
-		GLubyte col[4];															\
-		col[0]= cp->b; col[1]= cp->g; col[2]= cp->r; col[3]= cp->a;				\
-		glVertexAttrib4ubvARB(attribs.mcol[b].glIndex, col);					\
-	}																			\
-	if(attribs.tottang) {														\
-		float *tang = attribs.tang.array[i*4 + vert];							\
-		glVertexAttrib4fvARB(attribs.tang.glIndex, tang);						\
-	}																			\
-}
-
-	for (i=0,efa= em->faces.first; efa; i++,efa= efa->next) {
-		int drawSmooth= (efa->flag & ME_SMOOTH);
-
-		if(setDrawOptions && !setDrawOptions(userData, i))
-			continue;
-
-		new_matnr = efa->mat_nr + 1;
-		if(new_matnr != matnr) {
-			dodraw = setMaterial(matnr = new_matnr, &gattribs);
-			if(dodraw)
-				DM_vertex_attributes_from_gpu(dm, &gattribs, &attribs);
-		}
-
-		if(tfoffset != -1) {
-			tf = (MTFace*)((char*)efa->data)+tfoffset;
-			new_transp = tf->transp;
-
-			if(new_transp != transp) {
-				if(new_transp == GPU_BLEND_SOLID && orig_transp != GPU_BLEND_SOLID)
-					GPU_set_material_blend_mode(orig_transp);
-				else
-					GPU_set_material_blend_mode(new_transp);
-				transp = new_transp;
-			}
-		}
-
-		if(dodraw) {
-			glBegin(efa->v4?GL_QUADS:GL_TRIANGLES);
-			if (!drawSmooth) {
-				if(vertexCos) glNormal3fv(emdm->faceNos[i]);
-				else glNormal3fv(efa->n);
-
-				PASSATTRIB(efa, efa->v1, 0);
-				if(vertexCos) glVertex3fv(vertexCos[(int) efa->v1->tmp.l]);
-				else glVertex3fv(efa->v1->co);
-
-				PASSATTRIB(efa, efa->v2, 1);
-				if(vertexCos) glVertex3fv(vertexCos[(int) efa->v2->tmp.l]);
-				else glVertex3fv(efa->v2->co);
-
-				PASSATTRIB(efa, efa->v3, 2);
-				if(vertexCos) glVertex3fv(vertexCos[(int) efa->v3->tmp.l]);
-				else glVertex3fv(efa->v3->co);
-
-				if(efa->v4) {
-					PASSATTRIB(efa, efa->v4, 3);
-					if(vertexCos) glVertex3fv(vertexCos[(int) efa->v4->tmp.l]);
-					else glVertex3fv(efa->v4->co);
-				}
-			} else {
-				PASSATTRIB(efa, efa->v1, 0);
-				if(vertexCos) {
-					glNormal3fv(vertexNos[(int) efa->v1->tmp.l]);
-					glVertex3fv(vertexCos[(int) efa->v1->tmp.l]);
-				}
-				else {
-					glNormal3fv(efa->v1->no);
-					glVertex3fv(efa->v1->co);
-				}
-
-				PASSATTRIB(efa, efa->v2, 1);
-				if(vertexCos) {
-					glNormal3fv(vertexNos[(int) efa->v2->tmp.l]);
-					glVertex3fv(vertexCos[(int) efa->v2->tmp.l]);
-				}
-				else {
-					glNormal3fv(efa->v2->no);
-					glVertex3fv(efa->v2->co);
-				}
-
-				PASSATTRIB(efa, efa->v3, 2);
-				if(vertexCos) {
-					glNormal3fv(vertexNos[(int) efa->v3->tmp.l]);
-					glVertex3fv(vertexCos[(int) efa->v3->tmp.l]);
-				}
-				else {
-					glNormal3fv(efa->v3->no);
-					glVertex3fv(efa->v3->co);
-				}
-
-				if(efa->v4) {
-					PASSATTRIB(efa, efa->v4, 3);
-					if(vertexCos) {
-						glNormal3fv(vertexNos[(int) efa->v4->tmp.l]);
-						glVertex3fv(vertexCos[(int) efa->v4->tmp.l]);
-					}
-					else {
-						glNormal3fv(efa->v4->no);
-						glVertex3fv(efa->v4->co);
-					}
-				}
-			}
-			glEnd();
-		}
-	}
-}
-
-static void emDM_drawFacesGLSL(DerivedMesh *dm,
-			   int (*setMaterial)(int, void *attribs))
-{
-	dm->drawMappedFacesGLSL(dm, setMaterial, NULL, NULL);
-}
-
-static void emDM_getMinMax(DerivedMesh *dm, float min_r[3], float max_r[3])
-{
-	EditMeshDerivedMesh *emdm= (EditMeshDerivedMesh*) dm;
-	EditVert *eve;
-	int i;
-
-	if (emdm->em->verts.first) {
-		for (i=0,eve= emdm->em->verts.first; eve; i++,eve= eve->next) {
-			if (emdm->vertexCos) {
-				DO_MINMAX(emdm->vertexCos[i], min_r, max_r);
-			} else {
-				DO_MINMAX(eve->co, min_r, max_r);
-			}
-		}
-	} else {
-		min_r[0] = min_r[1] = min_r[2] = max_r[0] = max_r[1] = max_r[2] = 0.0;
-	}
-}
-static int emDM_getNumVerts(DerivedMesh *dm)
-{
-	EditMeshDerivedMesh *emdm= (EditMeshDerivedMesh*) dm;
-
-	return BLI_countlist(&emdm->em->verts);
-}
-
-static int emDM_getNumEdges(DerivedMesh *dm)
-{
-	EditMeshDerivedMesh *emdm= (EditMeshDerivedMesh*) dm;
-
-	return BLI_countlist(&emdm->em->edges);
-}
-
-static int emDM_getNumFaces(DerivedMesh *dm)
-{
-	EditMeshDerivedMesh *emdm= (EditMeshDerivedMesh*) dm;
-
-	return BLI_countlist(&emdm->em->faces);
-}
-
-static void emDM_getVertCos(DerivedMesh *dm, float (*cos_r)[3])
-{
-	EditMeshDerivedMesh *emdm= (EditMeshDerivedMesh*) dm;
-	EditVert *eve;
-	int i;
-
-	for (i=0,eve= emdm->em->verts.first; eve; i++,eve=eve->next) {
-		if (emdm->vertexCos) {
-			copy_v3_v3(cos_r[i], emdm->vertexCos[i]);
-		} else {
-			copy_v3_v3(cos_r[i], eve->co);
-		}
-	}
-}
-
-static void emDM_getVert(DerivedMesh *dm, int index, MVert *vert_r)
-{
-	EditVert *ev = ((EditMeshDerivedMesh *)dm)->em->verts.first;
-	int i;
-
-	for(i = 0; i < index; ++i) ev = ev->next;
-
-	VECCOPY(vert_r->co, ev->co);
-
-	normal_float_to_short_v3(vert_r->no, ev->no);
-
-	/* TODO what to do with vert_r->flag? */
-	vert_r->bweight = (unsigned char) (ev->bweight*255.0f);
-}
-
-static void emDM_getEdge(DerivedMesh *dm, int index, MEdge *edge_r)
-{
-	EditMesh *em = ((EditMeshDerivedMesh *)dm)->em;
-	EditEdge *ee = em->edges.first;
-	EditVert *ev, *v1, *v2;
-	int i;
-
-	for(i = 0; i < index; ++i) ee = ee->next;
-
-	edge_r->crease = (unsigned char) (ee->crease*255.0f);
-	edge_r->bweight = (unsigned char) (ee->bweight*255.0f);
-	/* TODO what to do with edge_r->flag? */
-	edge_r->flag = ME_EDGEDRAW|ME_EDGERENDER;
-	if (ee->seam) edge_r->flag |= ME_SEAM;
-	if (ee->sharp) edge_r->flag |= ME_SHARP;
-#if 0
-	/* this needs setup of f2 field */
-	if (!ee->f2) edge_r->flag |= ME_LOOSEEDGE;
-#endif
-
-	/* goddamn, we have to search all verts to find indices */
-	v1 = ee->v1;
-	v2 = ee->v2;
-	for(i = 0, ev = em->verts.first; v1 || v2; i++, ev = ev->next) {
-		if(ev == v1) {
-			edge_r->v1 = i;
-			v1 = NULL;
-		}
-		if(ev == v2) {
-			edge_r->v2 = i;
-			v2 = NULL;
-		}
-	}
-}
-
-static void emDM_getFace(DerivedMesh *dm, int index, MFace *face_r)
-{
-	EditMesh *em = ((EditMeshDerivedMesh *)dm)->em;
-	EditFace *ef = em->faces.first;
-	EditVert *ev, *v1, *v2, *v3, *v4;
-	int i;
-
-	for(i = 0; i < index; ++i) ef = ef->next;
-
-	face_r->mat_nr = ef->mat_nr;
-	face_r->flag = ef->flag;
-
-	/* goddamn, we have to search all verts to find indices */
-	v1 = ef->v1;
-	v2 = ef->v2;
-	v3 = ef->v3;
-	v4 = ef->v4;
-	if(!v4) face_r->v4 = 0;
-
-	for(i = 0, ev = em->verts.first; v1 || v2 || v3 || v4;
-		i++, ev = ev->next) {
-		if(ev == v1) {
-			face_r->v1 = i;
-			v1 = NULL;
-		}
-		if(ev == v2) {
-			face_r->v2 = i;
-			v2 = NULL;
-		}
-		if(ev == v3) {
-			face_r->v3 = i;
-			v3 = NULL;
-		}
-		if(ev == v4) {
-			face_r->v4 = i;
-			v4 = NULL;
-		}
-	}
-
-	test_index_face(face_r, NULL, 0, ef->v4?4:3);
-}
-
-static void emDM_copyVertArray(DerivedMesh *dm, MVert *vert_r)
-{
-	EditMeshDerivedMesh *emdm= (EditMeshDerivedMesh*) dm;
-	EditVert *ev = emdm->em->verts.first;
-	int i;
-
-	for(i=0; ev; ev = ev->next, ++vert_r, ++i) {
-		if(emdm->vertexCos)
-			copy_v3_v3(vert_r->co, emdm->vertexCos[i]);
-		else
-			copy_v3_v3(vert_r->co, ev->co);
-
-		normal_float_to_short_v3(vert_r->no, ev->no);
-
-		/* TODO what to do with vert_r->flag? */
-		vert_r->flag = 0;
-		vert_r->bweight = (unsigned char) (ev->bweight*255.0f);
-	}
-}
-
-static void emDM_copyEdgeArray(DerivedMesh *dm, MEdge *edge_r)
-{
-	EditMesh *em = ((EditMeshDerivedMesh *)dm)->em;
-	EditEdge *ee = em->edges.first;
-	EditVert *ev;
-	int i;
-
-	/* store vertex indices in tmp union */
-	for(ev = em->verts.first, i = 0; ev; ev = ev->next, ++i)
-		ev->tmp.l = (intptr_t) i;
-
-	for( ; ee; ee = ee->next, ++edge_r) {
-		edge_r->crease = (unsigned char) (ee->crease*255.0f);
-		edge_r->bweight = (unsigned char) (ee->bweight*255.0f);
-		/* TODO what to do with edge_r->flag? */
-		edge_r->flag = ME_EDGEDRAW|ME_EDGERENDER;
-		if (ee->seam) edge_r->flag |= ME_SEAM;
-		if (ee->sharp) edge_r->flag |= ME_SHARP;
-#if 0
-		/* this needs setup of f2 field */
-		if (!ee->f2) edge_r->flag |= ME_LOOSEEDGE;
-#endif
-
-		edge_r->v1 = (int)ee->v1->tmp.l;
-		edge_r->v2 = (int)ee->v2->tmp.l;
-	}
-}
-
-static void emDM_copyFaceArray(DerivedMesh *dm, MFace *face_r)
-{
-	EditMesh *em = ((EditMeshDerivedMesh *)dm)->em;
-	EditFace *ef = em->faces.first;
-	EditVert *ev;
-	int i;
-
-	/* store vertexes indices in tmp union */
-	for(ev = em->verts.first, i = 0; ev; ev = ev->next, ++i)
-		ev->tmp.l = (intptr_t) i;
-
-	for( ; ef; ef = ef->next, ++face_r) {
-		face_r->mat_nr = ef->mat_nr;
-		face_r->flag = ef->flag;
-
-		face_r->v1 = (int)ef->v1->tmp.l;
-		face_r->v2 = (int)ef->v2->tmp.l;
-		face_r->v3 = (int)ef->v3->tmp.l;
-		if(ef->v4) face_r->v4 = (int)ef->v4->tmp.l;
-		else face_r->v4 = 0;
-
-		test_index_face(face_r, NULL, 0, ef->v4?4:3);
-	}
-}
-
-static void *emDM_getFaceDataArray(DerivedMesh *dm, int type)
-{
-	EditMeshDerivedMesh *emdm= (EditMeshDerivedMesh*) dm;
-	EditMesh *em= emdm->em;
-	EditFace *efa;
-	char *data, *emdata;
-	void *datalayer;
-	int index, size;
-
-	datalayer = DM_get_face_data_layer(dm, type);
-	if(datalayer)
-		return datalayer;
-
-	/* layers are store per face for editmesh, we convert to a temporary
-	 * data layer array in the derivedmesh when these are requested */
-	if(type == CD_MTFACE || type == CD_MCOL) {
-		index = CustomData_get_layer_index(&em->fdata, type);
-
-		if(index != -1) {
-			/* int offset = em->fdata.layers[index].offset; */ /* UNUSED */
-			size = CustomData_sizeof(type);
-
-			DM_add_face_layer(dm, type, CD_CALLOC, NULL);
-			index = CustomData_get_layer_index(&dm->faceData, type);
-			dm->faceData.layers[index].flag |= CD_FLAG_TEMPORARY;
-
-			data = datalayer = DM_get_face_data_layer(dm, type);
-			for(efa=em->faces.first; efa; efa=efa->next, data+=size) {
-				emdata = CustomData_em_get(&em->fdata, efa->data, type);
-				memcpy(data, emdata, size);
-			}
-		}
-	}
-
-	return datalayer;
-}
-
-static void emDM_release(DerivedMesh *dm)
-{
-	EditMeshDerivedMesh *emdm= (EditMeshDerivedMesh*) dm;
-
-	if (DM_release(dm)) {
-		if (emdm->vertexCos) {
-			MEM_freeN(emdm->vertexCos);
-			MEM_freeN(emdm->vertexNos);
-			MEM_freeN(emdm->faceNos);
-		}
-
-		MEM_freeN(emdm);
-	}
-}
-
-DerivedMesh *editmesh_get_derived(EditMesh *em, float (*vertexCos)[3])
-{
-	EditMeshDerivedMesh *emdm = MEM_callocN(sizeof(*emdm), "emdm");
-
-	DM_init(&emdm->dm, DM_TYPE_EDITMESH, BLI_countlist(&em->verts),
-					 BLI_countlist(&em->edges), BLI_countlist(&em->faces));
-
-	emdm->dm.getMinMax = emDM_getMinMax;
-
-	emdm->dm.getNumVerts = emDM_getNumVerts;
-	emdm->dm.getNumEdges = emDM_getNumEdges;
-	emdm->dm.getNumFaces = emDM_getNumFaces;
-
-	emdm->dm.getVertCos = emDM_getVertCos;
-
-	emdm->dm.getVert = emDM_getVert;
-	emdm->dm.getEdge = emDM_getEdge;
-	emdm->dm.getFace = emDM_getFace;
-	emdm->dm.copyVertArray = emDM_copyVertArray;
-	emdm->dm.copyEdgeArray = emDM_copyEdgeArray;
-	emdm->dm.copyFaceArray = emDM_copyFaceArray;
-	emdm->dm.getFaceDataArray = emDM_getFaceDataArray;
-
-	emdm->dm.foreachMappedVert = emDM_foreachMappedVert;
-	emdm->dm.foreachMappedEdge = emDM_foreachMappedEdge;
-	emdm->dm.foreachMappedFaceCenter = emDM_foreachMappedFaceCenter;
-
-	emdm->dm.drawEdges = emDM_drawEdges;
-	emdm->dm.drawMappedEdges = emDM_drawMappedEdges;
-	emdm->dm.drawMappedEdgesInterp = emDM_drawMappedEdgesInterp;
-	emdm->dm.drawMappedFaces = emDM_drawMappedFaces;
-	emdm->dm.drawMappedFacesTex = emDM_drawMappedFacesTex;
-	emdm->dm.drawMappedFacesGLSL = emDM_drawMappedFacesGLSL;
-	emdm->dm.drawFacesTex = emDM_drawFacesTex;
-	emdm->dm.drawFacesGLSL = emDM_drawFacesGLSL;
-	emdm->dm.drawUVEdges = emDM_drawUVEdges;
-
-	emdm->dm.release = emDM_release;
-	
-	emdm->em = em;
-	emdm->vertexCos = vertexCos;
-
-	if(CustomData_has_layer(&em->vdata, CD_MDEFORMVERT)) {
-		EditVert *eve;
-		int i;
-
-		DM_add_vert_layer(&emdm->dm, CD_MDEFORMVERT, CD_CALLOC, NULL);
-
-		for(eve = em->verts.first, i = 0; eve; eve = eve->next, ++i)
-			DM_set_vert_data(&emdm->dm, i, CD_MDEFORMVERT,
-							 CustomData_em_get(&em->vdata, eve->data, CD_MDEFORMVERT));
-	}
-
-	if(vertexCos) {
-		EditVert *eve;
-		EditFace *efa;
-		int totface = BLI_countlist(&em->faces);
-		int i;
-
-		for (i=0,eve=em->verts.first; eve; eve= eve->next)
-			eve->tmp.l = (intptr_t) i++;
-
-		emdm->vertexNos = MEM_callocN(sizeof(*emdm->vertexNos)*i, "emdm_vno");
-		emdm->faceNos = MEM_mallocN(sizeof(*emdm->faceNos)*totface, "emdm_vno");
-
-		for(i=0, efa= em->faces.first; efa; i++, efa=efa->next) {
-			float *v1 = vertexCos[(int) efa->v1->tmp.l];
-			float *v2 = vertexCos[(int) efa->v2->tmp.l];
-			float *v3 = vertexCos[(int) efa->v3->tmp.l];
-			float *no = emdm->faceNos[i];
-			
-			if(efa->v4) {
-				float *v4 = vertexCos[(int) efa->v4->tmp.l];
-
-				normal_quad_v3( no,v1, v2, v3, v4);
-				add_v3_v3(emdm->vertexNos[(int) efa->v4->tmp.l], no);
-			}
-			else {
-				normal_tri_v3( no,v1, v2, v3);
-			}
-
-			add_v3_v3(emdm->vertexNos[(int) efa->v1->tmp.l], no);
-			add_v3_v3(emdm->vertexNos[(int) efa->v2->tmp.l], no);
-			add_v3_v3(emdm->vertexNos[(int) efa->v3->tmp.l], no);
-		}
-
-		for(i=0, eve= em->verts.first; eve; i++, eve=eve->next) {
-			float *no = emdm->vertexNos[i];
-			/* following Mesh convention; we use vertex coordinate itself
-			 * for normal in this case */
-			if (normalize_v3(no) == 0.0f) {
-				normalize_v3_v3(no, vertexCos[i]);
-			}
-		}
-	}
-
-	return (DerivedMesh*) emdm;
-}
-
->>>>>>> 770119d1
 /***/
 
 DerivedMesh *mesh_create_derived_for_modifier(Scene *scene, Object *ob, 

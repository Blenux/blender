/*
 * ***** BEGIN GPL LICENSE BLOCK *****
 *
 * This program is free software; you can redistribute it and/or
 * modify it under the terms of the GNU General Public License
 * as published by the Free Software Foundation; either version 2
 * of the License, or (at your option) any later version.
 *
 * This program is distributed in the hope that it will be useful,
 * but WITHOUT ANY WARRANTY; without even the implied warranty of
 * MERCHANTABILITY or FITNESS FOR A PARTICULAR PURPOSE.  See the
 * GNU General Public License for more details.
 *
 * You should have received a copy of the GNU General Public License
 * along with this program; if not, write to the Free Software Foundation,
 * Inc., 51 Franklin Street, Fifth Floor, Boston, MA 02110-1301, USA.
 *
 * The Original Code is Copyright (C) 2001-2002 by NaN Holding BV.
 * All rights reserved.
 *
 * The Original Code is: all of this file.
 *
 * Contributor(s): none yet.
 *
 * ***** END GPL LICENSE BLOCK *****
 */

/** \file blender/blenkernel/intern/material.c
 *  \ingroup bke
 */


#include <string.h>
#include <math.h>
#include <stddef.h>

#include "MEM_guardedalloc.h"

#include "DNA_anim_types.h"
#include "DNA_curve_types.h"
#include "DNA_group_types.h"
#include "DNA_material_types.h"
#include "DNA_mesh_types.h"
#include "DNA_meshdata_types.h"
#include "DNA_customdata_types.h"
#include "DNA_ID.h"
#include "DNA_meta_types.h"
#include "DNA_node_types.h"
#include "DNA_object_types.h"
#include "DNA_scene_types.h"

#include "BLI_math.h"		
#include "BLI_listbase.h"		
#include "BLI_utildefines.h"
#include "BLI_string.h"
#include "BLI_array_utils.h"

#include "BKE_animsys.h"
#include "BKE_displist.h"
#include "BKE_global.h"
#include "BKE_icons.h"
#include "BKE_image.h"
#include "BKE_library.h"
#include "BKE_library_query.h"
#include "BKE_library_remap.h"
#include "BKE_main.h"
#include "BKE_material.h"
#include "BKE_mesh.h"
#include "BKE_scene.h"
#include "BKE_node.h"
#include "BKE_curve.h"
#include "BKE_editmesh.h"
#include "BKE_font.h"

#include "DEG_depsgraph_build.h"

#include "GPU_material.h"

/* used in UI and render */
Material defmaterial;

/* called on startup, creator.c */
void init_def_material(void)
{
	BKE_material_init(&defmaterial);
}

/** Free (or release) any data used by this material (does not free the material itself). */
void BKE_material_free(Material *ma)
{
	int a;

	BKE_animdata_free((ID *)ma, false);
	
	for (a = 0; a < MAX_MTEX; a++) {
		MEM_SAFE_FREE(ma->mtex[a]);
	}
	
	MEM_SAFE_FREE(ma->ramp_col);
	MEM_SAFE_FREE(ma->ramp_spec);
	
	/* is no lib link block, but material extension */
	if (ma->nodetree) {
		ntreeFreeTree(ma->nodetree);
		MEM_freeN(ma->nodetree);
		ma->nodetree = NULL;
	}

	MEM_SAFE_FREE(ma->texpaintslot);

	GPU_material_free(&ma->gpumaterial);

	BKE_icon_id_delete((ID *)ma);
	BKE_previewimg_free(&ma->preview);
}

void BKE_material_init(Material *ma)
{
	BLI_assert(MEMCMP_STRUCT_OFS_IS_ZERO(ma, id));

	ma->r = ma->g = ma->b = ma->ref = 0.8;
	ma->specr = ma->specg = ma->specb = 1.0;
	ma->mirr = ma->mirg = ma->mirb = 1.0;
	ma->spectra = 1.0;
	ma->amb = 1.0;
	ma->alpha = 1.0;
	ma->spec = ma->hasize = 0.5;
	ma->har = 50;
	ma->starc = ma->ringc = 4;
	ma->linec = 12;
	ma->flarec = 1;
	ma->flaresize = ma->subsize = 1.0;
	ma->flareboost = 1;
	ma->seed2 = 6;
	ma->friction = 0.5;
	ma->refrac = 4.0;
	ma->roughness = 0.5;
	ma->param[0] = 0.5;
	ma->param[1] = 0.1;
	ma->param[2] = 0.5;
	ma->param[3] = 0.1;
	ma->rms = 0.1;
	ma->darkness = 1.0;

	ma->strand_sta = ma->strand_end = 1.0f;

	ma->ang = 1.0;
	ma->ray_depth = 2;
	ma->ray_depth_tra = 2;
	ma->fresnel_mir = 0.0;
	ma->fresnel_tra = 0.0;
	ma->fresnel_tra_i = 1.25;
	ma->fresnel_mir_i = 1.25;
	ma->tx_limit = 0.0;
	ma->tx_falloff = 1.0;
	ma->shad_alpha = 1.0f;
	ma->vcol_alpha = 0;
	
	ma->gloss_mir = ma->gloss_tra = 1.0;
	ma->samp_gloss_mir = ma->samp_gloss_tra = 18;
	ma->adapt_thresh_mir = ma->adapt_thresh_tra = 0.005;
	ma->dist_mir = 0.0;
	ma->fadeto_mir = MA_RAYMIR_FADETOSKY;
	
	ma->rampfac_col = 1.0;
	ma->rampfac_spec = 1.0;
	ma->pr_lamp = 3;         /* two lamps, is bits */
	ma->pr_type = MA_SPHERE;

	ma->sss_radius[0] = 1.0f;
	ma->sss_radius[1] = 1.0f;
	ma->sss_radius[2] = 1.0f;
	ma->sss_col[0] = 1.0f;
	ma->sss_col[1] = 1.0f;
	ma->sss_col[2] = 1.0f;
	ma->sss_error = 0.05f;
	ma->sss_scale = 0.1f;
	ma->sss_ior = 1.3f;
	ma->sss_colfac = 1.0f;
	ma->sss_texfac = 0.0f;
	ma->sss_front = 1.0f;
	ma->sss_back = 1.0f;

	ma->vol.density = 1.0f;
	ma->vol.emission = 0.0f;
	ma->vol.scattering = 1.0f;
	ma->vol.reflection = 1.0f;
	ma->vol.transmission_col[0] = ma->vol.transmission_col[1] = ma->vol.transmission_col[2] = 1.0f;
	ma->vol.reflection_col[0] = ma->vol.reflection_col[1] = ma->vol.reflection_col[2] = 1.0f;
	ma->vol.emission_col[0] = ma->vol.emission_col[1] = ma->vol.emission_col[2] = 1.0f;
	ma->vol.density_scale = 1.0f;
	ma->vol.depth_cutoff = 0.01f;
	ma->vol.stepsize_type = MA_VOL_STEP_RANDOMIZED;
	ma->vol.stepsize = 0.2f;
	ma->vol.shade_type = MA_VOL_SHADE_SHADED;
	ma->vol.shadeflag |= MA_VOL_PRECACHESHADING;
	ma->vol.precache_resolution = 50;
	ma->vol.ms_spread = 0.2f;
	ma->vol.ms_diff = 1.f;
	ma->vol.ms_intensity = 1.f;
	
	ma->game.flag = GEMAT_BACKCULL;
	ma->game.alpha_blend = 0;
	ma->game.face_orientation = 0;
	
	ma->mode = MA_TRACEBLE | MA_SHADBUF | MA_SHADOW | MA_RAYBIAS | MA_TANGENT_STR | MA_ZTRANSP;
	ma->mode2 = MA_CASTSHADOW;
	ma->shade_flag = MA_APPROX_OCCLUSION;
	ma->preview = NULL;

	ma->alpha_threshold = 0.5f;
}

Material *BKE_material_add(Main *bmain, const char *name)
{
	Material *ma;

	ma = BKE_libblock_alloc(bmain, ID_MA, name, 0);
	
	BKE_material_init(ma);
	
	return ma;
}

/**
 * Only copy internal data of Material ID from source to already allocated/initialized destination.
 * You probably nerver want to use that directly, use id_copy or BKE_id_copy_ex for typical needs.
 *
 * WARNING! This function will not handle ID user count!
 *
 * \param flag  Copying options (see BKE_library.h's LIB_ID_COPY_... flags for more).
 */
void BKE_material_copy_data(Main *bmain, Material *ma_dst, const Material *ma_src, const int flag)
{
	for (int a = 0; a < MAX_MTEX; a++) {
		if (ma_src->mtex[a]) {
			ma_dst->mtex[a] = MEM_mallocN(sizeof(*ma_dst->mtex[a]), __func__);
			*ma_dst->mtex[a] = *ma_src->mtex[a];
		}
	}

	if (ma_src->ramp_col) {
		ma_dst->ramp_col = MEM_dupallocN(ma_src->ramp_col);
	}
	if (ma_src->ramp_spec) {
		ma_dst->ramp_spec = MEM_dupallocN(ma_src->ramp_spec);
	}

	if (ma_src->nodetree) {
		/* Note: nodetree is *not* in bmain, however this specific case is handled at lower level
		 *       (see BKE_libblock_copy_ex()). */
		BKE_id_copy_ex(bmain, (ID *)ma_src->nodetree, (ID **)&ma_dst->nodetree, flag, false);
	}

	if ((flag & LIB_ID_COPY_NO_PREVIEW) == 0) {
		BKE_previewimg_id_copy(&ma_dst->id, &ma_src->id);
	}
	else {
		ma_dst->preview = NULL;
	}

	BLI_listbase_clear(&ma_dst->gpumaterial);

	/* TODO Duplicate Engine Settings and set runtime to NULL */
}

Material *BKE_material_copy(Main *bmain, const Material *ma)
{
	Material *ma_copy;
	BKE_id_copy_ex(bmain, &ma->id, (ID **)&ma_copy, 0, false);
	return ma_copy;
}

/* XXX (see above) material copy without adding to main dbase */
Material *localize_material(Material *ma)
{
	/* TODO replace with something like
	 * 	Material *ma_copy;
	 * 	BKE_id_copy_ex(bmain, &ma->id, (ID **)&ma_copy, LIB_ID_COPY_NO_MAIN | LIB_ID_COPY_NO_PREVIEW | LIB_ID_COPY_NO_USER_REFCOUNT, false);
	 * 	return ma_copy;
	 *
	 * ... Once f*** nodes are fully converted to that too :( */

	Material *man;
	int a;
	
	man = BKE_libblock_copy_nolib(&ma->id, false);

	/* no increment for texture ID users, in previewrender.c it prevents decrement */
	for (a = 0; a < MAX_MTEX; a++) {
		if (ma->mtex[a]) {
			man->mtex[a] = MEM_mallocN(sizeof(MTex), "copymaterial");
			memcpy(man->mtex[a], ma->mtex[a], sizeof(MTex));
		}
	}
	
	if (ma->ramp_col) man->ramp_col = MEM_dupallocN(ma->ramp_col);
	if (ma->ramp_spec) man->ramp_spec = MEM_dupallocN(ma->ramp_spec);

	man->texpaintslot = NULL;
	man->preview = NULL;
	
	if (ma->nodetree)
		man->nodetree = ntreeLocalize(ma->nodetree);
	
	BLI_listbase_clear(&man->gpumaterial);

	/* TODO Duplicate Engine Settings and set runtime to NULL */
	
	return man;
}

void BKE_material_make_local(Main *bmain, Material *ma, const bool lib_local)
{
	BKE_id_make_local_generic(bmain, &ma->id, true, lib_local);
}

Material ***give_matarar(Object *ob)
{
	Mesh *me;
	Curve *cu;
	MetaBall *mb;
	
	if (ob->type == OB_MESH) {
		me = ob->data;
		return &(me->mat);
	}
	else if (ELEM(ob->type, OB_CURVE, OB_FONT, OB_SURF)) {
		cu = ob->data;
		return &(cu->mat);
	}
	else if (ob->type == OB_MBALL) {
		mb = ob->data;
		return &(mb->mat);
	}
	return NULL;
}

short *give_totcolp(Object *ob)
{
	Mesh *me;
	Curve *cu;
	MetaBall *mb;
	
	if (ob->type == OB_MESH) {
		me = ob->data;
		return &(me->totcol);
	}
	else if (ELEM(ob->type, OB_CURVE, OB_FONT, OB_SURF)) {
		cu = ob->data;
		return &(cu->totcol);
	}
	else if (ob->type == OB_MBALL) {
		mb = ob->data;
		return &(mb->totcol);
	}
	return NULL;
}

/* same as above but for ID's */
Material ***give_matarar_id(ID *id)
{
	/* ensure we don't try get materials from non-obdata */
	BLI_assert(OB_DATA_SUPPORT_ID(GS(id->name)));

	switch (GS(id->name)) {
		case ID_ME:
			return &(((Mesh *)id)->mat);
		case ID_CU:
			return &(((Curve *)id)->mat);
		case ID_MB:
			return &(((MetaBall *)id)->mat);
		default:
			break;
	}
	return NULL;
}

short *give_totcolp_id(ID *id)
{
	/* ensure we don't try get materials from non-obdata */
	BLI_assert(OB_DATA_SUPPORT_ID(GS(id->name)));

	switch (GS(id->name)) {
		case ID_ME:
			return &(((Mesh *)id)->totcol);
		case ID_CU:
			return &(((Curve *)id)->totcol);
		case ID_MB:
			return &(((MetaBall *)id)->totcol);
		default:
			break;
	}
	return NULL;
}

static void material_data_index_remove_id(ID *id, short index)
{
	/* ensure we don't try get materials from non-obdata */
	BLI_assert(OB_DATA_SUPPORT_ID(GS(id->name)));

	switch (GS(id->name)) {
		case ID_ME:
			BKE_mesh_material_index_remove((Mesh *)id, index);
			break;
		case ID_CU:
			BKE_curve_material_index_remove((Curve *)id, index);
			break;
		case ID_MB:
			/* meta-elems don't have materials atm */
			break;
		default:
			break;
	}
}

static void material_data_index_clear_id(ID *id)
{
	/* ensure we don't try get materials from non-obdata */
	BLI_assert(OB_DATA_SUPPORT_ID(GS(id->name)));

	switch (GS(id->name)) {
		case ID_ME:
			BKE_mesh_material_index_clear((Mesh *)id);
			break;
		case ID_CU:
			BKE_curve_material_index_clear((Curve *)id);
			break;
		case ID_MB:
			/* meta-elems don't have materials atm */
			break;
		default:
			break;
	}
}

void BKE_material_resize_id(Main *bmain, ID *id, short totcol, bool do_id_user)
{
	Material ***matar = give_matarar_id(id);
	short *totcolp = give_totcolp_id(id);

	if (matar == NULL) {
		return;
	}

	if (do_id_user && totcol < (*totcolp)) {
		short i;
		for (i = totcol; i < (*totcolp); i++) {
			id_us_min((ID *)(*matar)[i]);
		}
	}

	if (totcol == 0) {
		if (*totcolp) {
			MEM_freeN(*matar);
			*matar = NULL;
		}
	}
	else {
		*matar = MEM_recallocN(*matar, sizeof(void *) * totcol);
	}
	*totcolp = totcol;

	DEG_relations_tag_update(bmain);
}

void BKE_material_append_id(Main *bmain, ID *id, Material *ma)
{
	Material ***matar;
	if ((matar = give_matarar_id(id))) {
		short *totcol = give_totcolp_id(id);
		Material **mat = MEM_callocN(sizeof(void *) * ((*totcol) + 1), "newmatar");
		if (*totcol) memcpy(mat, *matar, sizeof(void *) * (*totcol));
		if (*matar) MEM_freeN(*matar);

		*matar = mat;
		(*matar)[(*totcol)++] = ma;

		id_us_plus((ID *)ma);
		test_all_objects_materials(bmain, id);
		DEG_relations_tag_update(bmain);
	}
}

Material *BKE_material_pop_id(Main *bmain, ID *id, int index_i, bool update_data)
{
	short index = (short)index_i;
	Material *ret = NULL;
	Material ***matar;
	if ((matar = give_matarar_id(id))) {
		short *totcol = give_totcolp_id(id);
		if (index >= 0 && index < (*totcol)) {
			ret = (*matar)[index];
			id_us_min((ID *)ret);

			if (*totcol <= 1) {
				*totcol = 0;
				MEM_freeN(*matar);
				*matar = NULL;
			}
			else {
				if (index + 1 != (*totcol))
					memmove((*matar) + index, (*matar) + (index + 1), sizeof(void *) * ((*totcol) - (index + 1)));

				(*totcol)--;
				*matar = MEM_reallocN(*matar, sizeof(void *) * (*totcol));
				test_all_objects_materials(G.main, id);
			}

			if (update_data) {
				/* decrease mat_nr index */
				material_data_index_remove_id(id, index);
			}

			DEG_relations_tag_update(bmain);
		}
	}
	
	return ret;
}

void BKE_material_clear_id(Main *bmain, ID *id, bool update_data)
{
	Material ***matar;
	if ((matar = give_matarar_id(id))) {
		short *totcol = give_totcolp_id(id);

		while ((*totcol)--) {
			id_us_min((ID *)((*matar)[*totcol]));
		}
		*totcol = 0;
		if (*matar) {
			MEM_freeN(*matar);
			*matar = NULL;
		}

		if (update_data) {
			/* decrease mat_nr index */
			material_data_index_clear_id(id);
		}

		DEG_relations_tag_update(bmain);
	}
}

Material *give_current_material(Object *ob, short act)
{
	Material ***matarar, *ma;
	const short *totcolp;

	if (ob == NULL) return NULL;
	
	/* if object cannot have material, (totcolp == NULL) */
	totcolp = give_totcolp(ob);
	if (totcolp == NULL || ob->totcol == 0) return NULL;

	/* return NULL for invalid 'act', can happen for mesh face indices */
	if (act > ob->totcol)
		return NULL;
	else if (act <= 0) {
		if (act < 0) {
			printf("Negative material index!\n");
		}
		return NULL;
	}

	if (ob->matbits && ob->matbits[act - 1]) {    /* in object */
		ma = ob->mat[act - 1];
	}
	else {                              /* in data */

		/* check for inconsistency */
		if (*totcolp < ob->totcol)
			ob->totcol = *totcolp;
		if (act > ob->totcol) act = ob->totcol;

		matarar = give_matarar(ob);
		
		if (matarar && *matarar) ma = (*matarar)[act - 1];
		else ma = NULL;
		
	}
	
	return ma;
}

Material *give_node_material(Material *ma)
{
	if (ma && ma->use_nodes && ma->nodetree) {
		bNode *node = nodeGetActiveID(ma->nodetree, ID_MA);

		if (node)
			return (Material *)node->id;
	}

	return NULL;
}

void BKE_material_resize_object(Main *bmain, Object *ob, const short totcol, bool do_id_user)
{
	Material **newmatar;
	char *newmatbits;

	if (do_id_user && totcol < ob->totcol) {
		short i;
		for (i = totcol; i < ob->totcol; i++) {
			id_us_min((ID *)ob->mat[i]);
		}
	}

	if (totcol == 0) {
		if (ob->totcol) {
			MEM_freeN(ob->mat);
			MEM_freeN(ob->matbits);
			ob->mat = NULL;
			ob->matbits = NULL;
		}
	}
	else if (ob->totcol < totcol) {
		newmatar = MEM_callocN(sizeof(void *) * totcol, "newmatar");
		newmatbits = MEM_callocN(sizeof(char) * totcol, "newmatbits");
		if (ob->totcol) {
			memcpy(newmatar, ob->mat, sizeof(void *) * ob->totcol);
			memcpy(newmatbits, ob->matbits, sizeof(char) * ob->totcol);
			MEM_freeN(ob->mat);
			MEM_freeN(ob->matbits);
		}
		ob->mat = newmatar;
		ob->matbits = newmatbits;
	}
	/* XXX, why not realloc on shrink? - campbell */

	ob->totcol = totcol;
	if (ob->totcol && ob->actcol == 0) ob->actcol = 1;
	if (ob->actcol > ob->totcol) ob->actcol = ob->totcol;

	DEG_relations_tag_update(bmain);
}

void test_object_materials(Object *ob, ID *id)
{
	/* make the ob mat-array same size as 'ob->data' mat-array */
	const short *totcol;

	if (id == NULL || (totcol = give_totcolp_id(id)) == NULL) {
		return;
	}

	BKE_material_resize_object(G.main, ob, *totcol, false);
}

void test_all_objects_materials(Main *bmain, ID *id)
{
	/* make the ob mat-array same size as 'ob->data' mat-array */
	Object *ob;
	const short *totcol;

	if (id == NULL || (totcol = give_totcolp_id(id)) == NULL) {
		return;
	}

	BKE_main_lock(bmain);
	for (ob = bmain->object.first; ob; ob = ob->id.next) {
		if (ob->data == id) {
			BKE_material_resize_object(bmain, ob, *totcol, false);
		}
	}
	BKE_main_unlock(bmain);
}

void assign_material_id(ID *id, Material *ma, short act)
{
	Material *mao, **matar, ***matarar;
	short *totcolp;

	if (act > MAXMAT) return;
	if (act < 1) act = 1;

	/* this is needed for Python overrides,
	 * we just have to take care that the UI can't do this */
#if 0
	/* prevent crashing when using accidentally */
	BLI_assert(id->lib == NULL);
	if (id->lib) return;
#endif

	/* test arraylens */

	totcolp = give_totcolp_id(id);
	matarar = give_matarar_id(id);

	if (totcolp == NULL || matarar == NULL) return;

	if (act > *totcolp) {
		matar = MEM_callocN(sizeof(void *) * act, "matarray1");

		if (*totcolp) {
			memcpy(matar, *matarar, sizeof(void *) * (*totcolp));
			MEM_freeN(*matarar);
		}

		*matarar = matar;
		*totcolp = act;
	}

	/* in data */
	mao = (*matarar)[act - 1];
	if (mao)
		id_us_min(&mao->id);
	(*matarar)[act - 1] = ma;

	if (ma)
		id_us_plus(&ma->id);

	test_all_objects_materials(G.main, id);
}

void assign_material(Object *ob, Material *ma, short act, int assign_type)
{
	Material *mao, **matar, ***matarar;
	short *totcolp;
	char bit = 0;

	if (act > MAXMAT) return;
	if (act < 1) act = 1;
	
	/* prevent crashing when using accidentally */
	BLI_assert(!ID_IS_LINKED(ob));
	if (ID_IS_LINKED(ob)) return;
	
	/* test arraylens */
	
	totcolp = give_totcolp(ob);
	matarar = give_matarar(ob);
	
	if (totcolp == NULL || matarar == NULL) return;
	
	if (act > *totcolp) {
		matar = MEM_callocN(sizeof(void *) * act, "matarray1");

		if (*totcolp) {
			memcpy(matar, *matarar, sizeof(void *) * (*totcolp));
			MEM_freeN(*matarar);
		}

		*matarar = matar;
		*totcolp = act;
	}

	if (act > ob->totcol) {
		/* Need more space in the material arrays */
		ob->mat = MEM_recallocN_id(ob->mat, sizeof(void *) * act, "matarray2");
		ob->matbits = MEM_recallocN_id(ob->matbits, sizeof(char) * act, "matbits1");
		ob->totcol = act;
	}

	/* Determine the object/mesh linking */
	if (assign_type == BKE_MAT_ASSIGN_EXISTING) {
		/* keep existing option (avoid confusion in scripts),
		 * intentionally ignore userpref (default to obdata). */
		bit = ob->matbits[act - 1];
	}
	else if (assign_type == BKE_MAT_ASSIGN_USERPREF && ob->totcol && ob->actcol) {
		/* copy from previous material */
		bit = ob->matbits[ob->actcol - 1];
	}
	else {
		switch (assign_type) {
			case BKE_MAT_ASSIGN_OBDATA:
				bit = 0;
				break;
			case BKE_MAT_ASSIGN_OBJECT:
				bit = 1;
				break;
			case BKE_MAT_ASSIGN_USERPREF:
			default:
				bit = (U.flag & USER_MAT_ON_OB) ? 1 : 0;
				break;
		}
	}
	
	/* do it */

	ob->matbits[act - 1] = bit;
	if (bit == 1) {   /* in object */
		mao = ob->mat[act - 1];
		if (mao)
			id_us_min(&mao->id);
		ob->mat[act - 1] = ma;
		test_object_materials(ob, ob->data);
	}
	else {  /* in data */
		mao = (*matarar)[act - 1];
		if (mao)
			id_us_min(&mao->id);
		(*matarar)[act - 1] = ma;
		test_all_objects_materials(G.main, ob->data);  /* Data may be used by several objects... */
	}

	if (ma)
		id_us_plus(&ma->id);
}


void BKE_material_remap_object(Object *ob, const unsigned int *remap)
{
	Material ***matar = give_matarar(ob);
	const short *totcol_p = give_totcolp(ob);

	BLI_array_permute(ob->mat, ob->totcol, remap);

	if (ob->matbits) {
		BLI_array_permute(ob->matbits, ob->totcol, remap);
	}

	if (matar) {
		BLI_array_permute(*matar, *totcol_p, remap);
	}

	if (ob->type == OB_MESH) {
		BKE_mesh_material_remap(ob->data, remap, ob->totcol);
	}
	else if (ELEM(ob->type, OB_CURVE, OB_SURF, OB_FONT)) {
		BKE_curve_material_remap(ob->data, remap, ob->totcol);
	}
	else {
		/* add support for this object data! */
		BLI_assert(matar == NULL);
	}
}

/**
 * Calculate a material remapping from \a ob_src to \a ob_dst.
 *
 * \param remap_src_to_dst: An array the size of `ob_src->totcol`
 * where index values are filled in which map to \a ob_dst materials.
 */
void BKE_material_remap_object_calc(
        Object *ob_dst, Object *ob_src,
        short *remap_src_to_dst)
{
	if (ob_src->totcol == 0) {
		return;
	}

	GHash *gh_mat_map = BLI_ghash_ptr_new_ex(__func__, ob_src->totcol);

	for (int i = 0; i < ob_dst->totcol; i++) {
		Material *ma_src = give_current_material(ob_dst, i + 1);
		BLI_ghash_reinsert(gh_mat_map, ma_src, SET_INT_IN_POINTER(i), NULL, NULL);
	}

	/* setup default mapping (when materials don't match) */
	{
		int i = 0;
		if (ob_dst->totcol >= ob_src->totcol) {
			for (; i < ob_src->totcol; i++) {
				remap_src_to_dst[i] = i;
			}
		}
		else {
			for (; i < ob_dst->totcol; i++) {
				remap_src_to_dst[i] = i;
			}
			for (; i < ob_src->totcol; i++) {
				remap_src_to_dst[i] = 0;
			}
		}
	}

	for (int i = 0; i < ob_src->totcol; i++) {
		Material *ma_src = give_current_material(ob_src, i + 1);

		if ((i < ob_dst->totcol) && (ma_src == give_current_material(ob_dst, i + 1))) {
			/* when objects have exact matching materials - keep existing index */
		}
		else {
			void **index_src_p = BLI_ghash_lookup_p(gh_mat_map, ma_src);
			if (index_src_p) {
				remap_src_to_dst[i] = GET_INT_FROM_POINTER(*index_src_p);
			}
		}
	}

	BLI_ghash_free(gh_mat_map, NULL, NULL);
}


/* XXX - this calls many more update calls per object then are needed, could be optimized */
void assign_matarar(struct Object *ob, struct Material ***matar, short totcol)
{
	int actcol_orig = ob->actcol;
	short i;

	while ((ob->totcol > totcol) &&
	       BKE_object_material_slot_remove(ob))
	{
		/* pass */
	}

	/* now we have the right number of slots */
	for (i = 0; i < totcol; i++)
		assign_material(ob, (*matar)[i], i + 1, BKE_MAT_ASSIGN_USERPREF);

	if (actcol_orig > ob->totcol)
		actcol_orig = ob->totcol;

	ob->actcol = actcol_orig;
}


short BKE_object_material_slot_find_index(Object *ob, Material *ma)
{
	Material ***matarar;
	short a, *totcolp;
	
	if (ma == NULL) return 0;
	
	totcolp = give_totcolp(ob);
	matarar = give_matarar(ob);
	
	if (totcolp == NULL || matarar == NULL) return 0;
	
	for (a = 0; a < *totcolp; a++)
		if ((*matarar)[a] == ma)
			break;
	if (a < *totcolp)
		return a + 1;
	return 0;
}

bool BKE_object_material_slot_add(Object *ob)
{
	if (ob == NULL) return false;
	if (ob->totcol >= MAXMAT) return false;
	
	assign_material(ob, NULL, ob->totcol + 1, BKE_MAT_ASSIGN_USERPREF);
	ob->actcol = ob->totcol;
	return true;
}

static void do_init_render_material(Material *ma, int r_mode, float *amb)
{
	MTex *mtex;
	int a, needuv = 0, needtang = 0;
	
	if (ma->flarec == 0) ma->flarec = 1;

	/* add all texcoflags from mtex, texco and mapto were cleared in advance */
	for (a = 0; a < MAX_MTEX; a++) {
		
		/* separate tex switching */
		if (ma->septex & (1 << a)) continue;

		mtex = ma->mtex[a];
		if (mtex && mtex->tex && (mtex->tex->type | (mtex->tex->use_nodes && mtex->tex->nodetree) )) {
			
			ma->texco |= mtex->texco;
			ma->mapto |= mtex->mapto;

			/* always get derivatives for these textures */
			if (ELEM(mtex->tex->type, TEX_IMAGE, TEX_ENVMAP)) ma->texco |= TEXCO_OSA;
			else if (mtex->texflag & (MTEX_COMPAT_BUMP | MTEX_3TAP_BUMP | MTEX_5TAP_BUMP | MTEX_BICUBIC_BUMP)) ma->texco |= TEXCO_OSA;
			
			if (ma->texco & (TEXCO_ORCO | TEXCO_REFL | TEXCO_NORM | TEXCO_STRAND | TEXCO_STRESS)) needuv = 1;
			else if (ma->texco & (TEXCO_GLOB | TEXCO_UV | TEXCO_OBJECT | TEXCO_SPEED)) needuv = 1;
			else if (ma->texco & (TEXCO_LAVECTOR | TEXCO_VIEW)) needuv = 1;

			if ((ma->mapto & MAP_NORM) && (mtex->normapspace == MTEX_NSPACE_TANGENT))
				needtang = 1;
		}
	}

	if (needtang) ma->mode |= MA_NORMAP_TANG;
	else ma->mode &= ~MA_NORMAP_TANG;
	
	if (ma->mode & (MA_VERTEXCOL | MA_VERTEXCOLP)) {
		needuv = 1;
		if (r_mode & R_OSA) ma->texco |= TEXCO_OSA;     /* for texfaces */
	}
	if (needuv) ma->texco |= NEED_UV;
	
	/* since the raytracer doesnt recalc O structs for each ray, we have to preset them all */
	if (r_mode & R_RAYTRACE) {
		if ((ma->mode & (MA_RAYMIRROR | MA_SHADOW_TRA)) || ((ma->mode & MA_TRANSP) && (ma->mode & MA_RAYTRANSP))) {
			ma->texco |= NEED_UV | TEXCO_ORCO | TEXCO_REFL | TEXCO_NORM;
			if (r_mode & R_OSA) ma->texco |= TEXCO_OSA;
		}
	}
	
	if (amb) {
		ma->ambr = ma->amb * amb[0];
		ma->ambg = ma->amb * amb[1];
		ma->ambb = ma->amb * amb[2];
	}

	/* local group override */
	if ((ma->shade_flag & MA_GROUP_LOCAL) && ma->id.lib && ma->group && ma->group->id.lib) {
		Group *group;

		for (group = G.main->group.first; group; group = group->id.next) {
			if (!ID_IS_LINKED(group) && STREQ(group->id.name, ma->group->id.name)) {
				ma->group = group;
			}
		}
	}
}

static void init_render_nodetree(bNodeTree *ntree, Material *basemat, int r_mode, float *amb)
{
	bNode *node;

	/* parses the geom+tex nodes */
	ntreeShaderGetTexcoMode(ntree, r_mode, &basemat->texco, &basemat->mode_l);
	for (node = ntree->nodes.first; node; node = node->next) {
		if (node->id) {
			if (GS(node->id->name) == ID_MA) {
				Material *ma = (Material *)node->id;
				if (ma != basemat) {
					do_init_render_material(ma, r_mode, amb);
					basemat->texco |= ma->texco;
				}

				basemat->mode_l |= ma->mode & ~(MA_MODE_PIPELINE | MA_SHLESS);
				basemat->mode2_l |= ma->mode2 & ~MA_MODE2_PIPELINE;
				/* basemat only considered shadeless if all node materials are too */
				if (!(ma->mode & MA_SHLESS))
					basemat->mode_l &= ~MA_SHLESS;

				if (ma->strand_surfnor > 0.0f)
					basemat->mode_l |= MA_STR_SURFDIFF;
			}
			else if (node->type == NODE_GROUP)
				init_render_nodetree((bNodeTree *)node->id, basemat, r_mode, amb);
		}
		else if (node->typeinfo->type == SH_NODE_NORMAL_MAP) {
			basemat->mode2_l |= MA_TANGENT_CONCRETE;
			NodeShaderNormalMap *nm = node->storage;
			bool taken_into_account = false;
			for (int i = 0; i < basemat->nmap_tangent_names_count; i++) {
				if (STREQ(basemat->nmap_tangent_names[i], nm->uv_map)) {
					taken_into_account = true;
					break;
				}
			}
			if (!taken_into_account) {
				BLI_assert(basemat->nmap_tangent_names_count < MAX_MTFACE + 1);
				strcpy(basemat->nmap_tangent_names[basemat->nmap_tangent_names_count++], nm->uv_map);
			}
		}
	}
}

void init_render_material(Material *mat, int r_mode, float *amb)
{
	
	do_init_render_material(mat, r_mode, amb);
	
	if (mat->nodetree && mat->use_nodes) {
		/* mode_l will take the pipeline options from the main material, and the or-ed
		 * result of non-pipeline options from the nodes. shadeless is an exception,
		 * mode_l will have it set when all node materials are shadeless. */
		mat->mode_l = (mat->mode & MA_MODE_PIPELINE) | MA_SHLESS;
		mat->mode2_l = mat->mode2 & MA_MODE2_PIPELINE;
		mat->nmap_tangent_names_count = 0;
		init_render_nodetree(mat->nodetree, mat, r_mode, amb);
		
		if (!mat->nodetree->execdata)
			mat->nodetree->execdata = ntreeShaderBeginExecTree(mat->nodetree);
	}
	else {
		mat->mode_l = mat->mode;
		mat->mode2_l = mat->mode2;

		if (mat->strand_surfnor > 0.0f)
			mat->mode_l |= MA_STR_SURFDIFF;
	}
}

void init_render_materials(Main *bmain, int r_mode, float *amb, bool do_default_material)
{
	Material *ma;
	
	/* clear these flags before going over materials, to make sure they
	 * are cleared only once, otherwise node materials contained in other
	 * node materials can go wrong */
	for (ma = bmain->mat.first; ma; ma = ma->id.next) {
		if (ma->id.us) {
			ma->texco = 0;
			ma->mapto = 0;
		}
	}

	/* two steps, first initialize, then or the flags for layers */
	for (ma = bmain->mat.first; ma; ma = ma->id.next) {
		/* is_used flag comes back in convertblender.c */
		ma->flag &= ~MA_IS_USED;
		if (ma->id.us) 
			init_render_material(ma, r_mode, amb);
	}

	if (do_default_material) {
		init_render_material(&defmaterial, r_mode, amb);
	}
}

/* only needed for nodes now */
void end_render_material(Material *mat)
{
	if (mat && mat->nodetree && mat->use_nodes) {
		if (mat->nodetree->execdata)
			ntreeShaderEndExecTree(mat->nodetree->execdata);
	}
}

void end_render_materials(Main *bmain)
{
	Material *ma;
	for (ma = bmain->mat.first; ma; ma = ma->id.next)
		if (ma->id.us) 
			end_render_material(ma);
}

static bool material_in_nodetree(bNodeTree *ntree, Material *mat)
{
	bNode *node;

	for (node = ntree->nodes.first; node; node = node->next) {
		if (node->id) {
			if (GS(node->id->name) == ID_MA) {
				if (node->id == (ID *)mat) {
					return true;
				}
			}
			else if (node->type == NODE_GROUP) {
				if (material_in_nodetree((bNodeTree *)node->id, mat)) {
					return true;
				}
			}
		}
	}

	return false;
}

bool material_in_material(Material *parmat, Material *mat)
{
	if (parmat == mat)
		return true;
	else if (parmat->nodetree && parmat->use_nodes)
		return material_in_nodetree(parmat->nodetree, mat);
	else
		return false;
}


/* ****************** */

bool BKE_object_material_slot_remove(Object *ob)
{
	Material *mao, ***matarar;
	Object *obt;
	short *totcolp;
	short a, actcol;
	
	if (ob == NULL || ob->totcol == 0) {
		return false;
	}

	/* this should never happen and used to crash */
	if (ob->actcol <= 0) {
		printf("%s: invalid material index %d, report a bug!\n", __func__, ob->actcol);
		BLI_assert(0);
		return false;
	}

	/* take a mesh/curve/mball as starting point, remove 1 index,
	 * AND with all objects that share the ob->data
	 * 
	 * after that check indices in mesh/curve/mball!!!
	 */
	
	totcolp = give_totcolp(ob);
	matarar = give_matarar(ob);

	if (ELEM(NULL, matarar, *matarar)) {
		return false;
	}

	/* can happen on face selection in editmode */
	if (ob->actcol > ob->totcol) {
		ob->actcol = ob->totcol;
	}
	
	/* we delete the actcol */
	mao = (*matarar)[ob->actcol - 1];
	if (mao)
		id_us_min(&mao->id);
	
	for (a = ob->actcol; a < ob->totcol; a++)
		(*matarar)[a - 1] = (*matarar)[a];
	(*totcolp)--;
	
	if (*totcolp == 0) {
		MEM_freeN(*matarar);
		*matarar = NULL;
	}
	
	actcol = ob->actcol;
	obt = G.main->object.first;
	while (obt) {
	
		if (obt->data == ob->data) {
			
			/* WATCH IT: do not use actcol from ob or from obt (can become zero) */
			mao = obt->mat[actcol - 1];
			if (mao)
				id_us_min(&mao->id);
		
			for (a = actcol; a < obt->totcol; a++) {
				obt->mat[a - 1] = obt->mat[a];
				obt->matbits[a - 1] = obt->matbits[a];
			}
			obt->totcol--;
			if (obt->actcol > obt->totcol) obt->actcol = obt->totcol;
			
			if (obt->totcol == 0) {
				MEM_freeN(obt->mat);
				MEM_freeN(obt->matbits);
				obt->mat = NULL;
				obt->matbits = NULL;
			}
		}
		obt = obt->id.next;
	}

	/* check indices from mesh */
	if (ELEM(ob->type, OB_MESH, OB_CURVE, OB_SURF, OB_FONT)) {
		material_data_index_remove_id((ID *)ob->data, actcol - 1);
		if (ob->curve_cache) {
			BKE_displist_free(&ob->curve_cache->disp);
		}
	}

	return true;
}

static bool get_mtex_slot_valid_texpaint(struct MTex *mtex)
{
	return (mtex && (mtex->texco == TEXCO_UV) &&
	        mtex->tex && (mtex->tex->type == TEX_IMAGE) &&
	        mtex->tex->ima);
}

static bNode *nodetree_uv_node_recursive(bNode *node)
{
	bNode *inode;
	bNodeSocket *sock;
	
	for (sock = node->inputs.first; sock; sock = sock->next) {
		if (sock->link) {
			inode = sock->link->fromnode;
			if (inode->typeinfo->nclass == NODE_CLASS_INPUT && inode->typeinfo->type == SH_NODE_UVMAP) {
				return inode;
			}
			else {
				return nodetree_uv_node_recursive(inode);
			}
		}
	}
	
	return NULL;
}

void BKE_texpaint_slot_refresh_cache(Scene *scene, Material *ma)
{
	MTex **mtex;
	short count = 0;
	short index = 0, i;

	bool use_nodes = BKE_scene_use_new_shading_nodes(scene);
	bool is_bi = BKE_scene_uses_blender_internal(scene) || BKE_scene_uses_blender_game(scene);

	/* XXX, for 2.8 testing & development its useful to have non Cycles/BI engines use material nodes
	 * In the future we may have some way to check this which each engine can define.
	 * For now use material slots for Clay/Eevee.
	 * - Campbell */
	if (!(use_nodes || is_bi)) {
		is_bi = true;
	}
	
	if (!ma)
		return;

	if (ma->texpaintslot) {
		MEM_freeN(ma->texpaintslot);
		ma->tot_slots = 0;
		ma->texpaintslot = NULL;
	}

	if (scene->toolsettings->imapaint.mode == IMAGEPAINT_MODE_IMAGE) {
		ma->paint_active_slot = 0;
		ma->paint_clone_slot = 0;
		return;
	}
	
	if (use_nodes || ma->use_nodes) {
		bNode *node, *active_node;

		if (!(ma->nodetree)) {
			ma->paint_active_slot = 0;
			ma->paint_clone_slot = 0;
			return;
		}

		for (node = ma->nodetree->nodes.first; node; node = node->next) {
			if (node->typeinfo->nclass == NODE_CLASS_TEXTURE && node->typeinfo->type == SH_NODE_TEX_IMAGE && node->id)
				count++;
		}

		if (count == 0) {
			ma->paint_active_slot = 0;
			ma->paint_clone_slot = 0;
			return;
		}
		ma->texpaintslot = MEM_callocN(sizeof(*ma->texpaintslot) * count, "texpaint_slots");

		active_node = nodeGetActiveTexture(ma->nodetree);

		for (node = ma->nodetree->nodes.first; node; node = node->next) {
			if (node->typeinfo->nclass == NODE_CLASS_TEXTURE && node->typeinfo->type == SH_NODE_TEX_IMAGE && node->id) {
				if (active_node == node)
					ma->paint_active_slot = index;
				ma->texpaintslot[index].ima = (Image *)node->id;
				
				/* for new renderer, we need to traverse the treeback in search of a UV node */
				if (use_nodes) {
					bNode *uvnode = nodetree_uv_node_recursive(node);
					
					if (uvnode) {
						NodeShaderUVMap *storage = (NodeShaderUVMap *)uvnode->storage;
						ma->texpaintslot[index].uvname = storage->uv_map;
						/* set a value to index so UI knows that we have a valid pointer for the mesh */
						ma->texpaintslot[index].index = 0;
					}
					else {
						/* just invalidate the index here so UV map does not get displayed on the UI */
						ma->texpaintslot[index].index = -1;
					}
				}
				else {
					ma->texpaintslot[index].index = -1;
				}
				index++;
			}
		}
	}
	else if (is_bi) {
		for (mtex = ma->mtex, i = 0; i < MAX_MTEX; i++, mtex++) {
			if (get_mtex_slot_valid_texpaint(*mtex)) {
				count++;
			}
		}

		if (count == 0) {
			ma->paint_active_slot = 0;
			ma->paint_clone_slot = 0;
			return;
		}

		ma->texpaintslot = MEM_callocN(sizeof(*ma->texpaintslot) * count, "texpaint_slots");

		for (mtex = ma->mtex, i = 0; i < MAX_MTEX; i++, mtex++) {
			if (get_mtex_slot_valid_texpaint(*mtex)) {
				ma->texpaintslot[index].ima = (*mtex)->tex->ima;
				ma->texpaintslot[index].uvname = (*mtex)->uvname;
				ma->texpaintslot[index].index = i;
				
				index++;
			}
		}
	}
	else {
		ma->paint_active_slot = 0;
		ma->paint_clone_slot = 0;
		return;
	}	


	ma->tot_slots = count;
	
	
	if (ma->paint_active_slot >= count) {
		ma->paint_active_slot = count - 1;
	}

	if (ma->paint_clone_slot >= count) {
		ma->paint_clone_slot = count - 1;
	}

	return;
}

void BKE_texpaint_slots_refresh_object(Scene *scene, struct Object *ob)
{
	int i;

	for (i = 1; i < ob->totcol + 1; i++) {
		Material *ma = give_current_material(ob, i);
		BKE_texpaint_slot_refresh_cache(scene, ma);
	}
}


/* r_col = current value, col = new value, (fac == 0) is no change */
void ramp_blend(int type, float r_col[3], const float fac, const float col[3])
{
	float tmp, facm = 1.0f - fac;
	
	switch (type) {
		case MA_RAMP_BLEND:
			r_col[0] = facm * (r_col[0]) + fac * col[0];
			r_col[1] = facm * (r_col[1]) + fac * col[1];
			r_col[2] = facm * (r_col[2]) + fac * col[2];
			break;
		case MA_RAMP_ADD:
			r_col[0] += fac * col[0];
			r_col[1] += fac * col[1];
			r_col[2] += fac * col[2];
			break;
		case MA_RAMP_MULT:
			r_col[0] *= (facm + fac * col[0]);
			r_col[1] *= (facm + fac * col[1]);
			r_col[2] *= (facm + fac * col[2]);
			break;
		case MA_RAMP_SCREEN:
			r_col[0] = 1.0f - (facm + fac * (1.0f - col[0])) * (1.0f - r_col[0]);
			r_col[1] = 1.0f - (facm + fac * (1.0f - col[1])) * (1.0f - r_col[1]);
			r_col[2] = 1.0f - (facm + fac * (1.0f - col[2])) * (1.0f - r_col[2]);
			break;
		case MA_RAMP_OVERLAY:
			if (r_col[0] < 0.5f)
				r_col[0] *= (facm + 2.0f * fac * col[0]);
			else
				r_col[0] = 1.0f - (facm + 2.0f * fac * (1.0f - col[0])) * (1.0f - r_col[0]);
			if (r_col[1] < 0.5f)
				r_col[1] *= (facm + 2.0f * fac * col[1]);
			else
				r_col[1] = 1.0f - (facm + 2.0f * fac * (1.0f - col[1])) * (1.0f - r_col[1]);
			if (r_col[2] < 0.5f)
				r_col[2] *= (facm + 2.0f * fac * col[2]);
			else
				r_col[2] = 1.0f - (facm + 2.0f * fac * (1.0f - col[2])) * (1.0f - r_col[2]);
			break;
		case MA_RAMP_SUB:
			r_col[0] -= fac * col[0];
			r_col[1] -= fac * col[1];
			r_col[2] -= fac * col[2];
			break;
		case MA_RAMP_DIV:
			if (col[0] != 0.0f)
				r_col[0] = facm * (r_col[0]) + fac * (r_col[0]) / col[0];
			if (col[1] != 0.0f)
				r_col[1] = facm * (r_col[1]) + fac * (r_col[1]) / col[1];
			if (col[2] != 0.0f)
				r_col[2] = facm * (r_col[2]) + fac * (r_col[2]) / col[2];
			break;
		case MA_RAMP_DIFF:
			r_col[0] = facm * (r_col[0]) + fac * fabsf(r_col[0] - col[0]);
			r_col[1] = facm * (r_col[1]) + fac * fabsf(r_col[1] - col[1]);
			r_col[2] = facm * (r_col[2]) + fac * fabsf(r_col[2] - col[2]);
			break;
		case MA_RAMP_DARK:
			r_col[0] = min_ff(r_col[0], col[0]) * fac + r_col[0] * facm;
			r_col[1] = min_ff(r_col[1], col[1]) * fac + r_col[1] * facm;
			r_col[2] = min_ff(r_col[2], col[2]) * fac + r_col[2] * facm;
			break;
		case MA_RAMP_LIGHT:
			tmp = fac * col[0];
			if (tmp > r_col[0]) r_col[0] = tmp;
			tmp = fac * col[1];
			if (tmp > r_col[1]) r_col[1] = tmp;
			tmp = fac * col[2];
			if (tmp > r_col[2]) r_col[2] = tmp;
			break;
		case MA_RAMP_DODGE:
			if (r_col[0] != 0.0f) {
				tmp = 1.0f - fac * col[0];
				if (tmp <= 0.0f)
					r_col[0] = 1.0f;
				else if ((tmp = (r_col[0]) / tmp) > 1.0f)
					r_col[0] = 1.0f;
				else
					r_col[0] = tmp;
			}
			if (r_col[1] != 0.0f) {
				tmp = 1.0f - fac * col[1];
				if (tmp <= 0.0f)
					r_col[1] = 1.0f;
				else if ((tmp = (r_col[1]) / tmp) > 1.0f)
					r_col[1] = 1.0f;
				else
					r_col[1] = tmp;
			}
			if (r_col[2] != 0.0f) {
				tmp = 1.0f - fac * col[2];
				if (tmp <= 0.0f)
					r_col[2] = 1.0f;
				else if ((tmp = (r_col[2]) / tmp) > 1.0f)
					r_col[2] = 1.0f;
				else
					r_col[2] = tmp;
			}
			break;
		case MA_RAMP_BURN:
			tmp = facm + fac * col[0];

			if (tmp <= 0.0f)
				r_col[0] = 0.0f;
			else if ((tmp = (1.0f - (1.0f - (r_col[0])) / tmp)) < 0.0f)
				r_col[0] = 0.0f;
			else if (tmp > 1.0f)
				r_col[0] = 1.0f;
			else
				r_col[0] = tmp;

			tmp = facm + fac * col[1];
			if (tmp <= 0.0f)
				r_col[1] = 0.0f;
			else if ((tmp = (1.0f - (1.0f - (r_col[1])) / tmp)) < 0.0f)
				r_col[1] = 0.0f;
			else if (tmp > 1.0f)
				r_col[1] = 1.0f;
			else
				r_col[1] = tmp;

			tmp = facm + fac * col[2];
			if (tmp <= 0.0f)
				r_col[2] = 0.0f;
			else if ((tmp = (1.0f - (1.0f - (r_col[2])) / tmp)) < 0.0f)
				r_col[2] = 0.0f;
			else if (tmp > 1.0f)
				r_col[2] = 1.0f;
			else
				r_col[2] = tmp;
			break;
		case MA_RAMP_HUE:
		{
			float rH, rS, rV;
			float colH, colS, colV;
			float tmpr, tmpg, tmpb;
			rgb_to_hsv(col[0], col[1], col[2], &colH, &colS, &colV);
			if (colS != 0) {
				rgb_to_hsv(r_col[0], r_col[1], r_col[2], &rH, &rS, &rV);
				hsv_to_rgb(colH, rS, rV, &tmpr, &tmpg, &tmpb);
				r_col[0] = facm * (r_col[0]) + fac * tmpr;
				r_col[1] = facm * (r_col[1]) + fac * tmpg;
				r_col[2] = facm * (r_col[2]) + fac * tmpb;
			}
			break;
		}
		case MA_RAMP_SAT:
		{
			float rH, rS, rV;
			float colH, colS, colV;
			rgb_to_hsv(r_col[0], r_col[1], r_col[2], &rH, &rS, &rV);
			if (rS != 0) {
				rgb_to_hsv(col[0], col[1], col[2], &colH, &colS, &colV);
				hsv_to_rgb(rH, (facm * rS + fac * colS), rV, r_col + 0, r_col + 1, r_col + 2);
			}
			break;
		}
		case MA_RAMP_VAL:
		{
			float rH, rS, rV;
			float colH, colS, colV;
			rgb_to_hsv(r_col[0], r_col[1], r_col[2], &rH, &rS, &rV);
			rgb_to_hsv(col[0], col[1], col[2], &colH, &colS, &colV);
			hsv_to_rgb(rH, rS, (facm * rV + fac * colV), r_col + 0, r_col + 1, r_col + 2);
			break;
		}
		case MA_RAMP_COLOR:
		{
			float rH, rS, rV;
			float colH, colS, colV;
			float tmpr, tmpg, tmpb;
			rgb_to_hsv(col[0], col[1], col[2], &colH, &colS, &colV);
			if (colS != 0) {
				rgb_to_hsv(r_col[0], r_col[1], r_col[2], &rH, &rS, &rV);
				hsv_to_rgb(colH, colS, rV, &tmpr, &tmpg, &tmpb);
				r_col[0] = facm * (r_col[0]) + fac * tmpr;
				r_col[1] = facm * (r_col[1]) + fac * tmpg;
				r_col[2] = facm * (r_col[2]) + fac * tmpb;
			}
			break;
		}
		case MA_RAMP_SOFT:
		{
			float scr, scg, scb;

			/* first calculate non-fac based Screen mix */
			scr = 1.0f - (1.0f - col[0]) * (1.0f - r_col[0]);
			scg = 1.0f - (1.0f - col[1]) * (1.0f - r_col[1]);
			scb = 1.0f - (1.0f - col[2]) * (1.0f - r_col[2]);

			r_col[0] = facm * (r_col[0]) + fac * (((1.0f - r_col[0]) * col[0] * (r_col[0])) + (r_col[0] * scr));
			r_col[1] = facm * (r_col[1]) + fac * (((1.0f - r_col[1]) * col[1] * (r_col[1])) + (r_col[1] * scg));
			r_col[2] = facm * (r_col[2]) + fac * (((1.0f - r_col[2]) * col[2] * (r_col[2])) + (r_col[2] * scb));
			break;
		}
		case MA_RAMP_LINEAR:
			if (col[0] > 0.5f)
				r_col[0] = r_col[0] + fac * (2.0f * (col[0] - 0.5f));
			else
				r_col[0] = r_col[0] + fac * (2.0f * (col[0]) - 1.0f);
			if (col[1] > 0.5f)
				r_col[1] = r_col[1] + fac * (2.0f * (col[1] - 0.5f));
			else
				r_col[1] = r_col[1] + fac * (2.0f * (col[1]) - 1.0f);
			if (col[2] > 0.5f)
				r_col[2] = r_col[2] + fac * (2.0f * (col[2] - 0.5f));
			else
				r_col[2] = r_col[2] + fac * (2.0f * (col[2]) - 1.0f);
			break;
	}
}

/**
 * \brief copy/paste buffer, if we had a proper py api that would be better
 * \note matcopybuf.nodetree does _NOT_ use ID's
 * \todo matcopybuf.nodetree's  node->id's are NOT validated, this will crash!
 */
static Material matcopybuf;
static short matcopied = 0;

void clear_matcopybuf(void)
{
	memset(&matcopybuf, 0, sizeof(Material));
	matcopied = 0;
}

void free_matcopybuf(void)
{
	int a;

	for (a = 0; a < MAX_MTEX; a++) {
		if (matcopybuf.mtex[a]) {
			MEM_freeN(matcopybuf.mtex[a]);
			matcopybuf.mtex[a] = NULL;
		}
	}

	if (matcopybuf.ramp_col) MEM_freeN(matcopybuf.ramp_col);
	if (matcopybuf.ramp_spec) MEM_freeN(matcopybuf.ramp_spec);

	matcopybuf.ramp_col = NULL;
	matcopybuf.ramp_spec = NULL;

	if (matcopybuf.nodetree) {
		ntreeFreeTree(matcopybuf.nodetree);
		MEM_freeN(matcopybuf.nodetree);
		matcopybuf.nodetree = NULL;
	}

	matcopied = 0;
}

void copy_matcopybuf(Material *ma)
{
	int a;
	MTex *mtex;

	if (matcopied)
		free_matcopybuf();

	memcpy(&matcopybuf, ma, sizeof(Material));
	if (matcopybuf.ramp_col) matcopybuf.ramp_col = MEM_dupallocN(matcopybuf.ramp_col);
	if (matcopybuf.ramp_spec) matcopybuf.ramp_spec = MEM_dupallocN(matcopybuf.ramp_spec);

	for (a = 0; a < MAX_MTEX; a++) {
		mtex = matcopybuf.mtex[a];
		if (mtex) {
			matcopybuf.mtex[a] = MEM_dupallocN(mtex);
		}
	}
	matcopybuf.nodetree = ntreeCopyTree_ex(ma->nodetree, G.main, false);
	matcopybuf.preview = NULL;
	BLI_listbase_clear(&matcopybuf.gpumaterial);
	/* TODO Duplicate Engine Settings and set runtime to NULL */
	matcopied = 1;
}

void paste_matcopybuf(Material *ma)
{
	int a;
	MTex *mtex;
	ID id;

	if (matcopied == 0)
		return;
	/* free current mat */
	if (ma->ramp_col) MEM_freeN(ma->ramp_col);
	if (ma->ramp_spec) MEM_freeN(ma->ramp_spec);
	for (a = 0; a < MAX_MTEX; a++) {
		mtex = ma->mtex[a];
		if (mtex && mtex->tex)
			id_us_min(&mtex->tex->id);
		if (mtex)
			MEM_freeN(mtex);
	}

	if (ma->nodetree) {
		ntreeFreeTree(ma->nodetree);
		MEM_freeN(ma->nodetree);
	}

	GPU_material_free(&ma->gpumaterial);

	id = (ma->id);
	memcpy(ma, &matcopybuf, sizeof(Material));
	(ma->id) = id;

	if (matcopybuf.ramp_col) ma->ramp_col = MEM_dupallocN(matcopybuf.ramp_col);
	if (matcopybuf.ramp_spec) ma->ramp_spec = MEM_dupallocN(matcopybuf.ramp_spec);

	for (a = 0; a < MAX_MTEX; a++) {
		mtex = ma->mtex[a];
		if (mtex) {
			ma->mtex[a] = MEM_dupallocN(mtex);
			if (mtex->tex) {
				/* first check this is in main (we may have loaded another file) [#35500] */
				if (BLI_findindex(&G.main->tex, mtex->tex) != -1) {
					id_us_plus((ID *)mtex->tex);
				}
				else {
					ma->mtex[a]->tex = NULL;
				}
			}
		}
	}

	ma->nodetree = ntreeCopyTree_ex(matcopybuf.nodetree, G.main, false);
}

struct Image *BKE_object_material_edit_image_get(Object *ob, short mat_nr)
{
	Material *ma = give_current_material(ob, mat_nr + 1);
	return ma ? ma->edit_image : NULL;
}

struct Image **BKE_object_material_edit_image_get_array(Object *ob)
{
	Image **image_array = MEM_mallocN(sizeof(Material *) * ob->totcol, __func__);
	for (int i = 0; i < ob->totcol; i++) {
		image_array[i] = BKE_object_material_edit_image_get(ob, i);
	}
	return image_array;
}

bool BKE_object_material_edit_image_set(Object *ob, short mat_nr, Image *image)
{
	Material *ma = give_current_material(ob, mat_nr + 1);
	if (ma) {
		/* both may be NULL */
		id_us_min((ID *)ma->edit_image);
		ma->edit_image = image;
		id_us_plus((ID *)ma->edit_image);
		return true;
	}
	return false;
}

void BKE_material_eval(const struct EvaluationContext *UNUSED(eval_ctx), Material *material)
{
<<<<<<< HEAD
	if (G.debug & G_DEBUG_DEPSGRAPH) {
		printf("%s on %s (%p)\n", __func__, material->id.name, material);
	}
	if ((BLI_listbase_is_empty(&material->gpumaterial) == false)) {
		GPU_material_uniform_buffer_tag_dirty(&material->gpumaterial);
=======
	Mesh *me;
	Material *ma;
	MFace *mf;
	MTFace *tf;
	CustomDataLayer *cdl;
	int a;
	int flag;
	int index;
	
	/* Operator in help menu has been removed for 2.7x */
	int fileload = 1;

	/* sometimes mesh has no materials but will need a new one. In those
	 * cases we need to ignore the mf->mat_nr and only look at the face
	 * mode because it can be zero as uninitialized or the 1st created material
	 */
	int nomaterialslots;

	/* alert to user to check the console */
	int nowarning = 1;

	/* mark all the materials to conversion with a flag
	 * if there is tface create a complete flag for that storing in flag
	 * if there is tface and flag > 0: creates a new flag based on this face
	 * if flags are different set flag to -1  
	 */
	
	/* 1st part: marking mesh materials to update */
	for (me = main->mesh.first; me; me = me->id.next) {
		if (ID_IS_LINKED(me)) continue;

		/* get the active tface layer */
		index = CustomData_get_active_layer_index(&me->fdata, CD_MTFACE);
		cdl = (index == -1) ? NULL : &me->fdata.layers[index];
		if (!cdl) continue;

		nomaterialslots = (me->totcol == 0 ? 1 : 0);
		
		/* loop over all the faces*/
		for (a = 0, mf = me->mface; a < me->totface; a++, mf++) {
			/* texface data for this face */
			tf = ((MTFace *)cdl->data) + a;

			/* conversion should happen only once */
			if (fileload)
				tf->mode &= ~TF_CONVERTED;
			else {
				if ((tf->mode & TF_CONVERTED)) continue;
				else tf->mode |= TF_CONVERTED;
			}
			
			/* no material slots */
			if (nomaterialslots) {
				flag = encode_tfaceflag(tf, 1);
				
				/* create/find a new material and assign to the face */
				if (check_tfaceneedmaterial(flag)) {
					mf->mat_nr = convert_tfacenomaterial(main, me, tf, flag);
				}
				/* else mark them as no-material to be reverted to 0 later */
				else {
					mf->mat_nr = -1;
				}
			}
			else if (mf->mat_nr < me->totcol) {
				ma = me->mat[mf->mat_nr];
				
				/* no material create one if necessary */
				if (!ma) {
					/* find a new material and assign to the face */
					flag = encode_tfaceflag(tf, 1);

					/* create/find a new material and assign to the face */
					if (check_tfaceneedmaterial(flag))
						mf->mat_nr = convert_tfacenomaterial(main, me, tf, flag);

					continue;
				}

				/* we can't read from this if it comes from a library,
				 * at doversion time: direct_link might not have happened on it,
				 * so ma->mtex is not pointing to valid memory yet.
				 * later we could, but it's better not */
				else if (ID_IS_LINKED(ma))
					continue;
				
				/* material already marked as disputed */
				else if (ma->game.flag == MAT_BGE_DISPUTED)
					continue;

				/* found a material */
				else {
					flag = encode_tfaceflag(tf, ((fileload) ? 0 : 1));

					/* first time changing this material */
					if (ma->game.flag == 0)
						ma->game.flag = -flag;
			
					/* mark material as disputed */
					else if (ma->game.flag != -flag) {
						ma->game.flag = MAT_BGE_DISPUTED;
						continue;
					}
			
					/* material ok so far */
					else {
						ma->game.flag = -flag;
						
						/* some people uses multitexture with TexFace by creating a texture
						 * channel which not necessarily the tf->tpage image. But the game engine
						 * was enabling it. Now it's required to set "Face Texture [Alpha] in the
						 * material settings. */
						if (!fileload)
							set_facetexture_flags(ma, tf->tpage);
					}
				}
			}
			else {
				continue;
			}
		}

		/* if we didn't have material slot and now we do, we need to
		 * make sure the materials are correct */
		if (nomaterialslots) {
			if (me->totcol > 0) {
				for (a = 0, mf = me->mface; a < me->totface; a++, mf++) {
					if (mf->mat_nr == -1) {
						/* texface data for this face */
						tf = ((MTFace *)cdl->data) + a;
						mf->mat_nr = convert_tfacenomaterial(main, me, tf, encode_tfaceflag(tf, 1));
					}
				}
			}
			else {
				for (a = 0, mf = me->mface; a < me->totface; a++, mf++) {
					mf->mat_nr = 0;
				}
			}
		}

	}
	
	/* 2nd part - conversion */
	/* skip library files */

	/* we shouldn't loop through the materials created in the loop. make the loop stop at its original length) */
	for (ma = main->mat.first, a = 0; ma; ma = ma->id.next, a++) {
		if (ID_IS_LINKED(ma)) continue;

		/* disputed material */
		if (ma->game.flag == MAT_BGE_DISPUTED) {
			ma->game.flag = 0;
			if (fileload) {
				printf("Warning: material \"%s\" skipped.\n", ma->id.name + 2);
				nowarning = 0;
			}
			else {
				convert_tfacematerial(main, ma);
			}
			continue;
		}
	
		/* no conflicts in this material - 90% of cases
		 * convert from tface system to material */
		else if (ma->game.flag < 0) {
			decode_tfaceflag(ma, -(ma->game.flag), 1);

			/* material is good make sure all faces using
			 * this material are set to converted */
			if (fileload) {
				for (me = main->mesh.first; me; me = me->id.next) {
					/* check if this mesh uses this material */
					for (a = 0; a < me->totcol; a++)
						if (me->mat[a] == ma) break;
						
					/* no material found */
					if (a == me->totcol) continue;
			
					/* get the active tface layer */
					index = CustomData_get_active_layer_index(&me->fdata, CD_MTFACE);
					cdl = (index == -1) ? NULL : &me->fdata.layers[index];
					if (!cdl) continue;
			
					/* loop over all the faces and stop at the ones that use the material*/
					for (a = 0, mf = me->mface; a < me->totface; a++, mf++) {
						if (me->mat[mf->mat_nr] == ma) {
							/* texface data for this face */
							tf = ((MTFace *)cdl->data) + a;
							tf->mode |= TF_CONVERTED;
						}
					}
				}
			}
		}
		/* material is not used by faces with texface
		 * set the default flag - do it only once */
		else {
			if (fileload) {
				ma->game.flag = GEMAT_BACKCULL;
			}
		}
>>>>>>> 66a6d160
	}
}<|MERGE_RESOLUTION|>--- conflicted
+++ resolved
@@ -1772,215 +1772,10 @@
 
 void BKE_material_eval(const struct EvaluationContext *UNUSED(eval_ctx), Material *material)
 {
-<<<<<<< HEAD
 	if (G.debug & G_DEBUG_DEPSGRAPH) {
 		printf("%s on %s (%p)\n", __func__, material->id.name, material);
 	}
 	if ((BLI_listbase_is_empty(&material->gpumaterial) == false)) {
 		GPU_material_uniform_buffer_tag_dirty(&material->gpumaterial);
-=======
-	Mesh *me;
-	Material *ma;
-	MFace *mf;
-	MTFace *tf;
-	CustomDataLayer *cdl;
-	int a;
-	int flag;
-	int index;
-	
-	/* Operator in help menu has been removed for 2.7x */
-	int fileload = 1;
-
-	/* sometimes mesh has no materials but will need a new one. In those
-	 * cases we need to ignore the mf->mat_nr and only look at the face
-	 * mode because it can be zero as uninitialized or the 1st created material
-	 */
-	int nomaterialslots;
-
-	/* alert to user to check the console */
-	int nowarning = 1;
-
-	/* mark all the materials to conversion with a flag
-	 * if there is tface create a complete flag for that storing in flag
-	 * if there is tface and flag > 0: creates a new flag based on this face
-	 * if flags are different set flag to -1  
-	 */
-	
-	/* 1st part: marking mesh materials to update */
-	for (me = main->mesh.first; me; me = me->id.next) {
-		if (ID_IS_LINKED(me)) continue;
-
-		/* get the active tface layer */
-		index = CustomData_get_active_layer_index(&me->fdata, CD_MTFACE);
-		cdl = (index == -1) ? NULL : &me->fdata.layers[index];
-		if (!cdl) continue;
-
-		nomaterialslots = (me->totcol == 0 ? 1 : 0);
-		
-		/* loop over all the faces*/
-		for (a = 0, mf = me->mface; a < me->totface; a++, mf++) {
-			/* texface data for this face */
-			tf = ((MTFace *)cdl->data) + a;
-
-			/* conversion should happen only once */
-			if (fileload)
-				tf->mode &= ~TF_CONVERTED;
-			else {
-				if ((tf->mode & TF_CONVERTED)) continue;
-				else tf->mode |= TF_CONVERTED;
-			}
-			
-			/* no material slots */
-			if (nomaterialslots) {
-				flag = encode_tfaceflag(tf, 1);
-				
-				/* create/find a new material and assign to the face */
-				if (check_tfaceneedmaterial(flag)) {
-					mf->mat_nr = convert_tfacenomaterial(main, me, tf, flag);
-				}
-				/* else mark them as no-material to be reverted to 0 later */
-				else {
-					mf->mat_nr = -1;
-				}
-			}
-			else if (mf->mat_nr < me->totcol) {
-				ma = me->mat[mf->mat_nr];
-				
-				/* no material create one if necessary */
-				if (!ma) {
-					/* find a new material and assign to the face */
-					flag = encode_tfaceflag(tf, 1);
-
-					/* create/find a new material and assign to the face */
-					if (check_tfaceneedmaterial(flag))
-						mf->mat_nr = convert_tfacenomaterial(main, me, tf, flag);
-
-					continue;
-				}
-
-				/* we can't read from this if it comes from a library,
-				 * at doversion time: direct_link might not have happened on it,
-				 * so ma->mtex is not pointing to valid memory yet.
-				 * later we could, but it's better not */
-				else if (ID_IS_LINKED(ma))
-					continue;
-				
-				/* material already marked as disputed */
-				else if (ma->game.flag == MAT_BGE_DISPUTED)
-					continue;
-
-				/* found a material */
-				else {
-					flag = encode_tfaceflag(tf, ((fileload) ? 0 : 1));
-
-					/* first time changing this material */
-					if (ma->game.flag == 0)
-						ma->game.flag = -flag;
-			
-					/* mark material as disputed */
-					else if (ma->game.flag != -flag) {
-						ma->game.flag = MAT_BGE_DISPUTED;
-						continue;
-					}
-			
-					/* material ok so far */
-					else {
-						ma->game.flag = -flag;
-						
-						/* some people uses multitexture with TexFace by creating a texture
-						 * channel which not necessarily the tf->tpage image. But the game engine
-						 * was enabling it. Now it's required to set "Face Texture [Alpha] in the
-						 * material settings. */
-						if (!fileload)
-							set_facetexture_flags(ma, tf->tpage);
-					}
-				}
-			}
-			else {
-				continue;
-			}
-		}
-
-		/* if we didn't have material slot and now we do, we need to
-		 * make sure the materials are correct */
-		if (nomaterialslots) {
-			if (me->totcol > 0) {
-				for (a = 0, mf = me->mface; a < me->totface; a++, mf++) {
-					if (mf->mat_nr == -1) {
-						/* texface data for this face */
-						tf = ((MTFace *)cdl->data) + a;
-						mf->mat_nr = convert_tfacenomaterial(main, me, tf, encode_tfaceflag(tf, 1));
-					}
-				}
-			}
-			else {
-				for (a = 0, mf = me->mface; a < me->totface; a++, mf++) {
-					mf->mat_nr = 0;
-				}
-			}
-		}
-
-	}
-	
-	/* 2nd part - conversion */
-	/* skip library files */
-
-	/* we shouldn't loop through the materials created in the loop. make the loop stop at its original length) */
-	for (ma = main->mat.first, a = 0; ma; ma = ma->id.next, a++) {
-		if (ID_IS_LINKED(ma)) continue;
-
-		/* disputed material */
-		if (ma->game.flag == MAT_BGE_DISPUTED) {
-			ma->game.flag = 0;
-			if (fileload) {
-				printf("Warning: material \"%s\" skipped.\n", ma->id.name + 2);
-				nowarning = 0;
-			}
-			else {
-				convert_tfacematerial(main, ma);
-			}
-			continue;
-		}
-	
-		/* no conflicts in this material - 90% of cases
-		 * convert from tface system to material */
-		else if (ma->game.flag < 0) {
-			decode_tfaceflag(ma, -(ma->game.flag), 1);
-
-			/* material is good make sure all faces using
-			 * this material are set to converted */
-			if (fileload) {
-				for (me = main->mesh.first; me; me = me->id.next) {
-					/* check if this mesh uses this material */
-					for (a = 0; a < me->totcol; a++)
-						if (me->mat[a] == ma) break;
-						
-					/* no material found */
-					if (a == me->totcol) continue;
-			
-					/* get the active tface layer */
-					index = CustomData_get_active_layer_index(&me->fdata, CD_MTFACE);
-					cdl = (index == -1) ? NULL : &me->fdata.layers[index];
-					if (!cdl) continue;
-			
-					/* loop over all the faces and stop at the ones that use the material*/
-					for (a = 0, mf = me->mface; a < me->totface; a++, mf++) {
-						if (me->mat[mf->mat_nr] == ma) {
-							/* texface data for this face */
-							tf = ((MTFace *)cdl->data) + a;
-							tf->mode |= TF_CONVERTED;
-						}
-					}
-				}
-			}
-		}
-		/* material is not used by faces with texface
-		 * set the default flag - do it only once */
-		else {
-			if (fileload) {
-				ma->game.flag = GEMAT_BACKCULL;
-			}
-		}
->>>>>>> 66a6d160
 	}
 }
--- conflicted
+++ resolved
@@ -454,15 +454,10 @@
 	chan->protectflag = OB_LOCK_ROT4D;  /* lock by components by default */
 
 	BLI_addtail(&pose->chanbase, chan);
-<<<<<<< HEAD
 	if (pose->chanhash) {
 		BLI_ghash_insert(pose->chanhash, chan->name, chan);
 	}
-	
-=======
-	BKE_pose_channels_hash_free(pose);
-
->>>>>>> a24b4e60
+
 	return chan;
 }
 
@@ -864,42 +859,6 @@
 	BKE_pose_free_ex(pose, true);
 }
 
-<<<<<<< HEAD
-=======
-static void copy_pose_channel_data(bPoseChannel *pchan, const bPoseChannel *chan)
-{
-	bConstraint *pcon, *con;
-
-	copy_v3_v3(pchan->loc, chan->loc);
-	copy_v3_v3(pchan->size, chan->size);
-	copy_v3_v3(pchan->eul, chan->eul);
-	copy_v3_v3(pchan->rotAxis, chan->rotAxis);
-	pchan->rotAngle = chan->rotAngle;
-	copy_qt_qt(pchan->quat, chan->quat);
-	pchan->rotmode = chan->rotmode;
-	copy_m4_m4(pchan->chan_mat, (float(*)[4])chan->chan_mat);
-	copy_m4_m4(pchan->pose_mat, (float(*)[4])chan->pose_mat);
-	pchan->flag = chan->flag;
-
-	pchan->roll1 = chan->roll1;
-	pchan->roll2 = chan->roll2;
-	pchan->curveInX = chan->curveInX;
-	pchan->curveInY = chan->curveInY;
-	pchan->curveOutX = chan->curveOutX;
-	pchan->curveOutY = chan->curveOutY;
-	pchan->ease1 = chan->ease1;
-	pchan->ease2 = chan->ease2;
-	pchan->scaleIn = chan->scaleIn;
-	pchan->scaleOut = chan->scaleOut;
-
-	con = chan->constraints.first;
-	for (pcon = pchan->constraints.first; pcon && con; pcon = pcon->next, con = con->next) {
-		pcon->enforce = con->enforce;
-		pcon->headtail = con->headtail;
-	}
-}
-
->>>>>>> a24b4e60
 /**
  * Copy the internal members of each pose channel including constraints
  * and ID-Props, used when duplicating bones in editmode.

--- conflicted
+++ resolved
@@ -86,21 +86,12 @@
 extern void count_displist(struct ListBase *lb, int *totvert, int *totface);
 extern void freedisplist(struct ListBase *lb);
 extern int displist_has_faces(struct ListBase *lb);
-<<<<<<< HEAD
 
-extern void makeDispListSurf(struct Scene *scene, struct Object *ob, struct ListBase *dispbase, int forRender);
+extern void makeDispListSurf(struct Scene *scene, struct Object *ob, struct ListBase *dispbase, int forRender, int forOrco);
 extern void makeDispListCurveTypes(struct Scene *scene, struct Object *ob, int forOrco);
 extern void makeDispListMBall(struct Scene *scene, struct Object *ob);
 extern void shadeDispList(struct Scene *scene, struct Base *base);
 extern void shadeMeshMCol(struct Scene *scene, struct Object *ob, struct Mesh *me);
-=======
-extern void makeDerivedMesh(struct Object *ob, CustomDataMask dataMask);
-extern void makeDispListSurf(struct Object *ob, struct ListBase *dispbase, int forRender, int forOrco);
-extern void makeDispListCurveTypes(struct Object *ob, int forOrco);
-extern void makeDispListMBall(struct Object *ob);
-extern void shadeDispList(struct Base *base);
-extern void shadeMeshMCol(struct Object *ob, struct Mesh *me);
->>>>>>> 2f1e118c
 
 int surfindex_displist(DispList *dl, int a, int *b, int *p1, int *p2, int *p3, int *p4);
 void imagestodisplist(void);

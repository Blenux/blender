--- conflicted
+++ resolved
@@ -76,11 +76,16 @@
 		imb_addrectfloatImBuf(ibuf);
 		anImage->ok = IMA_OK_LOADED;
 
-<<<<<<< HEAD
 		IMB_display_buffer_invalidate(ibuf);
 
 		BLI_unlock_thread(LOCK_DRAW_IMAGE);
 	}
+
+	if (m_doDepthBuffer) 
+	{
+		addzbuffloatImBuf(ibuf);
+	}
+	BLI_unlock_thread(LOCK_DRAW_IMAGE);
 
 	/* now we combine the input with ibuf */
 	this->m_outputBuffer = ibuf->rect_float;
@@ -94,24 +99,11 @@
 	 */
 	this->m_ibuf = ibuf;
 
-=======
-	}
-	if (m_doDepthBuffer) 
-	{
-		addzbuffloatImBuf(ibuf);
-	}
-	BLI_unlock_thread(LOCK_DRAW_IMAGE);
-	
-	
-	/* now we combine the input with ibuf */
-	this->m_outputBuffer = ibuf->rect_float;
-	this->m_outputBufferDisplay = (unsigned char *)ibuf->rect;
 	if (m_doDepthBuffer)
 	{
 		this->m_depthBuffer = ibuf->zbuf_float;
 	}
-	
->>>>>>> 72179274
+
 	BKE_image_release_ibuf(this->m_image, this->m_lock);
 }
 void ViewerBaseOperation:: updateImage(rcti *rect)

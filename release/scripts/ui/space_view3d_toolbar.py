--- conflicted
+++ resolved
@@ -1265,10 +1265,6 @@
 
         if ptcache and len(ptcache.point_caches) > 1:
             layout.template_list(ptcache, "point_caches", ptcache.point_caches, "active_index", type='ICONS')
-<<<<<<< HEAD
-
-=======
->>>>>>> 2198cfdb
 
         if not pe.is_editable:
             layout.label(text="Point cache must be baked")
